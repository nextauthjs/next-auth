import { rest } from "msw"
import { render, screen, waitFor } from "@testing-library/react"
import { server, mockSession } from "./helpers/mocks"
import { SessionProvider, useSession } from "../react"

const origDocumentVisibility = document.visibilityState

beforeAll(() => {
  server.listen()
})

afterEach(() => {
  jest.clearAllMocks()
  server.resetHandlers()
  changeTabVisibility(origDocumentVisibility)
})

afterAll(() => {
  server.close()
})

test("it won't allow to fetch the session in isolation without a session context", () => {
  function App() {
    useSession()
    return null
  }

  jest.spyOn(console, "error")
  console.error.mockImplementation(() => {})

  expect(() => render(<App />)).toThrow(
    "useSession must be wrapped in a SessionProvider"
  )

  console.error.mockRestore()
})

test("fetches the session once and re-uses it for different consumers", async () => {
  const sessionRouteSpy = jest.fn()

  server.use(
    rest.get("/api/auth/session", (req, res, ctx) => {
      sessionRouteSpy()
      res(ctx.status(200), ctx.json(mockSession))
    })
  )

  render(<ProviderFlow />)

  expect(screen.getByTestId("session-consumer-1")).toHaveTextContent("loading")
  expect(screen.getByTestId("session-consumer-2")).toHaveTextContent("loading")

  await waitFor(() => {
    expect(sessionRouteSpy).toHaveBeenCalledTimes(1)

    const session1 = screen.getByTestId("session-consumer-1").textContent
    const session2 = screen.getByTestId("session-consumer-2").textContent

    expect(session1).toEqual(session2)
  })
})

test("when there's an existing session, it won't initialize as loading", async () => {
  const sessionRouteSpy = jest.fn()

  server.use(
    rest.get("/api/auth/session", (req, res, ctx) => {
      sessionRouteSpy()
      res(ctx.status(200), ctx.json(mockSession))
    })
  )

  /**
   * TODO: How can we force a clean session state between tests? At the moment
   *       the library uses this internal constant: __NEXTAUTH to track calls
   *       and we can't clean it between tests.
   */
  render(<ProviderFlow session={mockSession} />)

  expect(sessionRouteSpy).not.toHaveBeenCalled()
})

test("will refetch the session when the browser tab becomes active again", async () => {
  const sessionRouteSpy = jest.fn()

  server.use(
    rest.get("/api/auth/session", (req, res, ctx) => {
      sessionRouteSpy()
      res(ctx.status(200), ctx.json(mockSession))
    })
  )

  render(<ProviderFlow session={mockSession} />)

  await waitFor(() => {
    expect(sessionRouteSpy).not.toHaveBeenCalled()
  })

  // Hide the current tab
  changeTabVisibility("hidden")

  // Given the current tab got hidden, it should not attempt to re-fetch the session
  await waitFor(() => {
    expect(sessionRouteSpy).not.toHaveBeenCalled()
  })

  // Make the tab again visible
  changeTabVisibility("visible")

  // Given the user made the tab visible again, now attempts to sync and re-fetch the session
  await waitFor(() => {
    expect(sessionRouteSpy).toHaveBeenCalledTimes(1)
  })
})

test.todo(
  "will refetch the session if told to do so programmatically from another window"
)

test.todo(
  "allows to customize how often the session will be re-fetched through polling"
)

test.todo("allows to customize the URL for session fetching")

test.todo("allows to customize session stale time")

function ProviderFlow(props) {
  return (
<<<<<<< HEAD
    <>
      <SessionProvider {...props}>
        <SessionConsumer />
        <SessionConsumer testId="2" />
      </SessionProvider>
    </>
=======
    <SessionProvider {...options}>
      <SessionConsumer />
      <SessionConsumer testId="2" />
    </SessionProvider>
>>>>>>> 6911dd92
  )
}

function SessionConsumer({ testId = 1 }) {
  const { data: session, status } = useSession()

  return (
    <div data-testid={`session-consumer-${testId}`}>
      {status === "loading" ? "loading" : JSON.stringify(session)}
    </div>
  )
}

function changeTabVisibility(status) {
  const visibleStates = ["visible", "hidden"]

  if (!visibleStates.includes(status)) return

  Object.defineProperty(document, "visibilityState", {
    configurable: true,
    value: status,
  })

  document.dispatchEvent(new Event("visibilitychange"))
}<|MERGE_RESOLUTION|>--- conflicted
+++ resolved
@@ -127,19 +127,10 @@
 
 function ProviderFlow(props) {
   return (
-<<<<<<< HEAD
-    <>
-      <SessionProvider {...props}>
-        <SessionConsumer />
-        <SessionConsumer testId="2" />
-      </SessionProvider>
-    </>
-=======
     <SessionProvider {...options}>
       <SessionConsumer />
       <SessionConsumer testId="2" />
     </SessionProvider>
->>>>>>> 6911dd92
   )
 }
 
