import { render, screen, waitFor } from "@testing-library/react"
import { rest } from "msw"
import { server, mockSession } from "./helpers/mocks"
import logger from "../../lib/logger"
import { useState, useEffect } from "react"
<<<<<<< HEAD
import { getSession } from "../react"
import { getBroadcastEvents } from "./utils"
=======
import { getSession } from ".."
import { getBroadcastEvents } from "./helpers/utils"
>>>>>>> 0c17af96

jest.mock("../../lib/logger", () => ({
  __esModule: true,
  default: {
    warn: jest.fn(),
    debug: jest.fn(),
    error: jest.fn(),
  },
  proxyLogger(logger) {
    return logger
  },
}))

beforeAll(() => server.listen())

beforeEach(() => {
  // eslint-disable-next-line no-proto
  jest.spyOn(window.localStorage.__proto__, "setItem")
})

afterEach(() => {
  server.resetHandlers()
  jest.clearAllMocks()
})

afterAll(() => {
  server.close()
})

test("if it can fetch the session, it should store it in `localStorage`", async () => {
  render(<SessionFlow />)

  // In the start, there is no session
  const noSession = await screen.findByText("No session")
  expect(noSession).toBeInTheDocument()

  // After we fetched the session, it should have been rendered by `<SessionFlow />`
  const session = await screen.findByText(new RegExp(mockSession.user.name))
  expect(session).toBeInTheDocument()

  const broadcastCalls = getBroadcastEvents()
  const [broadcastedEvent] = broadcastCalls

  expect(broadcastCalls).toHaveLength(1)
  expect(broadcastCalls).toHaveLength(1)
  expect(broadcastedEvent.eventName).toBe("nextauth.message")
  expect(broadcastedEvent.value).toStrictEqual({
    data: {
      trigger: "getSession",
    },
    event: "session",
  })
})

test("if there's an error fetching the session, it should log it", async () => {
  server.use(
    rest.get("/api/auth/session", (req, res, ctx) => {
      return res(ctx.status(500), ctx.body("Server error"))
    })
  )

  render(<SessionFlow />)

  await waitFor(() => {
    expect(logger.error).toHaveBeenCalledTimes(1)
    expect(logger.error).toBeCalledWith(
      "CLIENT_FETCH_ERROR",
      "session",
      new SyntaxError("Unexpected token S in JSON at position 0")
    )
  })
})

function SessionFlow() {
  const [session, setSession] = useState(null)
  useEffect(() => {
    async function fetchUserSession() {
      try {
        const result = await getSession()
        setSession(result)
      } catch (e) {
        console.error(e)
      }
    }
    fetchUserSession()
  }, [])

  if (session) return <pre>{JSON.stringify(session, null, 2)}</pre>

  return <p>No session</p>
}<|MERGE_RESOLUTION|>--- conflicted
+++ resolved
@@ -3,13 +3,8 @@
 import { server, mockSession } from "./helpers/mocks"
 import logger from "../../lib/logger"
 import { useState, useEffect } from "react"
-<<<<<<< HEAD
 import { getSession } from "../react"
-import { getBroadcastEvents } from "./utils"
-=======
-import { getSession } from ".."
 import { getBroadcastEvents } from "./helpers/utils"
->>>>>>> 0c17af96
 
 jest.mock("../../lib/logger", () => ({
   __esModule: true,
