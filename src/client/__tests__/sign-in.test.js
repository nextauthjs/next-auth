import { useState } from "react"
import userEvent from "@testing-library/user-event"
import { render, screen, waitFor } from "@testing-library/react"
import logger from "../../lib/logger"
import {
  server,
  mockCredentialsResponse,
  mockEmailResponse,
  mockGithubResponse,
<<<<<<< HEAD
} from "./mocks"
import { signIn } from "../react"
=======
} from "./helpers/mocks"
import { signIn } from ".."
>>>>>>> 0c17af96
import { rest } from "msw"

const { location } = window

jest.mock("../../lib/logger", () => ({
  __esModule: true,
  default: {
    warn: jest.fn(),
    debug: jest.fn(),
    error: jest.fn(),
  },
  proxyLogger(logger) {
    return logger
  },
}))

beforeAll(() => {
  server.listen()
  delete window.location
  window.location = {
    ...location,
    replace: jest.fn(),
    reload: jest.fn(),
  }
})

beforeEach(() => {
  jest.clearAllMocks()
  server.resetHandlers()
})

afterAll(() => {
  window.location = location
  server.close()
})

const callbackUrl = "https://redirects/to"

test.each`
  provider | type
  ${""}    | ${"no"}
  ${"foo"} | ${"unknown"}
`(
  "if $type provider, it redirects to the default sign-in page",
  async ({ provider }) => {
    render(<SignInFlow providerId={provider} callbackUrl={callbackUrl} />)

    userEvent.click(screen.getByRole("button"))

    await waitFor(() => {
      expect(window.location.replace).toHaveBeenCalledTimes(1)
      expect(window.location.replace).toHaveBeenCalledWith(
        `/api/auth/signin?callbackUrl=${encodeURIComponent(callbackUrl)}`
      )
    })
  }
)

test.each`
  provider | type
  ${""}    | ${"no"}
  ${"foo"} | ${"unknown"}
`(
  "if $type provider supplied and no callback URL, redirects using the current location",
  async ({ provider }) => {
    render(<SignInFlow providerId={provider} />)

    userEvent.click(screen.getByRole("button"))

    await waitFor(() => {
      expect(window.location.replace).toHaveBeenCalledTimes(1)
      expect(window.location.replace).toHaveBeenCalledWith(
        `/api/auth/signin?callbackUrl=${encodeURIComponent(
          window.location.href
        )}`
      )
    })
  }
)

test.each`
  provider         | mockUrl
  ${`email`}       | ${mockEmailResponse.url}
  ${`credentials`} | ${mockCredentialsResponse.url}
`(
  "$provider provider redirects if `redirect` is `true`",
  async ({ provider, mockUrl }) => {
    render(<SignInFlow providerId={provider} redirect={true} />)

    userEvent.click(screen.getByRole("button"))

    await waitFor(() => {
      expect(window.location.replace).toHaveBeenCalledTimes(1)
      expect(window.location.replace).toHaveBeenCalledWith(mockUrl)
    })
  }
)

test("redirection can't be stopped using an oauth provider", async () => {
  render(
    <SignInFlow
      providerId="github"
      callbackUrl={callbackUrl}
      redirect={false}
    />
  )

  userEvent.click(screen.getByRole("button"))

  await waitFor(() => {
    expect(window.location.replace).toHaveBeenCalledTimes(1)
    expect(window.location.replace).toHaveBeenCalledWith(mockGithubResponse.url)
  })
})

test("redirection can be stopped using the 'credentials' provider", async () => {
  render(
    <SignInFlow
      providerId="credentials"
      callbackUrl={callbackUrl}
      redirect={false}
    />
  )

  userEvent.click(screen.getByRole("button"))

  await waitFor(() => {
    expect(window.location.replace).not.toHaveBeenCalledWith(
      mockCredentialsResponse.url
    )

    expect(screen.getByTestId("signin-result").textContent).not.toBe(
      "no response"
    )
  })

  // snapshot the expected return shape from `signIn`
  expect(JSON.parse(screen.getByTestId("signin-result").textContent))
    .toMatchInlineSnapshot(`
    Object {
      "error": null,
      "ok": true,
      "status": 200,
      "url": "https://path/to/credentials/url",
    }
  `)
})

test("redirection can be stopped using the 'email' provider", async () => {
  render(
    <SignInFlow providerId="email" callbackUrl={callbackUrl} redirect={false} />
  )

  userEvent.click(screen.getByRole("button"))

  await waitFor(() => {
    expect(window.location.replace).not.toHaveBeenCalledWith(
      mockEmailResponse.url
    )

    expect(screen.getByTestId("signin-result").textContent).not.toBe(
      "no response"
    )
  })

  // snapshot the expected return shape from `signIn` oauth
  expect(JSON.parse(screen.getByTestId("signin-result").textContent))
    .toMatchInlineSnapshot(`
    Object {
      "error": null,
      "ok": true,
      "status": 200,
      "url": "https://path/to/email/url",
    }
  `)
})

test("if callback URL contains a hash we force a window reload when re-directing", async () => {
  const mockUrlWithHash = "https://path/to/email/url#foo-bar-baz"

  server.use(
    rest.post("/api/auth/signin/email", (req, res, ctx) => {
      return res(
        ctx.status(200),
        ctx.json({
          ...mockEmailResponse,
          url: mockUrlWithHash,
        })
      )
    })
  )

  render(<SignInFlow providerId="email" callbackUrl={mockUrlWithHash} />)

  userEvent.click(screen.getByRole("button"))

  await waitFor(() => {
    expect(window.location.replace).toHaveBeenCalledTimes(1)
    expect(window.location.replace).toHaveBeenCalledWith(mockUrlWithHash)
    // the browser will not refresh the page if the redirect URL contains a hash, hence we force it on the client, see #1289
    expect(window.location.reload).toHaveBeenCalledTimes(1)
  })
})

test("params are propagated to the signin URL when supplied", async () => {
  let matchedParams = ""
  const authParams = "foo=bar&bar=foo"

  server.use(
    rest.post("/api/auth/signin/github", (req, res, ctx) => {
      matchedParams = req.url.search
      return res(ctx.status(200), ctx.json(mockGithubResponse))
    })
  )

  render(<SignInFlow providerId="github" authorizationParams={authParams} />)

  userEvent.click(screen.getByRole("button"))

  await waitFor(() => {
    expect(matchedParams).toEqual(`?${authParams}`)
  })
})

test("when it fails to fetch the providers, it redirected back to signin page", async () => {
  const errorMsg = "Error when retrieving providers"

  server.use(
    rest.get("/api/auth/providers", (req, res, ctx) =>
      res(ctx.status(500), ctx.json(errorMsg))
    )
  )

  render(<SignInFlow providerId="github" />)

  userEvent.click(screen.getByRole("button"))

  await waitFor(() => {
    expect(window.location.replace).toHaveBeenCalledWith(`/api/auth/error`)

    expect(logger.error).toHaveBeenCalledTimes(1)
    expect(logger.error).toBeCalledWith(
      "CLIENT_FETCH_ERROR",
      "providers",
      errorMsg
    )
  })
})

function SignInFlow({
  providerId,
  callbackUrl,
  redirect = true,
  authorizationParams = {},
}) {
  const [response, setResponse] = useState(null)

  async function handleSignIn() {
    const result = await signIn(
      providerId,
      {
        callbackUrl,
        redirect,
      },
      authorizationParams
    )

    setResponse(result)
  }

  return (
    <>
      <p data-testid="signin-result">
        {response ? JSON.stringify(response) : "no response"}
      </p>
      <button onClick={handleSignIn}>Sign in</button>
    </>
  )
}<|MERGE_RESOLUTION|>--- conflicted
+++ resolved
@@ -7,13 +7,8 @@
   mockCredentialsResponse,
   mockEmailResponse,
   mockGithubResponse,
-<<<<<<< HEAD
-} from "./mocks"
+} from "./helpers/mocks"
 import { signIn } from "../react"
-=======
-} from "./helpers/mocks"
-import { signIn } from ".."
->>>>>>> 0c17af96
 import { rest } from "msw"
 
 const { location } = window
