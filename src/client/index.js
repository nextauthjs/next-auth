--- conflicted
+++ resolved
@@ -162,11 +162,7 @@
 
 export async function getSession(ctx) {
   const session = await _fetchData("session", ctx)
-<<<<<<< HEAD
   if ((ctx?.triggerEvent ?? true) && !__NEXTAUTH.disableSessionEventBroadcast) {
-=======
-  if (ctx?.triggerEvent ?? true) {
->>>>>>> 638233f4
     broadcast.post({ event: "session", data: { trigger: "getSession" } })
   }
   return session
@@ -177,19 +173,11 @@
 }
 
 export async function getProviders() {
-<<<<<<< HEAD
-  return _fetchData("providers")
-}
-
-export async function signIn(provider, options = {}, authorizationParams = {}) {
-  const { callbackUrl = window.location, redirect = true } = options
-=======
   return await _fetchData("providers")
 }
 
 export async function signIn(provider, options = {}, authorizationParams = {}) {
   const { callbackUrl = window.location.href, redirect = true } = options
->>>>>>> 638233f4
 
   const baseUrl = _apiBaseUrl()
   const providers = await getProviders()
@@ -199,17 +187,6 @@
   }
 
   if (!(provider in providers)) {
-<<<<<<< HEAD
-    // If Provider not recognized, redirect to sign in page
-    window.location = `${baseUrl}/signin?callbackUrl=${encodeURIComponent(
-      callbackUrl
-    )}`
-    return
-  }
-  const isCredentials = providers[provider].type === "credentials"
-  const isEmail = providers[provider].type === "email"
-  const canRedirectBeDisabled = isCredentials || isEmail
-=======
     return window.location.replace(
       `${baseUrl}/signin?callbackUrl=${encodeURIComponent(callbackUrl)}`
     )
@@ -218,7 +195,6 @@
   const isCredentials = providers[provider].type === "credentials"
   const isEmail = providers[provider].type === "email"
   const isSupportingReturn = isCredentials || isEmail
->>>>>>> 638233f4
 
   const signInUrl = isCredentials
     ? `${baseUrl}/callback/${provider}`
@@ -248,10 +224,6 @@
     window.location.replace(url)
     // If url contains a hash, the browser does not reload the page. We reload manually
     if (url.includes("#")) window.location.reload()
-<<<<<<< HEAD
-
-=======
->>>>>>> 638233f4
     return
   }
 
@@ -270,11 +242,7 @@
 }
 
 export async function signOut(options = {}) {
-<<<<<<< HEAD
-  const { callbackUrl = window.location, redirect = true } = options
-=======
   const { callbackUrl = window.location.href, redirect = true } = options
->>>>>>> 638233f4
   const baseUrl = _apiBaseUrl()
   const fetchOptions = {
     method: "post",
@@ -289,14 +257,9 @@
   }
   const res = await fetch(`${baseUrl}/signout`, fetchOptions)
   const data = await res.json()
-<<<<<<< HEAD
   if (!__NEXTAUTH.disableLogoutEventBroadcast) {
     broadcast.post({ event: "session", data: { trigger: "signout" } })
   }
-=======
-  broadcast.post({ event: "session", data: { trigger: "signout" } })
-
->>>>>>> 638233f4
   if (redirect) {
     const url = data.url ?? callbackUrl
     window.location.replace(url)
@@ -318,11 +281,8 @@
   basePath,
   clientMaxAge,
   keepAlive,
-<<<<<<< HEAD
   disableSessionEventBroadcast,
   disableLogoutEventBroadcast,
-=======
->>>>>>> 638233f4
 } = {}) {
   if (baseUrl) __NEXTAUTH.baseUrl = baseUrl
   if (basePath) __NEXTAUTH.basePath = basePath
