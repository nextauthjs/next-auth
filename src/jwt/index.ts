--- conflicted
+++ resolved
@@ -2,11 +2,7 @@
 import hkdf from '@panva/hkdf'
 import { v4 as uuid } from "uuid"
 import { NextApiRequest } from "next"
-<<<<<<< HEAD
-import type { JWT, JWTDecodeParams, JWTEncodeParams, Secret } from "./types"
-=======
 import type { JWT, JWTDecodeParams, JWTEncodeParams, JWTOptions } from "./types"
->>>>>>> da991de8
 
 export * from "./types"
 
@@ -73,16 +69,6 @@
       !process.env.NEXTAUTH_URL ||
       process.env.NEXTAUTH_URL.startsWith("http://")
     ),
-<<<<<<< HEAD
-    cookieName: baseCookieName,
-    raw = false,
-    decode: _decode = decode,
-  } = params ?? {}
-  const cookieName =
-    baseCookieName ?? secureCookie
-      ? "__Secure-next-auth.session-token"
-      : "next-auth.session-token"
-=======
     cookieName = secureCookie
       ? "__Secure-next-auth.session-token"
       : "next-auth.session-token",
@@ -90,7 +76,6 @@
     decode: _decode = decode,
   } = params ?? {}
 
->>>>>>> da991de8
   if (!req) throw new Error("Must pass `req` to JWT getToken()")
 
   let token = req.cookies[cookieName]
@@ -114,73 +99,6 @@
   }
 }
 
-<<<<<<< HEAD
-// Generate warning (but only once at startup) when auto-generated keys are used
-let DERIVED_SIGNING_KEY_WARNING = false
-let DERIVED_ENCRYPTION_KEY_WARNING = false
-
-// Do the better hkdf of Node.js one added in `v15.0.0` and Third Party one
-function hkdf(
-  secret: Secret,
-  {
-    byteLength,
-    encryptionInfo,
-    digest = "sha256",
-  }: { byteLength: number; encryptionInfo: string; digest?: string }
-) {
-  if (crypto.hkdfSync) {
-    return Buffer.from(
-      crypto.hkdfSync(
-        digest,
-        secret,
-        Buffer.alloc(0),
-        encryptionInfo,
-        byteLength
-      )
-    )
-  }
-  // eslint-disable-next-line @typescript-eslint/no-var-requires
-  return require("futoin-hkdf")(secret, byteLength, {
-    info: encryptionInfo,
-    hash: digest,
-  })
-}
-
-function getDerivedSigningKey(secret: Secret) {
-  if (!DERIVED_SIGNING_KEY_WARNING) {
-    logger.warn("JWT_AUTO_GENERATED_SIGNING_KEY")
-    DERIVED_SIGNING_KEY_WARNING = true
-  }
-
-  const buffer = hkdf(secret, {
-    byteLength: 64,
-    encryptionInfo: "NextAuth.js Generated Signing Key",
-  })
-  const key = jose.JWK.asKey(buffer, {
-    alg: DEFAULT_SIGNATURE_ALGORITHM,
-    use: "sig",
-    kid: "nextauth-auto-generated-signing-key",
-  })
-  return key
-}
-
-function getDerivedEncryptionKey(secret: Secret) {
-  if (!DERIVED_ENCRYPTION_KEY_WARNING) {
-    logger.warn("JWT_AUTO_GENERATED_ENCRYPTION_KEY")
-    DERIVED_ENCRYPTION_KEY_WARNING = true
-  }
-
-  const buffer = hkdf(secret, {
-    byteLength: 32,
-    encryptionInfo: "NextAuth.js Generated Encryption Key",
-  })
-  const key = jose.JWK.asKey(buffer, {
-    alg: DEFAULT_ENCRYPTION_ALGORITHM,
-    use: "enc",
-    kid: "nextauth-auto-generated-encryption-key",
-  })
-  return key
-=======
 async function getDerivedEncryptionKey(secret) {
   return await hkdf(
     'sha256',
@@ -189,5 +107,4 @@
     "NextAuth.js Generated Encryption Key",
     32
   )
->>>>>>> da991de8
 }