--- conflicted
+++ resolved
@@ -1,10 +1,6 @@
-<<<<<<< HEAD
-export default async (email, provider, options) => {
-=======
 import { randomBytes } from 'crypto'
 
 export default async function email (email, provider, options) {
->>>>>>> b3c76177
   try {
     const { baseUrl, basePath, adapter } = options
 
