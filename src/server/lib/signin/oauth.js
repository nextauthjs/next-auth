<<<<<<< HEAD
import { openidClient } from "../oauth/client"
import { oAuth1Client } from "../oauth/client-legacy"
import logger from "../../../lib/logger"
import { createState } from "../oauth/state-handler"
import { createPKCE } from "../oauth/pkce-handler"

/**
 * @param {import("types/internals").NextAuthRequest} req
 * @param {import("types/internals").NextAuthResponse} res
 */
export default async function getAuthorizationUrl(req, res) {
  /** @type {import("types/providers").OAuthConfig} */
  const provider = req.options.provider
=======
import oAuthClient from "../oauth/client"

/** @param {import("types/internals").NextAuthRequest} req */
export default async function getAuthorizationUrl(req) {
  const { provider, logger } = req.options

  delete req.query?.nextauth
>>>>>>> 111d5fc5
  const params = {
    scope: provider.scope,
    ...provider.params,
    ...req.query,
  }

  // Handle OAuth v1.x
  if (provider.version?.startsWith("1.")) {
    try {
      const tokens = await oAuth1Client.getOAuthRequestToken(params)
      const url = `${provider.authorizationUrl}?${new URLSearchParams({
        oauth_token: tokens.oauth_token,
        oauth_token_secret: tokens.oauth_token_secret,
        ...tokens.params,
      })}`
      logger.debug("GET_AUTHORIZATION_URL", url)
      return url
    } catch (error) {
      logger.error("GET_AUTHORIZATION_URL_ERROR", error)
      throw error
    }
<<<<<<< HEAD
  }

  // TODO: authorizationParams vs params. What's the difference?
  const client = await openidClient(req.options)
  const pkce = await createPKCE(req, res)
  return client.authorizationUrl({
    ...params,
    ...pkce,
    state: createState(req),
  })
=======

    logger.debug("GET_AUTHORIZATION_URL", { url, params })
    return url
  }

  try {
    const tokens = await client.getOAuthRequestToken(params)
    const url = `${provider.authorizationUrl}?${new URLSearchParams({
      oauth_token: tokens.oauth_token,
      oauth_token_secret: tokens.oauth_token_secret,
      ...tokens.params,
    })}`
    logger.debug("GET_AUTHORIZATION_URL", { url, tokens })
    return url
  } catch (error) {
    logger.error("GET_AUTHORIZATION_URL_ERROR", error)
    throw error
  }
>>>>>>> 111d5fc5
}<|MERGE_RESOLUTION|>--- conflicted
+++ resolved
@@ -1,7 +1,5 @@
-<<<<<<< HEAD
 import { openidClient } from "../oauth/client"
 import { oAuth1Client } from "../oauth/client-legacy"
-import logger from "../../../lib/logger"
 import { createState } from "../oauth/state-handler"
 import { createPKCE } from "../oauth/pkce-handler"
 
@@ -10,17 +8,9 @@
  * @param {import("types/internals").NextAuthResponse} res
  */
 export default async function getAuthorizationUrl(req, res) {
+  const { logger } = req.options
   /** @type {import("types/providers").OAuthConfig} */
   const provider = req.options.provider
-=======
-import oAuthClient from "../oauth/client"
-
-/** @param {import("types/internals").NextAuthRequest} req */
-export default async function getAuthorizationUrl(req) {
-  const { provider, logger } = req.options
-
-  delete req.query?.nextauth
->>>>>>> 111d5fc5
   const params = {
     scope: provider.scope,
     ...provider.params,
@@ -36,13 +26,12 @@
         oauth_token_secret: tokens.oauth_token_secret,
         ...tokens.params,
       })}`
-      logger.debug("GET_AUTHORIZATION_URL", url)
+      logger.debug("GET_AUTHORIZATION_URL", { url })
       return url
     } catch (error) {
       logger.error("GET_AUTHORIZATION_URL_ERROR", error)
       throw error
     }
-<<<<<<< HEAD
   }
 
   // TODO: authorizationParams vs params. What's the difference?
@@ -53,24 +42,4 @@
     ...pkce,
     state: createState(req),
   })
-=======
-
-    logger.debug("GET_AUTHORIZATION_URL", { url, params })
-    return url
-  }
-
-  try {
-    const tokens = await client.getOAuthRequestToken(params)
-    const url = `${provider.authorizationUrl}?${new URLSearchParams({
-      oauth_token: tokens.oauth_token,
-      oauth_token_secret: tokens.oauth_token_secret,
-      ...tokens.params,
-    })}`
-    logger.debug("GET_AUTHORIZATION_URL", { url, tokens })
-    return url
-  } catch (error) {
-    logger.error("GET_AUTHORIZATION_URL_ERROR", error)
-    throw error
-  }
->>>>>>> 111d5fc5
 }