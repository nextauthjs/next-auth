import pkceChallenge from "pkce-challenge"
import * as cookie from "../cookie"
import jwt from "../../../lib/jwt"
import logger from "../../../lib/logger"
import { OAuthCallbackError } from "../../../lib/errors"

const PKCE_LENGTH = 64
const PKCE_CODE_CHALLENGE_METHOD = "S256" // can be 'plain', not recommended https://tools.ietf.org/html/rfc7636#section-4.2
const PKCE_MAX_AGE = 60 * 15 // 15 minutes in seconds

/**
 * Adds `code_verifier` to `req.options.pkce`, and removes the corresponding cookie
 * @param {import("types/internals").NextAuthRequest} req
 * @param {import("types/internals").NextAuthResponse} res
 */
export async function handleCallback(req, res) {
  const { cookies, provider, baseUrl, basePath } = req.options
  try {
    // Provider does not support PKCE, nothing to do.
<<<<<<< HEAD
    if (!provider.protection?.includes("pkce")) {
=======
    if (!provider.checks?.includes("pkce")) {
>>>>>>> 6911dd92
      return
    }

    if (!(cookies.pkceCodeVerifier.name in req.cookies)) {
      throw new OAuthCallbackError("The code_verifier cookie was not found.")
    }
    const pkce = await jwt.decode({
      ...req.options.jwt,
      token: req.cookies[cookies.pkceCodeVerifier.name],
      maxAge: PKCE_MAX_AGE,
      encryption: true,
    })
    req.options.pkce = pkce
<<<<<<< HEAD
    logger.debug("PKCE_VERIFIER_FROM_COOKIE", {
=======
    logger.debug("OAUTH_CALLBACK_CHECK", "Read PKCE verifier from cookie", {
>>>>>>> 6911dd92
      code_verifier: pkce.code_verifier,
      pkceLength: PKCE_LENGTH,
      method: PKCE_CODE_CHALLENGE_METHOD,
    })
    // remove PKCE after it has been used
    cookie.set(res, cookies.pkceCodeVerifier.name, "", {
      ...cookies.pkceCodeVerifier.options,
      maxAge: 0,
    })
  } catch (error) {
    logger.error("CALLBACK_OAUTH_ERROR", error)
    return res.redirect(`${baseUrl}${basePath}/error?error=OAuthCallback`)
  }
}

/**
 * Adds `code_challenge` and `code_challenge_method` to `req.options.pkce`.
 * @param {import("types/internals").NextAuthRequest} req
 * @param {import("types/internals").NextAuthResponse} res
 */
export async function handleSignin(req, res) {
  const { cookies, provider, baseUrl, basePath } = req.options
  try {
<<<<<<< HEAD
    if (!provider.protection?.includes("pkce")) {
=======
    if (!provider.checks?.includes("pkce")) {
>>>>>>> 6911dd92
      // Provider does not support PKCE, nothing to do.
      return
    }
    // Started login flow, add generated pkce to req.options and (encrypted) code_verifier to a cookie
    const pkce = pkceChallenge(PKCE_LENGTH)
<<<<<<< HEAD
    logger.debug("CREATE_PKCE_CHALLENGE_VERIFIER", {
=======
    logger.debug("OAUTH_SIGNIN_CHECK", "Created PKCE challenge/verifier", {
>>>>>>> 6911dd92
      ...pkce,
      pkceLength: PKCE_LENGTH,
      method: PKCE_CODE_CHALLENGE_METHOD,
    })

    provider.authorizationParams = {
      ...provider.authorizationParams,
      code_challenge: pkce.code_challenge,
      code_challenge_method: PKCE_CODE_CHALLENGE_METHOD,
    }

    const encryptedCodeVerifier = await jwt.encode({
      ...req.options.jwt,
      maxAge: PKCE_MAX_AGE,
      token: { code_verifier: pkce.code_verifier },
      encryption: true,
    })

    const cookieExpires = new Date()
    cookieExpires.setTime(cookieExpires.getTime() + PKCE_MAX_AGE * 1000)
    cookie.set(res, cookies.pkceCodeVerifier.name, encryptedCodeVerifier, {
      expires: cookieExpires.toISOString(),
      ...cookies.pkceCodeVerifier.options,
    })
<<<<<<< HEAD
    logger.debug("PKCE_CODE_VERIFIER_SAVED", { encryptedCodeVerifier })
=======
    logger.debug(
      "OAUTH_SIGNIN_CHECK",
      "Created PKCE code_verifier saved in cookie"
    )
>>>>>>> 6911dd92
  } catch (error) {
    logger.error("SIGNIN_OAUTH_ERROR", error)
    return res.redirect(`${baseUrl}${basePath}/error?error=OAuthSignin`)
  }
}

export default { handleSignin, handleCallback }<|MERGE_RESOLUTION|>--- conflicted
+++ resolved
@@ -17,11 +17,7 @@
   const { cookies, provider, baseUrl, basePath } = req.options
   try {
     // Provider does not support PKCE, nothing to do.
-<<<<<<< HEAD
-    if (!provider.protection?.includes("pkce")) {
-=======
     if (!provider.checks?.includes("pkce")) {
->>>>>>> 6911dd92
       return
     }
 
@@ -35,11 +31,7 @@
       encryption: true,
     })
     req.options.pkce = pkce
-<<<<<<< HEAD
     logger.debug("PKCE_VERIFIER_FROM_COOKIE", {
-=======
-    logger.debug("OAUTH_CALLBACK_CHECK", "Read PKCE verifier from cookie", {
->>>>>>> 6911dd92
       code_verifier: pkce.code_verifier,
       pkceLength: PKCE_LENGTH,
       method: PKCE_CODE_CHALLENGE_METHOD,
@@ -63,21 +55,13 @@
 export async function handleSignin(req, res) {
   const { cookies, provider, baseUrl, basePath } = req.options
   try {
-<<<<<<< HEAD
-    if (!provider.protection?.includes("pkce")) {
-=======
     if (!provider.checks?.includes("pkce")) {
->>>>>>> 6911dd92
       // Provider does not support PKCE, nothing to do.
       return
     }
     // Started login flow, add generated pkce to req.options and (encrypted) code_verifier to a cookie
     const pkce = pkceChallenge(PKCE_LENGTH)
-<<<<<<< HEAD
     logger.debug("CREATE_PKCE_CHALLENGE_VERIFIER", {
-=======
-    logger.debug("OAUTH_SIGNIN_CHECK", "Created PKCE challenge/verifier", {
->>>>>>> 6911dd92
       ...pkce,
       pkceLength: PKCE_LENGTH,
       method: PKCE_CODE_CHALLENGE_METHOD,
@@ -102,14 +86,7 @@
       expires: cookieExpires.toISOString(),
       ...cookies.pkceCodeVerifier.options,
     })
-<<<<<<< HEAD
     logger.debug("PKCE_CODE_VERIFIER_SAVED", { encryptedCodeVerifier })
-=======
-    logger.debug(
-      "OAUTH_SIGNIN_CHECK",
-      "Created PKCE code_verifier saved in cookie"
-    )
->>>>>>> 6911dd92
   } catch (error) {
     logger.error("SIGNIN_OAUTH_ERROR", error)
     return res.redirect(`${baseUrl}${basePath}/error?error=OAuthSignin`)
