--- conflicted
+++ resolved
@@ -1,10 +1,6 @@
 import { createHash } from 'crypto'
-<<<<<<< HEAD
-import querystring from 'querystring'
 import { decode as jwtDecode, sign as jwtSign } from 'jsonwebtoken'
-=======
 import { decode as jwtDecode } from 'jsonwebtoken'
->>>>>>> 7a1d7120
 import oAuthClient from './client'
 import logger from '../../../lib/logger'
 class OAuthCallbackError extends Error {
@@ -167,122 +163,6 @@
   }
 }
 
-<<<<<<< HEAD
-// Ported from https://github.com/ciaranj/node-oauth/blob/a7f8a1e21c362eb4ed2039431fb9ac2ae749f26a/lib/oauth2.js
-async function _getOAuthAccessToken (code, provider, callback) {
-  const url = provider.accessTokenUrl
-  const params = { ...provider.params } || {}
-  const headers = { ...provider.headers } || {}
-  const codeParam = (params.grant_type === 'refresh_token') ? 'refresh_token' : 'code'
-
-  if (!params[codeParam]) { params[codeParam] = code }
-
-  if (!params.client_id) { params.client_id = provider.clientId }
-
-  // For Apple the client secret must be generated on-the-fly.
-  // Using the properties in clientSecret to create a JWT.
-  if (provider.id === 'apple') {
-    if (typeof provider.clientSecret !== 'object') {
-      logger.error('APPLE_CLIENT_SECRET', 'Client secret must be an object for the Apple provider')
-    }
-    const { appleId, keyId, teamId, privateKey } = provider.clientSecret
-    const clientSecret = jwtSign({
-      iss: teamId,
-      iat: Math.floor(Date.now() / 1000),
-      exp: Math.floor(Date.now() / 1000) + (86400 * 180), // 6 months
-      aud: 'https://appleid.apple.com',
-      sub: appleId
-    },
-    // Automatically convert \\n into \n if found in private key. If the key
-    // is passed in an environment variable \n can get escaped as \\n
-    privateKey.replace(/\\n/g, '\n'),
-    { algorithm: 'ES256', keyid: keyId }
-    )
-    params.client_secret = clientSecret
-  } else {
-    params.client_secret = provider.clientSecret
-  }
-
-  if (!params.redirect_uri) { params.redirect_uri = provider.callbackUrl }
-
-  if (!headers['Content-Type']) { headers['Content-Type'] = 'application/x-www-form-urlencoded' }
-  // Added as a fix to accomodate change in Twitch OAuth API
-  if (!headers['Client-ID']) { headers['Client-ID'] = provider.clientId }
-  // Added as a fix for Reddit Authentication
-  if (provider.id === 'reddit') {
-    headers.Authorization = 'Basic ' + Buffer.from((provider.clientId + ':' + provider.clientSecret)).toString('base64')
-  }
-
-  const providersNotSupportingAuthHeader = ['okta', 'identity-server4']
-  if (!providersNotSupportingAuthHeader.includes(provider.id) && !headers.Authorization) {
-    headers.Authorization = `Bearer ${code}`
-  }
-
-  const postData = querystring.stringify(params)
-
-  this._request(
-    'POST',
-    url,
-    headers,
-    postData,
-    null,
-    (error, data, response) => {
-      if (error) {
-        logger.error('OAUTH_GET_ACCESS_TOKEN_ERROR', error, data, response)
-        return callback(error)
-      }
-
-      let results
-      try {
-        // As of http://tools.ietf.org/html/draft-ietf-oauth-v2-07
-        // responses should be in JSON
-        results = JSON.parse(data)
-      } catch (e) {
-        // However both Facebook + Github currently use rev05 of the spec  and neither
-        // seem to specify a content-type correctly in their response headers. :(
-        // Clients of these services suffer a minor performance cost.
-        results = querystring.parse(data)
-      }
-      let accessToken
-      if (provider.id === 'spotify') {
-        accessToken = results.authed_user.access_token
-      } else {
-        accessToken = results.access_token
-      }
-      const refreshToken = results.refresh_token
-      callback(null, accessToken, refreshToken, results)
-    }
-  )
-}
-
-/**
- * Ported from https://github.com/ciaranj/node-oauth/blob/a7f8a1e21c362eb4ed2039431fb9ac2ae749f26a/lib/oauth2.js
- *
- * 18/08/2020 @robertcraigie added results parameter to pass data to an optional request preparer.
- * e.g. see providers/bungie
- */
-function _get (provider, accessToken, results, callback) {
-  let url = provider.profileUrl
-  const headers = provider.headers || {}
-
-  if (this._useAuthorizationHeaderForGET) {
-    headers.Authorization = this.buildAuthHeader(accessToken)
-
-    // This line is required for Twitch
-    headers['Client-ID'] = provider.clientId
-    accessToken = null
-  }
-
-  const prepareRequest = provider.prepareProfileRequest
-  if (prepareRequest) {
-    url = prepareRequest({ provider, url, headers, results }) || url
-  }
-
-  this._request('GET', url, headers, null, accessToken, callback)
-}
-
-=======
->>>>>>> 7a1d7120
 function decodeIdToken (idToken) {
   if (!idToken) {
     throw new OAuthCallbackError('Missing JWT ID Token')
