
import { createHash } from 'crypto'
import querystring from 'querystring'
import jwtDecode from 'jwt-decode'
import oAuthClient from './client'
import logger from '../../../lib/logger'

// @TODO Refactor monkey patching in _getOAuthAccessToken() and _get()
// These methods have been forked from `node-oauth` to fix bugs; it may make
// sense to migrate all the methods we need from node-oauth to nexth-auth (with
// appropriate credit) to make it easier to maintain and address issues as they
// come up, as the node-oauth package does not seem to be actively maintained.

// @TODO Refactor to use promises and not callbacks
// @TODO Refactor to use jsonwebtoken instead of jwt-decode & remove dependancy
export default async (req, provider, csrfToken, callback) => {
  // The "user" object is specific to apple provider and is provided on first sign in
  // e.g. {"name":{"firstName":"Johnny","lastName":"Appleseed"},"email":"johnny.appleseed@nextauth.com"}
  let { oauth_token, oauth_verifier, code, user, state } = req.query // eslint-disable-line camelcase
  const client = oAuthClient(provider)

  if (provider.version && provider.version.startsWith('2.')) {
    // For OAuth 2.0 flows, check state returned and matches expected value
    // (a hash of the NextAuth.js CSRF token).
    //
    // This check can be disabled for providers that do not support it by
    // setting `state: false` as a option on the provider (defaults to true).
    if (!Object.prototype.hasOwnProperty.call(provider, 'state') || provider.state === true) {
      const expectedState = createHash('sha256').update(csrfToken).digest('hex')
      if (state !== expectedState) {
        return callback(new Error('Invalid state returned from oAuth provider'))
      }
    }

    if (req.method === 'POST') {
      try {
        const body = JSON.parse(JSON.stringify(req.body))
        if (body.error) { throw new Error(body.error) }

        code = body.code
        user = body.user != null ? JSON.parse(body.user) : null
      } catch (e) {
        logger.error('OAUTH_CALLBACK_HANDLER_ERROR', e, req.body, provider.id, code)
        return callback()
      }
    }

    // Pass authToken in header by default (unless 'useAuthTokenHeader: false' is set)
    if (Object.prototype.hasOwnProperty.call(provider, 'useAuthTokenHeader')) {
      client.useAuthorizationHeaderforGET(provider.useAuthTokenHeader)
    } else {
      client.useAuthorizationHeaderforGET(true)
    }

    // Use custom getOAuthAccessToken() method for oAuth2 flows
    client.getOAuthAccessToken = _getOAuthAccessToken

    await client.getOAuthAccessToken(
      code,
      provider,
      (error, accessToken, refreshToken, results) => {
        if (error || results.error) {
          logger.error('OAUTH_GET_ACCESS_TOKEN_ERROR', error, results, provider.id, code)
          return callback(error || results.error)
        }

        if (provider.idToken) {
          // If we don't have an ID Token most likely the user hit a cancel
          // button when signing in (or the provider is misconfigured).
          //
          // Unfortunately, we can't tell which, so we can't treat it as an
          // error, so instead we just returning nothing, which will cause the
          // user to be redirected back to the sign in page.
          if (!results || !results.id_token) {
            return callback()
          }

          // Support services that use OpenID ID Tokens to encode profile data
          _decodeToken(
            provider,
            accessToken,
            refreshToken,
            results.id_token,
            async (error, profileData) => {
              const { profile, account, OAuthProfile } = await _getProfile(error, profileData, accessToken, refreshToken, provider, user)
              callback(error, profile, account, OAuthProfile)
            }
          )
        } else {
          // Use custom get() method for oAuth2 flows
          client.get = _get

          client.get(
            provider,
            accessToken,
            results,
            async (error, profileData) => {
              const { profile, account, OAuthProfile } = await _getProfile(error, profileData, accessToken, refreshToken, provider)
              callback(error, profile, account, OAuthProfile)
            }
          )
        }
      }
    )
  } else {
    // Handle oAuth v1.x
    await client.getOAuthAccessToken(
      oauth_token,
      null,
      oauth_verifier,
      (error, accessToken, refreshToken, results) => {
        // @TODO Handle error
        if (error || results.error) {
          logger.error('OAUTH_V1_GET_ACCESS_TOKEN_ERROR', error, results)
        }

        client.get(
          provider.profileUrl,
          accessToken,
          refreshToken,
          async (error, profileData) => {
            const { profile, account, OAuthProfile } = await _getProfile(error, profileData, accessToken, refreshToken, provider)
            callback(error, profile, account, OAuthProfile)
          }
        )
      }
    )
  }
}

/**
 * //6/30/2020 @geraldnolan added userData parameter to attach additional data to the profileData object
 * Returns profile, raw profile and auth provider details
 */
async function _getProfile (error, profileData, accessToken, refreshToken, provider, userData) {
  // @TODO Handle error
  if (error) {
    logger.error('OAUTH_GET_PROFILE_ERROR', error)
  }

  let profile = {}
  try {
    // Convert profileData into an object if it's a string
    if (typeof profileData === 'string' || profileData instanceof String) { profileData = JSON.parse(profileData) }

    // If a user object is supplied (e.g. Apple provider) add it to the profile object
    if (userData != null) {
      profileData.user = userData
    }

    logger.debug('PROFILE_DATA', profileData)

    profile = await provider.profile(profileData)
  } catch (exception) {
    // If we didn't get a response either there was a problem with the provider
    // response *or* the user cancelled the action with the provider.
    //
    // Unfortuately, we can't tell which - at least not in a way that works for
    // all providers, so we return an empty object; the user should then be
    // redirected back to the sign up page. We log the error to help developers
    // who might be trying to debug this when configuring a new provider.
    logger.error('OAUTH_PARSE_PROFILE_ERROR', exception, profileData)
    return {
      profile: null,
      account: null,
      OAuthProfile: profileData
    }
  }

  // Return profile, raw profile and auth provider details
  return {
    profile: {
      name: profile.name,
      email: profile.email ? profile.email.toLowerCase() : null,
      image: profile.image
    },
    account: {
      provider: provider.id,
      type: provider.type,
      id: profile.id,
      refreshToken,
      accessToken,
      accessTokenExpires: null
    },
    OAuthProfile: profileData
  }
}

// Ported from https://github.com/ciaranj/node-oauth/blob/a7f8a1e21c362eb4ed2039431fb9ac2ae749f26a/lib/oauth2.js
async function _getOAuthAccessToken (code, provider, callback) {
  const url = provider.accessTokenUrl
  const setGetAccessTokenAuthHeader = (provider.setGetAccessTokenAuthHeader !== null) ? provider.setGetAccessTokenAuthHeader : true
  const params = { ...provider.params } || {}
  const headers = { ...provider.headers } || {}
  const codeParam = (params.grant_type === 'refresh_token') ? 'refresh_token' : 'code'

  if (!params[codeParam]) { params[codeParam] = code }

  if (!params.client_id) { params.client_id = provider.clientId }

  if (!params.client_secret) {
    // For some providers it useful to be able to generate the secret on the fly
    // e.g. For Sign in With Apple a JWT token using the properties in clientSecret
    if (provider.clientSecretCallback) {
      params.client_secret = await provider.clientSecretCallback(provider.clientSecret)
    } else {
      params.client_secret = provider.clientSecret
    }
  }

  if (!params.redirect_uri) { params.redirect_uri = provider.callbackUrl }

  if (!headers['Content-Type']) { headers['Content-Type'] = 'application/x-www-form-urlencoded' }
  // Added as a fix to accomodate change in Twitch oAuth API
  if (!headers['Client-ID']) { headers['Client-ID'] = provider.clientId }
  // Added as a fix for Reddit Authentication
  if (provider.id === 'reddit') {
    headers.Authorization = 'Basic ' + Buffer.from((provider.clientId + ':' + provider.clientSecret)).toString('base64')
  }
  // Okta errors when this is set. Maybe there are other Providers that also wont like this.
  if (setGetAccessTokenAuthHeader) {
    if (!headers.Authorization) { headers.Authorization = `Bearer ${code}` }
  }

  const postData = querystring.stringify(params)

  this._request(
    'POST',
    url,
    headers,
    postData,
    null,
    (error, data, response) => {
      if (error) {
        logger.error('OAUTH_GET_ACCESS_TOKEN_ERROR', error, data, response)
        return callback(error)
      }

      let results
      try {
        // As of http://tools.ietf.org/html/draft-ietf-oauth-v2-07
        // responses should be in JSON
        results = JSON.parse(data)
      } catch (e) {
        // However both Facebook + Github currently use rev05 of the spec  and neither
        // seem to specify a content-type correctly in their response headers. :(
        // Clients of these services suffer a minor performance cost.
        results = querystring.parse(data)
      }
      const accessToken = provider.accessTokenGetter ? provider.accessTokenGetter(results) : results.access_token
      const refreshToken = results.refresh_token
      callback(null, accessToken, refreshToken, results)
    }
  )
}

<<<<<<< HEAD
// Ported from https://github.com/ciaranj/node-oauth/blob/a7f8a1e21c362eb4ed2039431fb9ac2ae749f26a/lib/oauth2.js
function _get (provider, accessToken, callback) {
=======
/**
 * Ported from https://github.com/ciaranj/node-oauth/blob/a7f8a1e21c362eb4ed2039431fb9ac2ae749f26a/lib/oauth2.js
 *
 * 18/08/2020 @robertcraigie added results parameter to pass data to an optional request preparer.
 * e.g. see providers/bungie
 */
function _get (provider, accessToken, results, callback) {
>>>>>>> bf7efbc2
  let url = provider.profileUrl
  const headers = provider.headers || {}
  const setGetAccessTokenProfileUrl = provider.setGetAccessTokenProfileUrl !== null ? provider.setGetAccessTokenProfileUrl : true

  if (this._useAuthorizationHeaderForGET) {
    headers.Authorization = this.buildAuthHeader(accessToken)

    // Mail.ru requires 'access_token' as URL request parameter
    if (setGetAccessTokenProfileUrl) {
      if (url) {
        url = url + '?access_token=' + accessToken
      }
    }

    // This line is required for Twitch
    headers['Client-ID'] = provider.clientId
    accessToken = null
  }

  const prepareRequest = provider.prepareProfileRequest
  if (prepareRequest) {
    url = prepareRequest({ provider, url, headers, results }) || url
  }

  this._request('GET', url, headers, null, accessToken, callback)
}

function _decodeToken (provider, accessToken, refreshToken, idToken, callback) {
  if (!idToken) { throw new Error('Missing JWT ID Token', provider, idToken) }
  const decodedToken = jwtDecode(idToken)
  const profileData = JSON.stringify(decodedToken)
  callback(null, profileData, accessToken, refreshToken, provider)
}<|MERGE_RESOLUTION|>--- conflicted
+++ resolved
@@ -254,10 +254,6 @@
   )
 }
 
-<<<<<<< HEAD
-// Ported from https://github.com/ciaranj/node-oauth/blob/a7f8a1e21c362eb4ed2039431fb9ac2ae749f26a/lib/oauth2.js
-function _get (provider, accessToken, callback) {
-=======
 /**
  * Ported from https://github.com/ciaranj/node-oauth/blob/a7f8a1e21c362eb4ed2039431fb9ac2ae749f26a/lib/oauth2.js
  *
@@ -265,7 +261,6 @@
  * e.g. see providers/bungie
  */
 function _get (provider, accessToken, results, callback) {
->>>>>>> bf7efbc2
   let url = provider.profileUrl
   const headers = provider.headers || {}
   const setGetAccessTokenProfileUrl = provider.setGetAccessTokenProfileUrl !== null ? provider.setGetAccessTokenProfileUrl : true
