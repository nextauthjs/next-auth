<<<<<<< HEAD
import { oAuth1Client, openidClient } from './client'
import { getState } from './state-handler'

/** @param {import("../..").NextAuthRequest} req */
export default async function oAuthCallback (req) {
  const { provider, logger } = req.options

  try {
    const error = req.body.error ?? req.query.error
    if (error) {
      throw new Error(error)
=======
import { decode as jwtDecode } from "jsonwebtoken"
import oAuthClient from "./client"
import logger from "../../../lib/logger"
import { OAuthCallbackError } from "../../../lib/errors"

/** @param {import("types/internals").NextAuthRequest} req */
export default async function oAuthCallback(req) {
  const { provider, pkce } = req.options
  const client = oAuthClient(provider)

  if (provider.version?.startsWith("2.")) {
    // The "user" object is specific to the Apple provider and is provided on first sign in
    // e.g. {"name":{"firstName":"Johnny","lastName":"Appleseed"},"email":"johnny.appleseed@nextauth.com"}
    let { code, user } = req.query // eslint-disable-line camelcase

    if (req.method === "POST") {
      try {
        const body = JSON.parse(JSON.stringify(req.body))
        if (body.error) {
          throw new Error(body.error)
        }

        code = body.code
        user = body.user != null ? JSON.parse(body.user) : null
      } catch (error) {
        logger.error(
          "OAUTH_CALLBACK_HANDLER_ERROR",
          error,
          req.body,
          provider.id,
          code
        )
        throw error
      }
    }

    // REVIEW: Is this used by any of the providers?
    // Pass authToken in header by default (unless 'useAuthTokenHeader: false' is set)
    if (Object.prototype.hasOwnProperty.call(provider, "useAuthTokenHeader")) {
      client.useAuthorizationHeaderforGET(provider.useAuthTokenHeader)
    } else {
      client.useAuthorizationHeaderforGET(true)
>>>>>>> b6a3a72d
    }
  } catch (error) {
    logger.error('OAUTH_CALLBACK_HANDLER_ERROR', error, req.body, provider.id)
    throw error
  }

  if (provider.version?.startsWith('1.')) {
    try {
<<<<<<< HEAD
      const client = await oAuth1Client(req.options)
      // Handle OAuth v1.x
      const {
        oauth_token: oauthToken, oauth_verifier: oauthVerifier
      } = req.query
      const tokens = await client.getOAuthAccessToken(oauthToken, null, oauthVerifier)
      const profileData = await client.get(
        provider.profileUrl,
        tokens.accessToken,
        tokens.refreshToken
      )
=======
      const tokens = await client.getOAuthAccessToken(
        code,
        provider,
        pkce.code_verifier
      )
      let profileData
      if (provider.idToken) {
        if (!tokens?.id_token) {
          throw new OAuthCallbackError("Missing JWT ID Token")
        }
>>>>>>> b6a3a72d

      return getProfile({ profile: profileData, tokens, provider })
    } catch (error) {
<<<<<<< HEAD
      logger.error('OAUTH_V1_GET_ACCESS_TOKEN_ERROR', error)
=======
      logger.error("OAUTH_GET_ACCESS_TOKEN_ERROR", error, provider.id, code)
>>>>>>> b6a3a72d
      throw error
    }
  }

  try {
<<<<<<< HEAD
    const client = await openidClient(req.options)
    const params = client.callbackParams(req)

    /** @type {import("openid-client").OpenIDCallbackChecks | import("openid-client").OAuthCallbackChecks} */
    const checks = {
      code_verifier: req.options.pkce.code_verifier,
      state: getState(req)
    }
    let profile
    let tokens
=======
    // Handle OAuth v1.x
    // eslint-disable-next-line camelcase
    const { oauth_token, oauth_verifier } = req.query

    // eslint-disable-next-line camelcase
    const { token_secret } = await client.getOAuthRequestToken(provider.params)
    const tokens = await client.getOAuthAccessToken(oauth_token, token_secret, oauth_verifier)
    const profileData = await client.get(
      provider.profileUrl,
      tokens.oauth_token,
      tokens.oauth_token_secret
    )
>>>>>>> b6a3a72d

    if (provider.idToken) {
      // TODO: Add nonce check
      tokens = await client.callback(provider.callbackUrl, params, checks)
      profile = tokens.claims()
    } else {
      tokens = await client.oauthCallback(provider.callbackUrl, params, checks)
      profile = await client.userinfo(tokens)
    }

    // If a user object is supplied (e.g. Apple provider) add it to the profile object
    profile.user = req.body.user ?? JSON.parse(req.query.user) ?? undefined

    return getProfile({ profile, provider, tokens, logger })
  } catch (error) {
<<<<<<< HEAD
    logger.error('OAUTH_GET_ACCESS_TOKEN_ERROR', error, provider.id)
=======
    logger.error("OAUTH_V1_GET_ACCESS_TOKEN_ERROR", error)
>>>>>>> b6a3a72d
    throw error
  }
}

/**
 * Returns profile, raw profile and auth provider details
 * @param {{
<<<<<<< HEAD
     profile: object
     tokens: import("openid-client").TokenSet
     provider: import("../..").Provider
 * }} profileParams
 */
async function getProfile ({ profile: OAuthProfile, tokens, provider, logger }) {
  try {
    logger.debug('PROFILE_DATA', OAuthProfile)
    const profile = await provider.profile(OAuthProfile, tokens)
    profile.email = profile.email?.toLowerCase() ?? null
    // Return profile, raw profile and auth provider details
    return {
      profile,
=======
 *   profileData: object | string
 *   tokens: {
 *     accessToken: string
 *     idToken?: string
 *     refreshToken?: string
 *     access_token: string
 *     expires_in?: string | Date | null
 *     refresh_token?: string
 *     id_token?: string
 *     token?: string
 *     token_secret?: string
 *     tokenSecret?: string
 *     params?: any
 *   }
 *   provider: import("../..").Provider
 *   user?: object
 * }} profileParams
 */
async function getProfile({ profileData, tokens, provider, user }) {
  try {
    // Convert profileData into an object if it's a string
    if (typeof profileData === "string" || profileData instanceof String) {
      profileData = JSON.parse(profileData)
    }

    // If a user object is supplied (e.g. Apple provider) add it to the profile object
    if (user != null) {
      profileData.user = user
    }

    logger.debug("PROFILE_DATA", profileData)

    const profile = await provider.profile(profileData, tokens)
    // Return profile, raw profile and auth provider details
    return {
      profile: {
        ...profile,
        email: profile.email?.toLowerCase() ?? null,
      },
>>>>>>> b6a3a72d
      account: {
        provider: provider.id,
        type: provider.type,
        id: profile.id,
        ...tokens,
      },
<<<<<<< HEAD
      OAuthProfile
=======
      OAuthProfile: profileData,
>>>>>>> b6a3a72d
    }
  } catch (exception) {
    // If we didn't get a response either there was a problem with the provider
    // response *or* the user cancelled the action with the provider.
    //
    // Unfortuately, we can't tell which - at least not in a way that works for
    // all providers, so we return an empty object; the user should then be
    // redirected back to the sign up page. We log the error to help developers
    // who might be trying to debug this when configuring a new provider.
<<<<<<< HEAD
    logger.error('OAUTH_PARSE_PROFILE_ERROR', exception, OAuthProfile)
    return {
      profile: null,
      account: null,
      OAuthProfile
=======
    logger.error("OAUTH_PARSE_PROFILE_ERROR", exception, profileData)
    return {
      profile: null,
      account: null,
      OAuthProfile: profileData,
>>>>>>> b6a3a72d
    }
  }
}<|MERGE_RESOLUTION|>--- conflicted
+++ resolved
@@ -1,129 +1,57 @@
-<<<<<<< HEAD
-import { oAuth1Client, openidClient } from './client'
-import { getState } from './state-handler'
+import { oAuth1Client, openidClient } from "./client"
+import { getState } from "./state-handler"
 
-/** @param {import("../..").NextAuthRequest} req */
-export default async function oAuthCallback (req) {
+/** @param {import("types/internals").NextAuthRequest} req */
+export default async function oAuthCallback(req) {
   const { provider, logger } = req.options
 
   try {
     const error = req.body.error ?? req.query.error
     if (error) {
       throw new Error(error)
-=======
-import { decode as jwtDecode } from "jsonwebtoken"
-import oAuthClient from "./client"
-import logger from "../../../lib/logger"
-import { OAuthCallbackError } from "../../../lib/errors"
-
-/** @param {import("types/internals").NextAuthRequest} req */
-export default async function oAuthCallback(req) {
-  const { provider, pkce } = req.options
-  const client = oAuthClient(provider)
-
-  if (provider.version?.startsWith("2.")) {
-    // The "user" object is specific to the Apple provider and is provided on first sign in
-    // e.g. {"name":{"firstName":"Johnny","lastName":"Appleseed"},"email":"johnny.appleseed@nextauth.com"}
-    let { code, user } = req.query // eslint-disable-line camelcase
-
-    if (req.method === "POST") {
-      try {
-        const body = JSON.parse(JSON.stringify(req.body))
-        if (body.error) {
-          throw new Error(body.error)
-        }
-
-        code = body.code
-        user = body.user != null ? JSON.parse(body.user) : null
-      } catch (error) {
-        logger.error(
-          "OAUTH_CALLBACK_HANDLER_ERROR",
-          error,
-          req.body,
-          provider.id,
-          code
-        )
-        throw error
-      }
-    }
-
-    // REVIEW: Is this used by any of the providers?
-    // Pass authToken in header by default (unless 'useAuthTokenHeader: false' is set)
-    if (Object.prototype.hasOwnProperty.call(provider, "useAuthTokenHeader")) {
-      client.useAuthorizationHeaderforGET(provider.useAuthTokenHeader)
-    } else {
-      client.useAuthorizationHeaderforGET(true)
->>>>>>> b6a3a72d
     }
   } catch (error) {
-    logger.error('OAUTH_CALLBACK_HANDLER_ERROR', error, req.body, provider.id)
+    logger.error("OAUTH_CALLBACK_HANDLER_ERROR", error, req.body, provider.id)
     throw error
   }
 
-  if (provider.version?.startsWith('1.')) {
+  if (provider.version?.startsWith("1.")) {
     try {
-<<<<<<< HEAD
       const client = await oAuth1Client(req.options)
       // Handle OAuth v1.x
       const {
-        oauth_token: oauthToken, oauth_verifier: oauthVerifier
+        oauth_token: oauthToken,
+        oauth_verifier: oauthVerifier,
       } = req.query
-      const tokens = await client.getOAuthAccessToken(oauthToken, null, oauthVerifier)
+      const tokens = await client.getOAuthAccessToken(
+        oauthToken,
+        null,
+        oauthVerifier
+      )
       const profileData = await client.get(
         provider.profileUrl,
         tokens.accessToken,
         tokens.refreshToken
       )
-=======
-      const tokens = await client.getOAuthAccessToken(
-        code,
-        provider,
-        pkce.code_verifier
-      )
-      let profileData
-      if (provider.idToken) {
-        if (!tokens?.id_token) {
-          throw new OAuthCallbackError("Missing JWT ID Token")
-        }
->>>>>>> b6a3a72d
 
       return getProfile({ profile: profileData, tokens, provider })
     } catch (error) {
-<<<<<<< HEAD
-      logger.error('OAUTH_V1_GET_ACCESS_TOKEN_ERROR', error)
-=======
-      logger.error("OAUTH_GET_ACCESS_TOKEN_ERROR", error, provider.id, code)
->>>>>>> b6a3a72d
+      logger.error("OAUTH_V1_GET_ACCESS_TOKEN_ERROR", error)
       throw error
     }
   }
 
   try {
-<<<<<<< HEAD
     const client = await openidClient(req.options)
     const params = client.callbackParams(req)
 
     /** @type {import("openid-client").OpenIDCallbackChecks | import("openid-client").OAuthCallbackChecks} */
     const checks = {
       code_verifier: req.options.pkce.code_verifier,
-      state: getState(req)
+      state: getState(req),
     }
     let profile
     let tokens
-=======
-    // Handle OAuth v1.x
-    // eslint-disable-next-line camelcase
-    const { oauth_token, oauth_verifier } = req.query
-
-    // eslint-disable-next-line camelcase
-    const { token_secret } = await client.getOAuthRequestToken(provider.params)
-    const tokens = await client.getOAuthAccessToken(oauth_token, token_secret, oauth_verifier)
-    const profileData = await client.get(
-      provider.profileUrl,
-      tokens.oauth_token,
-      tokens.oauth_token_secret
-    )
->>>>>>> b6a3a72d
 
     if (provider.idToken) {
       // TODO: Add nonce check
@@ -139,11 +67,7 @@
 
     return getProfile({ profile, provider, tokens, logger })
   } catch (error) {
-<<<<<<< HEAD
-    logger.error('OAUTH_GET_ACCESS_TOKEN_ERROR', error, provider.id)
-=======
-    logger.error("OAUTH_V1_GET_ACCESS_TOKEN_ERROR", error)
->>>>>>> b6a3a72d
+    logger.error("OAUTH_GET_ACCESS_TOKEN_ERROR", error, provider.id)
     throw error
   }
 }
@@ -151,72 +75,26 @@
 /**
  * Returns profile, raw profile and auth provider details
  * @param {{
-<<<<<<< HEAD
-     profile: object
+     profile: import("types").Profile
      tokens: import("openid-client").TokenSet
-     provider: import("../..").Provider
+     provider: import("types/providers").AppProvider
  * }} profileParams
  */
-async function getProfile ({ profile: OAuthProfile, tokens, provider, logger }) {
+async function getProfile({ profile: OAuthProfile, tokens, provider, logger }) {
   try {
-    logger.debug('PROFILE_DATA', OAuthProfile)
+    logger.debug("PROFILE_DATA", OAuthProfile)
     const profile = await provider.profile(OAuthProfile, tokens)
     profile.email = profile.email?.toLowerCase() ?? null
     // Return profile, raw profile and auth provider details
     return {
       profile,
-=======
- *   profileData: object | string
- *   tokens: {
- *     accessToken: string
- *     idToken?: string
- *     refreshToken?: string
- *     access_token: string
- *     expires_in?: string | Date | null
- *     refresh_token?: string
- *     id_token?: string
- *     token?: string
- *     token_secret?: string
- *     tokenSecret?: string
- *     params?: any
- *   }
- *   provider: import("../..").Provider
- *   user?: object
- * }} profileParams
- */
-async function getProfile({ profileData, tokens, provider, user }) {
-  try {
-    // Convert profileData into an object if it's a string
-    if (typeof profileData === "string" || profileData instanceof String) {
-      profileData = JSON.parse(profileData)
-    }
-
-    // If a user object is supplied (e.g. Apple provider) add it to the profile object
-    if (user != null) {
-      profileData.user = user
-    }
-
-    logger.debug("PROFILE_DATA", profileData)
-
-    const profile = await provider.profile(profileData, tokens)
-    // Return profile, raw profile and auth provider details
-    return {
-      profile: {
-        ...profile,
-        email: profile.email?.toLowerCase() ?? null,
-      },
->>>>>>> b6a3a72d
       account: {
         provider: provider.id,
         type: provider.type,
         id: profile.id,
         ...tokens,
       },
-<<<<<<< HEAD
-      OAuthProfile
-=======
-      OAuthProfile: profileData,
->>>>>>> b6a3a72d
+      OAuthProfile,
     }
   } catch (exception) {
     // If we didn't get a response either there was a problem with the provider
@@ -226,19 +104,11 @@
     // all providers, so we return an empty object; the user should then be
     // redirected back to the sign up page. We log the error to help developers
     // who might be trying to debug this when configuring a new provider.
-<<<<<<< HEAD
-    logger.error('OAUTH_PARSE_PROFILE_ERROR', exception, OAuthProfile)
+    logger.error("OAUTH_PARSE_PROFILE_ERROR", exception, OAuthProfile)
     return {
       profile: null,
       account: null,
-      OAuthProfile
-=======
-    logger.error("OAUTH_PARSE_PROFILE_ERROR", exception, profileData)
-    return {
-      profile: null,
-      account: null,
-      OAuthProfile: profileData,
->>>>>>> b6a3a72d
+      OAuthProfile,
     }
   }
 }