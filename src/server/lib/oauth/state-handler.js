import { createHash } from "crypto"
import logger from "../../../lib/logger"
import { OAuthCallbackError } from "../../../lib/errors"

/**
 * For OAuth 2.0 flows, if the provider supports state,
 * check if state matches the one sent on signin
 * (a hash of the NextAuth.js CSRF token).
 * @param {import("types/internals").NextAuthRequest} req
 * @param {import("types/internals").NextAuthResponse} res
 */
export async function handleCallback(req, res) {
  const { csrfToken, provider, baseUrl, basePath } = req.options
  try {
    // Provider does not support state, nothing to do.
<<<<<<< HEAD
    if (!provider.protection?.includes("state")) {
=======
    if (!provider.checks?.includes("state")) {
>>>>>>> 6911dd92
      return
    }

    const state = req.query.state || req.body.state
    const expectedState = createHash("sha256").update(csrfToken).digest("hex")

<<<<<<< HEAD
    logger.debug("STATE_CHECK", { state, expectedState })
=======
    logger.debug(
      "OAUTH_CALLBACK_CHECK",
      "Comparing received and expected state",
      { state, expectedState }
    )
>>>>>>> 6911dd92
    if (state !== expectedState) {
      throw new OAuthCallbackError("Invalid state returned from OAuth provider")
    }
  } catch (error) {
    logger.error("STATE_ERROR", error)
    return res.redirect(`${baseUrl}${basePath}/error?error=OAuthCallback`)
  }
}

/**
 * Adds CSRF token to the authorizationParams.
 * @param {import("types/internals").NextAuthRequest} req
 * @param {import("types/internals").NextAuthResponse} res
 */
export async function handleSignin(req, res) {
  const { provider, baseUrl, basePath, csrfToken } = req.options
  try {
<<<<<<< HEAD
    if (!provider.protection?.includes("state")) {
=======
    if (!provider.checks?.includes("state")) {
>>>>>>> 6911dd92
      // Provider does not support state, nothing to do.
      return
    }

<<<<<<< HEAD
    if ("state" in provider) {
      logger.warn("STATE_OPTION_DEPRECATION")
    }

=======
>>>>>>> 6911dd92
    // A hash of the NextAuth.js CSRF token is used as the state
    const state = createHash("sha256").update(csrfToken).digest("hex")

    provider.authorizationParams = { ...provider.authorizationParams, state }
<<<<<<< HEAD
    logger.debug("STATE_ADDED_TO_PARAMS", { state })
=======
    logger.debug(
      "OAUTH_CALLBACK_CHECK",
      "Added state to authorization params",
      { state }
    )
>>>>>>> 6911dd92
  } catch (error) {
    logger.error("SIGNIN_OAUTH_ERROR", error)
    return res.redirect(`${baseUrl}${basePath}/error?error=OAuthSignin`)
  }
}

export default { handleSignin, handleCallback }<|MERGE_RESOLUTION|>--- conflicted
+++ resolved
@@ -13,26 +13,14 @@
   const { csrfToken, provider, baseUrl, basePath } = req.options
   try {
     // Provider does not support state, nothing to do.
-<<<<<<< HEAD
-    if (!provider.protection?.includes("state")) {
-=======
     if (!provider.checks?.includes("state")) {
->>>>>>> 6911dd92
       return
     }
 
     const state = req.query.state || req.body.state
     const expectedState = createHash("sha256").update(csrfToken).digest("hex")
 
-<<<<<<< HEAD
     logger.debug("STATE_CHECK", { state, expectedState })
-=======
-    logger.debug(
-      "OAUTH_CALLBACK_CHECK",
-      "Comparing received and expected state",
-      { state, expectedState }
-    )
->>>>>>> 6911dd92
     if (state !== expectedState) {
       throw new OAuthCallbackError("Invalid state returned from OAuth provider")
     }
@@ -50,35 +38,16 @@
 export async function handleSignin(req, res) {
   const { provider, baseUrl, basePath, csrfToken } = req.options
   try {
-<<<<<<< HEAD
-    if (!provider.protection?.includes("state")) {
-=======
     if (!provider.checks?.includes("state")) {
->>>>>>> 6911dd92
       // Provider does not support state, nothing to do.
       return
     }
 
-<<<<<<< HEAD
-    if ("state" in provider) {
-      logger.warn("STATE_OPTION_DEPRECATION")
-    }
-
-=======
->>>>>>> 6911dd92
     // A hash of the NextAuth.js CSRF token is used as the state
     const state = createHash("sha256").update(csrfToken).digest("hex")
 
     provider.authorizationParams = { ...provider.authorizationParams, state }
-<<<<<<< HEAD
     logger.debug("STATE_ADDED_TO_PARAMS", { state })
-=======
-    logger.debug(
-      "OAUTH_CALLBACK_CHECK",
-      "Added state to authorization params",
-      { state }
-    )
->>>>>>> 6911dd92
   } catch (error) {
     logger.error("SIGNIN_OAUTH_ERROR", error)
     return res.redirect(`${baseUrl}${basePath}/error?error=OAuthSignin`)
