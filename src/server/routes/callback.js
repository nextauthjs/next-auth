--- conflicted
+++ resolved
@@ -36,12 +36,8 @@
         try {
           if (error) {
             logger.error('CALLBACK_OAUTH_ERROR', error)
-<<<<<<< HEAD
-
-            return callbacks.error(error, redirect, `${baseUrl}${basePath}/error?error=oAuthCallback`)
-=======
-            return redirect(`${baseUrl}${basePath}/error?error=OAuthCallback`)
->>>>>>> 0407e130
+
+            return callbacks.error(error, redirect, `${baseUrl}${basePath}/error?error=OAuthCallback`)
           }
 
           // Make it easier to debug when adding a new provider
