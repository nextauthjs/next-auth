--- conflicted
+++ resolved
@@ -72,16 +72,6 @@
         }
 
         try {
-<<<<<<< HEAD
-          const signInCallbackResponse = await callbacks.signIn(userOrProfile, account, OAuthProfile)
-          if (!signInCallbackResponse) {
-            return res.redirect(`${baseUrl}${basePath}/error?error=AccessDenied`)
-          } else if (typeof signInCallbackResponse === 'string') {
-            return res.redirect(signInCallbackResponse)
-          }
-        } catch (error) {
-          return res.redirect(`${baseUrl}${basePath}/error?error=${encodeURIComponent(error)}`)
-=======
           const signInCallbackResponse = await callbacks.signIn(
             userOrProfile,
             account,
@@ -100,7 +90,6 @@
               error.message
             )}`
           )
->>>>>>> abaa5aed
         }
 
         // Sign user in
@@ -227,30 +216,22 @@
 
       // Check if user is allowed to sign in
       try {
-<<<<<<< HEAD
-        const signInCallbackResponse = await callbacks.signIn(profile, account, { email })
-=======
         const signInCallbackResponse = await callbacks.signIn(
           profile,
           account,
           { email }
         )
->>>>>>> abaa5aed
         if (!signInCallbackResponse) {
           return res.redirect(`${baseUrl}${basePath}/error?error=AccessDenied`)
         } else if (typeof signInCallbackResponse === "string") {
           return res.redirect(signInCallbackResponse)
         }
       } catch (error) {
-<<<<<<< HEAD
-        return res.redirect(`${baseUrl}${basePath}/error?error=${encodeURIComponent(error)}`)
-=======
         return res.redirect(
           `${baseUrl}${basePath}/error?error=${encodeURIComponent(
             error.message
           )}`
         )
->>>>>>> abaa5aed
       }
 
       // Sign user in
@@ -349,14 +330,6 @@
         { ...req, options: {}, cookies: {} }
       )
       if (!userObjectReturnedFromAuthorizeHandler) {
-<<<<<<< HEAD
-        return res.status(401).redirect(`${baseUrl}${basePath}/error?error=CredentialsSignin&provider=${encodeURIComponent(provider.id)}`)
-      } else if (typeof userObjectReturnedFromAuthorizeHandler === 'string') {
-        return res.redirect(userObjectReturnedFromAuthorizeHandler)
-      }
-    } catch (error) {
-      return res.redirect(`${baseUrl}${basePath}/error?error=${encodeURIComponent(error)}`)
-=======
         return res
           .status(401)
           .redirect(
@@ -371,23 +344,12 @@
       return res.redirect(
         `${baseUrl}${basePath}/error?error=${encodeURIComponent(error.message)}`
       )
->>>>>>> abaa5aed
     }
 
     const user = userObjectReturnedFromAuthorizeHandler
     const account = { id: provider.id, type: "credentials" }
 
     try {
-<<<<<<< HEAD
-      const signInCallbackResponse = await callbacks.signIn(user, account, credentials)
-      if (!signInCallbackResponse) {
-        return res.status(403).redirect(`${baseUrl}${basePath}/error?error=AccessDenied`)
-      } else if (typeof signInCallbackResponse === 'string') {
-        return res.redirect(signInCallbackResponse)
-      }
-    } catch (error) {
-      return res.redirect(`${baseUrl}${basePath}/error?error=${encodeURIComponent(error)}`)
-=======
       const signInCallbackResponse = await callbacks.signIn(
         user,
         account,
@@ -404,7 +366,6 @@
       return res.redirect(
         `${baseUrl}${basePath}/error?error=${encodeURIComponent(error.message)}`
       )
->>>>>>> abaa5aed
     }
 
     const defaultJwtPayload = {
