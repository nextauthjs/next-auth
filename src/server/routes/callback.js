--- conflicted
+++ resolved
@@ -172,36 +172,17 @@
         )
         return res.redirect(`${baseUrl}${basePath}/error?error=Configuration`)
       }
-
-<<<<<<< HEAD
-      const {
-        getVerificationRequest,
-        deleteVerificationRequest,
-        getUserByEmail,
-      } = adapterErrorHandler(await adapter.getAdapter(req.options), logger)
-
+      
       let crossDeviceCallbackUrl
-      if (req.query.crossDeviceCallbackUrl) {
+      if (req.query.callbackUrl) {
         try {
           crossDeviceCallbackUrl = callbacks.redirect(
-            decodeURIComponent(req.query.crossDeviceCallbackUrl),
+            decodeURIComponent(req.query.callbackUrl),
             baseUrl
           )
         } catch (error) {}
       }
 
-      const verificationToken = req.query.token
-      const email = req.query.email
-
-      // Verify email and verification token exist in database
-      const invite = await getVerificationRequest(
-        email,
-        verificationToken,
-        secret,
-        provider
-      )
-      if (!invite) {
-=======
       const { useVerificationToken, getUserByEmail } = adapter
 
       const token = req.query.token
@@ -214,7 +195,6 @@
 
       const invalidInvite = !invite || invite.expires.valueOf() < Date.now()
       if (invalidInvite) {
->>>>>>> e06ced5b
         return res.redirect(`${baseUrl}${basePath}/error?error=Verification`)
       }
 
