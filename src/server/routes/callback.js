// Handle callbacks from login services
import oAuthCallback from '../lib/oauth/callback'
import callbackHandler from '../lib/callback-handler'
import cookie from '../lib/cookie'
import logger.error from '../../lib/consoleErr'

// @TODO Refactor oAuthCallback to return promise instead of using a callback and reduce duplicate code
export default async (req, res, options, done) => {
  const {
    provider: providerName,
    providers,
    adapter,
    site,
    secret,
    baseUrl,
    cookies,
    callbackUrl,
    pages,
    jwt,
    allowSignin
  } = options
  const provider = providers[providerName]
  const { type } = provider
  const useJwtSession = options.session.jwt
  const sessionMaxAge = options.session.maxAge

  // Get session ID (if set)
  const sessionToken = req.cookies[cookies.sessionToken.name]

  if (type === 'oauth') {
    oAuthCallback(req, provider, async (error, oauthAccount) => {
      if (error) {
<<<<<<< HEAD
        logger.error('OAUTH_CALLBACK_ERROR', error)
        res.status(302).setHeader('Location', `${baseUrl}/error?error=OAuthCallback`)
=======
        console.error('OAUTH_CALLBACK_ERROR', error)
        res.status(302).setHeader('Location', `${baseUrl}/error?error=oAuthCallback`)
>>>>>>> 879b10cc
        res.end()
        return done()
      }

      const { profile, account } = await oauthAccount

      // Check allowSignin() allows this account to sign in
      if (!await allowSignin(profile, account)) {
        res.status(302).setHeader('Location', `${baseUrl}/error?error=AccessDenied`)
        res.end()
        return done()
      }

      try {
        const { user, session, isNewUser } = await callbackHandler(sessionToken, profile, account, options)

        if (useJwtSession) {
          const jwtPayload = await jwt.set({
            user,
            account,
            isNewUser
          })

          // Sign and encrypt token
          const token = await jwt.encode({ secret: jwt.secret, token: jwtPayload, maxAge: sessionMaxAge })

          // Set cookie expiry date
          const cookieExpires = new Date()
          cookieExpires.setTime(cookieExpires.getTime() + (sessionMaxAge * 1000))

          cookie.set(res, cookies.sessionToken.name, token, { expires: cookieExpires.toISOString(), ...cookies.sessionToken.options })
        } else {
          // Save Session Token in cookie
          cookie.set(res, cookies.sessionToken.name, session.sessionToken, { expires: session.expires || null, ...cookies.sessionToken.options })
        }

        // Handle first logins on new accounts
        // e.g. option to send users to a new account landing page on initial login
        // Note that the callback URL is preserved, so the journey can still be resumed
        if (isNewUser && pages.newUser) {
          res.status(302).setHeader('Location', pages.newUser)
          res.end()
          return done()
        }
      } catch (error) {
        if (error.name === 'AccountNotLinkedError') {
          // If the email on the account is already linked, but nto with this oAuth account
          res.status(302).setHeader('Location', `${baseUrl}/error?error=oAuthAccountNotLinked`)
        } else if (error.name === 'CreateUserError') {
          res.status(302).setHeader('Location', `${baseUrl}/error?error=OAuthCreateAccount`)
        } else if (error.name === 'InvalidProfile') {
          // If is missing email address (NB: the only field on a profile currently required)
          res.status(302).setHeader('Location', `${baseUrl}/error?error=EmailRequired`)
        } else {
          logger.error('OAUTH_CALLBACK_HANDLER_ERROR', error)
          res.status(302).setHeader('Location', `${baseUrl}/error?error=Callback`)
        }
        res.end()
        return done()
      }

      // Callback URL is already verified at this point, so safe to use if specified
      if (callbackUrl) {
        res.status(302).setHeader('Location', callbackUrl)
        res.end()
      } else {
        res.status(302).setHeader('Location', site)
        res.end()
      }
      return done()
    })
  } else if (type === 'email') {
    try {
      if (!adapter) {
        console.error('EMAIL_REQUIRES_ADAPTER_ERROR')
        res.status(302).setHeader('Location', `${baseUrl}/error?error=Configuration`)
        res.end()
        return done()
      }

      const { getVerificationRequest, deleteVerificationRequest } = await adapter.getAdapter(options)
      const token = req.query.token
      const email = req.query.email ? req.query.email.toLowerCase() : null

      // Create the an `account` object with `id` and `type` properties as they
      // are expected by the `callbackHandler` function and in the JWT.
      const emailProviderAccount = { id: provider.id, type: 'email' }

      // Check allowSignin() allows this account to sign in
      if (!await allowSignin({ email }, emailProviderAccount)) {
        res.status(302).setHeader('Location', `${baseUrl}/error?error=AccessDenied`)
        res.end()
        return done()
      }

      // Verify email and token match email verification record in database
      const invite = await getVerificationRequest(email, token, secret, provider)
      if (!invite) {
        res.status(302).setHeader('Location', `${baseUrl}/error?error=Verification`)
        res.end()
        return done()
      }

      // If token is valid, delete email verification record in database
      await deleteVerificationRequest(email, token, secret, provider)
      // Invoke callbackHandler to go through sign up flow
      //
      // This will create new new account if they don't have one, or sign them
      // into an existing account if they do have one.
      const { user, session, isNewUser } = await callbackHandler(sessionToken, { email }, emailProviderAccount, options)

      if (useJwtSession) {
        const jwtPayload = await jwt.set({
          user,
          account: emailProviderAccount,
          isNewUser
        })

        // Sign and encrypt token
        const token = await jwt.encode({ secret: jwt.secret, token: jwtPayload, maxAge: sessionMaxAge })

        // Set cookie expiry date
        const cookieExpires = new Date()
        cookieExpires.setTime(cookieExpires.getTime() + (sessionMaxAge * 1000))

        cookie.set(res, cookies.sessionToken.name, token, { expires: cookieExpires.toISOString(), ...cookies.sessionToken.options })
      } else {
        // Save Session Token in cookie
        cookie.set(res, cookies.sessionToken.name, session.sessionToken, { expires: session.expires || null, ...cookies.sessionToken.options })
      }

      // Handle first logins on new accounts
      // e.g. option to send users to a new account landing page on initial login
      // Note that the callback URL is preserved, so the journey can still be resumed
      if (isNewUser && pages.newUser) {
        res.status(302).setHeader('Location', pages.newUser)
        res.end()
        return done()
      }

      // Callback URL is already verified at this point, so safe to use if specified
      if (callbackUrl) {
        res.status(302).setHeader('Location', callbackUrl)
        res.end()
      } else {
        res.status(302).setHeader('Location', site)
        res.end()
      }
      return done()
    } catch (error) {
      if (error.name === 'CreateUserError') {
        res.status(302).setHeader('Location', `${baseUrl}/error?error=EmailCreateAccount`)
      } else {
        res.status(302).setHeader('Location', `${baseUrl}/error?error=Callback`)
        logger.error('EMAIL_CALLBACK_ERROR', error)
      }
      res.end()
      return done()
    }
  } else {
    res.status(500).end(`Error: Callback for provider type ${type} not supported`)
    return done()
  }
}<|MERGE_RESOLUTION|>--- conflicted
+++ resolved
@@ -2,7 +2,7 @@
 import oAuthCallback from '../lib/oauth/callback'
 import callbackHandler from '../lib/callback-handler'
 import cookie from '../lib/cookie'
-import logger.error from '../../lib/consoleErr'
+import logger from '../../lib/consoleErr'
 
 // @TODO Refactor oAuthCallback to return promise instead of using a callback and reduce duplicate code
 export default async (req, res, options, done) => {
@@ -30,13 +30,8 @@
   if (type === 'oauth') {
     oAuthCallback(req, provider, async (error, oauthAccount) => {
       if (error) {
-<<<<<<< HEAD
         logger.error('OAUTH_CALLBACK_ERROR', error)
-        res.status(302).setHeader('Location', `${baseUrl}/error?error=OAuthCallback`)
-=======
-        console.error('OAUTH_CALLBACK_ERROR', error)
         res.status(302).setHeader('Location', `${baseUrl}/error?error=oAuthCallback`)
->>>>>>> 879b10cc
         res.end()
         return done()
       }
