import oAuthCallback from "../lib/oauth/callback"
import callbackHandler from "../lib/callback-handler"
import * as cookie from "../lib/cookie"
<<<<<<< HEAD
import logger from "../../lib/logger"
import dispatchEvent from "../lib/dispatch-event"
=======
import dispatchEvent from "../lib/dispatch-event"
import adapterErrorHandler from "../../adapters/error-handler"
>>>>>>> cff153bd

/**
 * Handle callbacks from login services
 * @type {import("types/internals").NextAuthApiHandler}
 */
export default async function callback(req, res) {
  const {
    provider,
    adapter,
    baseUrl,
    basePath,
    secret,
    cookies,
    callbackUrl,
    pages,
    jwt,
    events,
    callbacks,
    session: { jwt: useJwtSession, maxAge: sessionMaxAge },
<<<<<<< HEAD
=======
    logger,
>>>>>>> cff153bd
  } = req.options

  // Get session ID (if set)
  const sessionToken = req.cookies?.[cookies.sessionToken.name] ?? null

  if (provider.type === "oauth") {
    try {
      const { profile, account, OAuthProfile } = await oAuthCallback(req, res)
      try {
        // Make it easier to debug when adding a new provider
        logger.debug("OAUTH_CALLBACK_RESPONSE", {
          profile,
          account,
          OAuthProfile,
        })

        // If we don't have a profile object then either something went wrong
        // or the user cancelled signing in. We don't know which, so we just
        // direct the user to the signin page for now. We could do something
        // else in future.
        //
        // Note: In oAuthCallback an error is logged with debug info, so it
        // should at least be visible to developers what happened if it is an
        // error with the provider.
        if (!profile) {
          return res.redirect(`${baseUrl}${basePath}/signin`)
        }

        // Check if user is allowed to sign in
        // Attempt to get Profile from OAuth provider details before invoking
        // signIn callback - but if no user object is returned, that is fine
        // (that just means it's a new user signing in for the first time).
        let userOrProfile = profile
        if (adapter) {
<<<<<<< HEAD
          const { getUserByProviderAccountId } = await adapter.getAdapter(
            req.options
=======
          const { getUserByProviderAccountId } = adapterErrorHandler(
            await adapter.getAdapter(req.options),
            logger
>>>>>>> cff153bd
          )
          const userFromProviderAccountId = await getUserByProviderAccountId(
            account.provider,
            account.id
          )
          if (userFromProviderAccountId) {
            userOrProfile = userFromProviderAccountId
          }
        }

        try {
<<<<<<< HEAD
          const signInCallbackResponse = await callbacks.signIn(
            userOrProfile,
            account,
            OAuthProfile
          )
=======
          const signInCallbackResponse = await callbacks.signIn({
            user: userOrProfile,
            account,
            profile: OAuthProfile,
          })
>>>>>>> cff153bd
          if (!signInCallbackResponse) {
            return res.redirect(
              `${baseUrl}${basePath}/error?error=AccessDenied`
            )
          } else if (typeof signInCallbackResponse === "string") {
            return res.redirect(signInCallbackResponse)
          }
        } catch (error) {
          return res.redirect(
            `${baseUrl}${basePath}/error?error=${encodeURIComponent(
              error.message
            )}`
          )
        }

        // Sign user in
        const { user, session, isNewUser } = await callbackHandler(
          sessionToken,
          profile,
          account,
          req.options
        )

        if (useJwtSession) {
          const defaultToken = {
            name: user.name,
            email: user.email,
            picture: user.image,
            sub: user.id?.toString(),
          }
<<<<<<< HEAD
          const jwtPayload = await callbacks.jwt(
            defaultJwtPayload,
            user,
            account,
            OAuthProfile,
            isNewUser
          )
=======
          const token = await callbacks.jwt({
            token: defaultToken,
            user,
            account,
            profile: OAuthProfile,
            isNewUser,
          })
>>>>>>> cff153bd

          // Sign and encrypt token
          const newEncodedJwt = await jwt.encode({ ...jwt, token })

          // Set cookie expiry date
          const cookieExpires = new Date()
          cookieExpires.setTime(cookieExpires.getTime() + sessionMaxAge * 1000)

          cookie.set(res, cookies.sessionToken.name, newEncodedJwt, {
            expires: cookieExpires.toISOString(),
            ...cookies.sessionToken.options,
          })
        } else {
          // Save Session Token in cookie
          cookie.set(res, cookies.sessionToken.name, session.sessionToken, {
            expires: session.expires || null,
            ...cookies.sessionToken.options,
          })
        }

        await dispatchEvent(events.signIn, { user, account, isNewUser })

        // Handle first logins on new accounts
        // e.g. option to send users to a new account landing page on initial login
        // Note that the callback URL is preserved, so the journey can still be resumed
        if (isNewUser && pages.newUser) {
          return res.redirect(
            `${pages.newUser}${
              pages.newUser.includes("?") ? "&" : "?"
            }callbackUrl=${encodeURIComponent(callbackUrl)}`
          )
        }

        // Callback URL is already verified at this point, so safe to use if specified
        return res.redirect(callbackUrl || baseUrl)
      } catch (error) {
        if (error.name === "AccountNotLinkedError") {
          // If the email on the account is already linked, but not with this OAuth account
          return res.redirect(
            `${baseUrl}${basePath}/error?error=OAuthAccountNotLinked`
          )
        } else if (error.name === "CreateUserError") {
          return res.redirect(
            `${baseUrl}${basePath}/error?error=OAuthCreateAccount`
          )
        }
        logger.error("OAUTH_CALLBACK_HANDLER_ERROR", error)
        return res.redirect(`${baseUrl}${basePath}/error?error=Callback`)
      }
    } catch (error) {
      if (error.name === "OAuthCallbackError") {
        logger.error("CALLBACK_OAUTH_ERROR", error)
        return res.redirect(`${baseUrl}${basePath}/error?error=OAuthCallback`)
      }
      logger.error("OAUTH_CALLBACK_ERROR", error)
      return res.redirect(`${baseUrl}${basePath}/error?error=Callback`)
    }
  } else if (provider.type === "email") {
    try {
      if (!adapter) {
        logger.error("EMAIL_REQUIRES_ADAPTER_ERROR")
        return res.redirect(`${baseUrl}${basePath}/error?error=Configuration`)
      }

      const {
        getVerificationRequest,
        deleteVerificationRequest,
        getUserByEmail,
<<<<<<< HEAD
      } = await adapter.getAdapter(req.options)
=======
      } = adapterErrorHandler(await adapter.getAdapter(req.options), logger)
>>>>>>> cff153bd
      const verificationToken = req.query.token
      const email = req.query.email

      // Verify email and verification token exist in database
      const invite = await getVerificationRequest(
        email,
        verificationToken,
        secret,
        provider
      )
      if (!invite) {
        return res.redirect(`${baseUrl}${basePath}/error?error=Verification`)
      }

      // If verification token is valid, delete verification request token from
      // the database so it cannot be used again
      await deleteVerificationRequest(
        email,
        verificationToken,
        secret,
        provider
      )

      // If is an existing user return a user object (otherwise use placeholder)
      const profile = (await getUserByEmail(email)) || { email }
      const account = {
        id: provider.id,
        type: "email",
        providerAccountId: email,
      }

      // Check if user is allowed to sign in
      try {
<<<<<<< HEAD
        const signInCallbackResponse = await callbacks.signIn(
          profile,
          account,
          { email }
        )
=======
        const signInCallbackResponse = await callbacks.signIn({
          user: profile,
          account,
          email: { email },
        })
>>>>>>> cff153bd
        if (!signInCallbackResponse) {
          return res.redirect(`${baseUrl}${basePath}/error?error=AccessDenied`)
        } else if (typeof signInCallbackResponse === "string") {
          return res.redirect(signInCallbackResponse)
        }
      } catch (error) {
        return res.redirect(
          `${baseUrl}${basePath}/error?error=${encodeURIComponent(
            error.message
          )}`
        )
      }

      // Sign user in
      const { user, session, isNewUser } = await callbackHandler(
        sessionToken,
        profile,
        account,
        req.options
      )

      if (useJwtSession) {
        const defaultToken = {
          name: user.name,
          email: user.email,
          picture: user.image,
          sub: user.id?.toString(),
        }
<<<<<<< HEAD
        const jwtPayload = await callbacks.jwt(
          defaultJwtPayload,
          user,
          account,
          profile,
          isNewUser
        )
=======
        const token = await callbacks.jwt({
          token: defaultToken,
          user,
          account,
          profile,
          isNewUser,
        })
>>>>>>> cff153bd

        // Sign and encrypt token
        const newEncodedJwt = await jwt.encode({ ...jwt, token })

        // Set cookie expiry date
        const cookieExpires = new Date()
        cookieExpires.setTime(cookieExpires.getTime() + sessionMaxAge * 1000)

        cookie.set(res, cookies.sessionToken.name, newEncodedJwt, {
          expires: cookieExpires.toISOString(),
          ...cookies.sessionToken.options,
        })
      } else {
        // Save Session Token in cookie
        cookie.set(res, cookies.sessionToken.name, session.sessionToken, {
          expires: session.expires || null,
          ...cookies.sessionToken.options,
        })
      }

      await dispatchEvent(events.signIn, { user, account, isNewUser })

      // Handle first logins on new accounts
      // e.g. option to send users to a new account landing page on initial login
      // Note that the callback URL is preserved, so the journey can still be resumed
      if (isNewUser && pages.newUser) {
        return res.redirect(
          `${pages.newUser}${
            pages.newUser.includes("?") ? "&" : "?"
          }callbackUrl=${encodeURIComponent(callbackUrl)}`
        )
      }

      // Callback URL is already verified at this point, so safe to use if specified
      return res.redirect(callbackUrl || baseUrl)
    } catch (error) {
      if (error.name === "CreateUserError") {
        return res.redirect(
          `${baseUrl}${basePath}/error?error=EmailCreateAccount`
        )
      }
      logger.error("CALLBACK_EMAIL_ERROR", error)
      return res.redirect(`${baseUrl}${basePath}/error?error=Callback`)
    }
  } else if (provider.type === "credentials" && req.method === "POST") {
    if (!useJwtSession) {
      logger.error(
        "CALLBACK_CREDENTIALS_JWT_ERROR",
        "Signin in with credentials is only supported if JSON Web Tokens are enabled"
      )
      return res
        .status(500)
        .redirect(`${baseUrl}${basePath}/error?error=Configuration`)
    }

    if (!provider.authorize) {
      logger.error(
        "CALLBACK_CREDENTIALS_HANDLER_ERROR",
        "Must define an authorize() handler to use credentials authentication provider"
      )
      return res
        .status(500)
        .redirect(`${baseUrl}${basePath}/error?error=Configuration`)
    }

    const credentials = req.body

    let userObjectReturnedFromAuthorizeHandler
    try {
      userObjectReturnedFromAuthorizeHandler = await provider.authorize(
<<<<<<< HEAD
        credentials
=======
        credentials,
        { ...req, options: {}, cookies: {} }
>>>>>>> cff153bd
      )
      if (!userObjectReturnedFromAuthorizeHandler) {
        return res
          .status(401)
          .redirect(
            `${baseUrl}${basePath}/error?error=CredentialsSignin&provider=${encodeURIComponent(
              provider.id
            )}`
          )
      } else if (typeof userObjectReturnedFromAuthorizeHandler === "string") {
        return res.redirect(userObjectReturnedFromAuthorizeHandler)
      }
    } catch (error) {
      return res.redirect(
        `${baseUrl}${basePath}/error?error=${encodeURIComponent(error.message)}`
      )
    }

    const user = userObjectReturnedFromAuthorizeHandler
    const account = { id: provider.id, type: "credentials" }

    try {
<<<<<<< HEAD
      const signInCallbackResponse = await callbacks.signIn(
        user,
        account,
        credentials
      )
=======
      const signInCallbackResponse = await callbacks.signIn({
        user,
        account,
        credentials,
      })
>>>>>>> cff153bd
      if (!signInCallbackResponse) {
        return res
          .status(403)
          .redirect(`${baseUrl}${basePath}/error?error=AccessDenied`)
      } else if (typeof signInCallbackResponse === "string") {
        return res.redirect(signInCallbackResponse)
      }
    } catch (error) {
      return res.redirect(
        `${baseUrl}${basePath}/error?error=${encodeURIComponent(error.message)}`
      )
    }

    const defaultToken = {
      name: user.name,
      email: user.email,
      picture: user.image,
      sub: user.id?.toString(),
    }
<<<<<<< HEAD
    const jwtPayload = await callbacks.jwt(
      defaultJwtPayload,
      user,
      account,
      userObjectReturnedFromAuthorizeHandler,
      false
    )
=======
    const token = await callbacks.jwt({
      token: defaultToken,
      user,
      account,
      profile: userObjectReturnedFromAuthorizeHandler,
      isNewUser: false,
    })
>>>>>>> cff153bd

    // Sign and encrypt token
    const newEncodedJwt = await jwt.encode({ ...jwt, token })

    // Set cookie expiry date
    const cookieExpires = new Date()
    cookieExpires.setTime(cookieExpires.getTime() + sessionMaxAge * 1000)

    cookie.set(res, cookies.sessionToken.name, newEncodedJwt, {
      expires: cookieExpires.toISOString(),
      ...cookies.sessionToken.options,
    })

    await dispatchEvent(events.signIn, { user, account })

    return res.redirect(callbackUrl || baseUrl)
  }
  return res
    .status(500)
    .end(`Error: Callback for provider type ${provider.type} not supported`)
}<|MERGE_RESOLUTION|>--- conflicted
+++ resolved
@@ -1,13 +1,8 @@
 import oAuthCallback from "../lib/oauth/callback"
 import callbackHandler from "../lib/callback-handler"
 import * as cookie from "../lib/cookie"
-<<<<<<< HEAD
-import logger from "../../lib/logger"
-import dispatchEvent from "../lib/dispatch-event"
-=======
 import dispatchEvent from "../lib/dispatch-event"
 import adapterErrorHandler from "../../adapters/error-handler"
->>>>>>> cff153bd
 
 /**
  * Handle callbacks from login services
@@ -27,10 +22,7 @@
     events,
     callbacks,
     session: { jwt: useJwtSession, maxAge: sessionMaxAge },
-<<<<<<< HEAD
-=======
     logger,
->>>>>>> cff153bd
   } = req.options
 
   // Get session ID (if set)
@@ -65,14 +57,9 @@
         // (that just means it's a new user signing in for the first time).
         let userOrProfile = profile
         if (adapter) {
-<<<<<<< HEAD
-          const { getUserByProviderAccountId } = await adapter.getAdapter(
-            req.options
-=======
           const { getUserByProviderAccountId } = adapterErrorHandler(
             await adapter.getAdapter(req.options),
             logger
->>>>>>> cff153bd
           )
           const userFromProviderAccountId = await getUserByProviderAccountId(
             account.provider,
@@ -84,19 +71,11 @@
         }
 
         try {
-<<<<<<< HEAD
-          const signInCallbackResponse = await callbacks.signIn(
-            userOrProfile,
-            account,
-            OAuthProfile
-          )
-=======
           const signInCallbackResponse = await callbacks.signIn({
             user: userOrProfile,
             account,
             profile: OAuthProfile,
           })
->>>>>>> cff153bd
           if (!signInCallbackResponse) {
             return res.redirect(
               `${baseUrl}${basePath}/error?error=AccessDenied`
@@ -127,15 +106,6 @@
             picture: user.image,
             sub: user.id?.toString(),
           }
-<<<<<<< HEAD
-          const jwtPayload = await callbacks.jwt(
-            defaultJwtPayload,
-            user,
-            account,
-            OAuthProfile,
-            isNewUser
-          )
-=======
           const token = await callbacks.jwt({
             token: defaultToken,
             user,
@@ -143,7 +113,6 @@
             profile: OAuthProfile,
             isNewUser,
           })
->>>>>>> cff153bd
 
           // Sign and encrypt token
           const newEncodedJwt = await jwt.encode({ ...jwt, token })
@@ -212,11 +181,7 @@
         getVerificationRequest,
         deleteVerificationRequest,
         getUserByEmail,
-<<<<<<< HEAD
-      } = await adapter.getAdapter(req.options)
-=======
       } = adapterErrorHandler(await adapter.getAdapter(req.options), logger)
->>>>>>> cff153bd
       const verificationToken = req.query.token
       const email = req.query.email
 
@@ -250,19 +215,11 @@
 
       // Check if user is allowed to sign in
       try {
-<<<<<<< HEAD
-        const signInCallbackResponse = await callbacks.signIn(
-          profile,
-          account,
-          { email }
-        )
-=======
         const signInCallbackResponse = await callbacks.signIn({
           user: profile,
           account,
           email: { email },
         })
->>>>>>> cff153bd
         if (!signInCallbackResponse) {
           return res.redirect(`${baseUrl}${basePath}/error?error=AccessDenied`)
         } else if (typeof signInCallbackResponse === "string") {
@@ -291,15 +248,6 @@
           picture: user.image,
           sub: user.id?.toString(),
         }
-<<<<<<< HEAD
-        const jwtPayload = await callbacks.jwt(
-          defaultJwtPayload,
-          user,
-          account,
-          profile,
-          isNewUser
-        )
-=======
         const token = await callbacks.jwt({
           token: defaultToken,
           user,
@@ -307,7 +255,6 @@
           profile,
           isNewUser,
         })
->>>>>>> cff153bd
 
         // Sign and encrypt token
         const newEncodedJwt = await jwt.encode({ ...jwt, token })
@@ -378,12 +325,8 @@
     let userObjectReturnedFromAuthorizeHandler
     try {
       userObjectReturnedFromAuthorizeHandler = await provider.authorize(
-<<<<<<< HEAD
-        credentials
-=======
         credentials,
         { ...req, options: {}, cookies: {} }
->>>>>>> cff153bd
       )
       if (!userObjectReturnedFromAuthorizeHandler) {
         return res
@@ -406,19 +349,11 @@
     const account = { id: provider.id, type: "credentials" }
 
     try {
-<<<<<<< HEAD
-      const signInCallbackResponse = await callbacks.signIn(
-        user,
-        account,
-        credentials
-      )
-=======
       const signInCallbackResponse = await callbacks.signIn({
         user,
         account,
         credentials,
       })
->>>>>>> cff153bd
       if (!signInCallbackResponse) {
         return res
           .status(403)
@@ -438,15 +373,6 @@
       picture: user.image,
       sub: user.id?.toString(),
     }
-<<<<<<< HEAD
-    const jwtPayload = await callbacks.jwt(
-      defaultJwtPayload,
-      user,
-      account,
-      userObjectReturnedFromAuthorizeHandler,
-      false
-    )
-=======
     const token = await callbacks.jwt({
       token: defaultToken,
       user,
@@ -454,7 +380,6 @@
       profile: userObjectReturnedFromAuthorizeHandler,
       isNewUser: false,
     })
->>>>>>> cff153bd
 
     // Sign and encrypt token
     const newEncodedJwt = await jwt.encode({ ...jwt, token })
