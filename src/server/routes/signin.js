--- conflicted
+++ resolved
@@ -8,14 +8,8 @@
  * @param {import("types/internals").NextAuthResponse} res
  */
 export default async function signin(req, res) {
-  const {
-    provider,
-    baseUrl,
-    basePath,
-    adapter,
-    callbacks,
-    logger,
-  } = req.options
+  const { provider, baseUrl, basePath, adapter, callbacks, logger } =
+    req.options
 
   if (!provider.type) {
     return res.status(500).end(`Error: Type not specified for ${provider.name}`)
@@ -52,33 +46,19 @@
 
     // Check if user is allowed to sign in
     try {
-<<<<<<< HEAD
-      const signInCallbackResponse = await callbacks.signIn(profile, account, { email, verificationRequest: true })
-      if (!signInCallbackResponse) {
-=======
       const signInCallbackResponse = await callbacks.signIn(profile, account, {
         email,
         verificationRequest: true,
       })
       if (signInCallbackResponse === false) {
->>>>>>> 9f16e3f0
         return res.redirect(`${baseUrl}${basePath}/error?error=AccessDenied`)
       } else if (typeof signInCallbackResponse === "string") {
         return res.redirect(signInCallbackResponse)
       }
     } catch (error) {
-<<<<<<< HEAD
-      return res.redirect(`${baseUrl}${basePath}/error?error=${encodeURIComponent(error)}`)
-=======
-      if (error instanceof Error) {
-        return res.redirect(
-          `${baseUrl}${basePath}/error?error=${encodeURIComponent(error)}`
-        )
-      }
-      // TODO: Remove in a future major release
-      logger.warn("SIGNIN_CALLBACK_REJECT_REDIRECT")
-      return res.redirect(error)
->>>>>>> 9f16e3f0
+      return res.redirect(
+        `${baseUrl}${basePath}/error?error=${encodeURIComponent(error)}`
+      )
     }
 
     try {
