import getAuthorizationUrl from '../lib/signin/oauth'
import emailSignin from '../lib/signin/email'
import logger from '../../lib/logger'

<<<<<<< HEAD
export default async function signin ({ req, res, options, done, codeChallenge }) {
=======
/** Handle requests to /api/auth/signin */
export default async function signin (req, res) {
>>>>>>> 0987f72a
  const {
    provider,
    baseUrl,
    basePath,
    adapter,
    callbacks
  } = req.options

  if (!provider.type) {
    return res.status(500).end(`Error: Type not specified for ${provider.name}`)
  }

<<<<<<< HEAD
  if (type === 'oauth' && req.method === 'POST') {
    const authParams = { ...req.query }
    delete authParams.nextauth // This is probably not intended to be sent to the provider, remove

    oAuthSignin({
      provider,
      csrfToken,
      callback (error, oAuthSigninUrl) {
        if (error) {
          logger.error('SIGNIN_OAUTH_ERROR', error)
          return redirect(`${baseUrl}${basePath}/error?error=OAuthSignin`)
        }
        return redirect(oAuthSigninUrl)
      },
      authParams,
      codeChallenge
    })
  } else if (type === 'email' && req.method === 'POST') {
=======
  if (provider.type === 'oauth' && req.method === 'POST') {
    try {
      const authorizazionUrl = await getAuthorizationUrl(req)
      return res.redirect(authorizazionUrl)
    } catch (error) {
      logger.error('SIGNIN_OAUTH_ERROR', error)
      return res.redirect(`${baseUrl}${basePath}/error?error=OAuthSignin`)
    }
  } else if (provider.type === 'email' && req.method === 'POST') {
>>>>>>> 0987f72a
    if (!adapter) {
      logger.error('EMAIL_REQUIRES_ADAPTER_ERROR')
      return res.redirect(`${baseUrl}${basePath}/error?error=Configuration`)
    }
    const { getUserByEmail } = await adapter.getAdapter(req.options)

    // Note: Technically the part of the email address local mailbox element
    // (everything before the @ symbol) should be treated as 'case sensitive'
    // according to RFC 2821, but in practice this causes more problems than
    // it solves. We treat email addresses as all lower case. If anyone
    // complains about this we can make strict RFC 2821 compliance an option.
    const email = req.body.email?.toLowerCase() ?? null

    // If is an existing user return a user object (otherwise use placeholder)
    const profile = await getUserByEmail(email) || { email }
    const account = { id: provider.id, type: 'email', providerAccountId: email }

    // Check if user is allowed to sign in
    try {
      const signInCallbackResponse = await callbacks.signIn(profile, account, { email })
      if (signInCallbackResponse === false) {
        return res.redirect(`${baseUrl}${basePath}/error?error=AccessDenied`)
      } else if (typeof signInCallbackResponse === 'string') {
        return res.redirect(signInCallbackResponse)
      }
    } catch (error) {
      if (error instanceof Error) {
        return res.redirect(`${baseUrl}${basePath}/error?error=${encodeURIComponent(error)}`)
      }
      // TODO: Remove in a future major release
      logger.warn('SIGNIN_CALLBACK_REJECT_REDIRECT')
      return res.redirect(error)
    }

    try {
      await emailSignin(email, provider, req.options)
    } catch (error) {
      logger.error('SIGNIN_EMAIL_ERROR', error)
      return res.redirect(`${baseUrl}${basePath}/error?error=EmailSignin`)
    }

    return res.redirect(`${baseUrl}${basePath}/verify-request?provider=${encodeURIComponent(
      provider.id
    )}&type=${encodeURIComponent(provider.type)}`)
  }
  return res.redirect(`${baseUrl}${basePath}/signin`)
}<|MERGE_RESOLUTION|>--- conflicted
+++ resolved
@@ -2,12 +2,8 @@
 import emailSignin from '../lib/signin/email'
 import logger from '../../lib/logger'
 
-<<<<<<< HEAD
-export default async function signin ({ req, res, options, done, codeChallenge }) {
-=======
 /** Handle requests to /api/auth/signin */
 export default async function signin (req, res) {
->>>>>>> 0987f72a
   const {
     provider,
     baseUrl,
@@ -20,26 +16,6 @@
     return res.status(500).end(`Error: Type not specified for ${provider.name}`)
   }
 
-<<<<<<< HEAD
-  if (type === 'oauth' && req.method === 'POST') {
-    const authParams = { ...req.query }
-    delete authParams.nextauth // This is probably not intended to be sent to the provider, remove
-
-    oAuthSignin({
-      provider,
-      csrfToken,
-      callback (error, oAuthSigninUrl) {
-        if (error) {
-          logger.error('SIGNIN_OAUTH_ERROR', error)
-          return redirect(`${baseUrl}${basePath}/error?error=OAuthSignin`)
-        }
-        return redirect(oAuthSigninUrl)
-      },
-      authParams,
-      codeChallenge
-    })
-  } else if (type === 'email' && req.method === 'POST') {
-=======
   if (provider.type === 'oauth' && req.method === 'POST') {
     try {
       const authorizazionUrl = await getAuthorizationUrl(req)
@@ -49,7 +25,6 @@
       return res.redirect(`${baseUrl}${basePath}/error?error=OAuthSignin`)
     }
   } else if (provider.type === 'email' && req.method === 'POST') {
->>>>>>> 0987f72a
     if (!adapter) {
       logger.error('EMAIL_REQUIRES_ADAPTER_ERROR')
       return res.redirect(`${baseUrl}${basePath}/error?error=Configuration`)
