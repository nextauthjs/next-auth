--- conflicted
+++ resolved
@@ -46,28 +46,19 @@
 
     // Check if user is allowed to sign in
     try {
-<<<<<<< HEAD
-      const signInCallbackResponse = await callbacks.signIn(profile, account, { email, verificationRequest: true })
-      if (!signInCallbackResponse) {
-=======
       const signInCallbackResponse = await callbacks.signIn(profile, account, {
         email,
         verificationRequest: true,
       })
       if (signInCallbackResponse === false) {
->>>>>>> abaa5aed
         return res.redirect(`${baseUrl}${basePath}/error?error=AccessDenied`)
       } else if (typeof signInCallbackResponse === "string") {
         return res.redirect(signInCallbackResponse)
       }
     } catch (error) {
-<<<<<<< HEAD
-      return res.redirect(`${baseUrl}${basePath}/error?error=${encodeURIComponent(error)}`)
-=======
       return res.redirect(
         `${baseUrl}${basePath}/error?error=${encodeURIComponent(error)}`
       )
->>>>>>> abaa5aed
     }
 
     try {
