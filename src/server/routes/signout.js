--- conflicted
+++ resolved
@@ -35,13 +35,8 @@
       // Remove session from database
       await deleteSession(sessionToken)
     } catch (error) {
-<<<<<<< HEAD
-      // Log error and continue
-      nextAuthError('SIGNOUT_ERROR', error)
-=======
       // If error, log it but continue
       console.error('SIGNOUT_ERROR', error)
->>>>>>> 0918cdbf
     }
   }
 
