--- conflicted
+++ resolved
@@ -52,15 +52,12 @@
     } else if (userSuppliedOptions.database) {
       // If database URI or config object is provided, use it (simple usage)
       adapter = adapters.Default(userSuppliedOptions.database)
-<<<<<<< HEAD
     } else {
       // @TODO Add link to documentation
       nextAuthError('DB_OR_ADAPTER_REQUIRED',
         'NextAuth requires a \'database\' or \'adapter\' option to be specified.\n')
       pages.render(req, res, 'error', { site, error: 'Configuration', baseUrl }, done)
       return done()
-=======
->>>>>>> 0918cdbf
     }
 
     // Secret used salt cookies and tokens (e.g. for CSRF protection).
