import * as jwt from "../lib/jwt"
import parseUrl from "../lib/parse-url"
import logger, { setLogger } from "../lib/logger"
import * as cookie from "./lib/cookie"
import * as defaultCallbacks from "./lib/default-callbacks"
import parseProviders from "./lib/providers"
import * as routes from "./routes"
import renderPage from "./pages"
import createSecret from "./lib/create-secret"
import callbackUrlHandler from "./lib/callback-url-handler"
import extendRes from "./lib/extend-res"
import csrfTokenHandler from "./lib/csrf-token-handler"
import { eventsErrorHandler, adapterErrorHandler } from "../lib/errors"

// To work properly in production with OAuth providers the NEXTAUTH_URL
// environment variable must be set.
if (!process.env.NEXTAUTH_URL) {
  logger.warn("NEXTAUTH_URL")
}

/**
 * @param {import("next").NextApiRequest} req
 * @param {import("next").NextApiResponse} res
 * @param {import("types").NextAuthOptions} userOptions
 */
async function NextAuthHandler(req, res, userOptions) {
  if (userOptions.logger) {
    setLogger(userOptions.logger)
  }
  // If debug enabled, set ENV VAR so that logger logs debug messages
  if (userOptions.debug) {
    process.env._NEXTAUTH_DEBUG = true
  }

  extendRes(req, res)

  if (!req.query.nextauth) {
    const message =
      "Cannot find [...nextauth].js in pages/api/auth. Make sure the filename is written correctly."

    logger.error("MISSING_NEXTAUTH_API_ROUTE_ERROR", new Error(message))
    return res.status(500).end(`Error: ${message}`)
  }

  const {
    nextauth,
    action = nextauth[0],
    providerId = nextauth[1],
    error = nextauth[1],
  } = req.query

  delete req.query.nextauth

  // @todo refactor all existing references to baseUrl and basePath
  const { basePath, baseUrl } = parseUrl(
    process.env.NEXTAUTH_URL || process.env.VERCEL_URL
  )

  const cookies = {
    ...cookie.defaultCookies(
      userOptions.useSecureCookies || baseUrl.startsWith("https://")
    ),
    // Allow user cookie options to override any cookie settings above
    ...userOptions.cookies,
  }

  const secret = createSecret({ userOptions, basePath, baseUrl })

  const providers = parseProviders({
    providers: userOptions.providers,
    baseUrl,
    basePath,
  })

  const provider = providers.find(({ id }) => id === providerId)

  // Checks only work on OAuth 2.x + OIDC providers
  if (
    provider?.type === "oauth" &&
    !provider.version?.startsWith("1.") &&
    !provider.checks
  ) {
    provider.checks = ["state"]
  }

<<<<<<< HEAD
    const maxAge = 30 * 24 * 60 * 60 // Sessions expire after 30 days of being idle by default

    // User provided options are overriden by other options,
    // except for the options with special handling above
    /** @type {import("types/internals").InternalOptions} */
    const options = {
      debug: false,
      pages: {},
      theme: "auto",
      // Custom options override defaults
      ...userOptions,
      // These computed settings can have values in userOptions but we override them
      // and are request-specific.
      baseUrl,
      basePath,
      action,
      provider,
      cookies,
      secret,
      providers,
      // Session options
      session: {
        jwt: !userOptions.adapter, // If no adapter specified, force use of JSON Web Tokens (stateless)
        maxAge,
        updateAge: 24 * 60 * 60,
        ...userOptions.session,
      },
      // JWT options
      jwt: {
        secret, // Use application secret if no keys specified
        maxAge, // same as session maxAge,
        encode: jwt.encode,
        decode: jwt.decode,
        ...userOptions.jwt,
      },
      // Event messages
      events: eventsErrorHandler(userOptions.events ?? {}, logger),
      adapter: adapterErrorHandler(userOptions.adapter, logger),
      // Callback functions
      callbacks: {
        ...defaultCallbacks,
        ...userOptions.callbacks,
      },
      logger,
    }

    req.options = options

    csrfTokenHandler(req, res)
    await callbackUrlHandler(req, res)
=======
  const maxAge = 30 * 24 * 60 * 60 // Sessions expire after 30 days of being idle

  // User provided options are overriden by other options,
  // except for the options with special handling above
  req.options = {
    debug: false,
    pages: {},
    theme: "auto",
    // Custom options override defaults
    ...userOptions,
    // These computed settings can have values in userOptions but we override them
    // and are request-specific.
    baseUrl,
    basePath,
    action,
    provider,
    cookies,
    secret,
    providers,
    // Session options
    session: {
      jwt: !userOptions.adapter, // If no adapter specified, force use of JSON Web Tokens (stateless)
      maxAge,
      updateAge: 24 * 60 * 60, // Sessions updated only if session is greater than this value (0 = always, 24*60*60 = every 24 hours)
      ...userOptions.session,
    },
    // JWT options
    jwt: {
      secret, // Use application secret if no keys specified
      maxAge, // same as session maxAge,
      encode: jwt.encode,
      decode: jwt.decode,
      ...userOptions.jwt,
    },
    // Event messages
    events: withErrorHandling(
      { ...defaultEvents, ...userOptions.events },
      logger
    ),
    // Callback functions
    callbacks: {
      ...defaultCallbacks,
      ...userOptions.callbacks,
    },
    logger,
  }

  csrfTokenHandler(req, res)
  await callbackUrlHandler(req, res)
>>>>>>> 55132e5d

  const render = renderPage(req, res)
  const { pages } = req.options

  if (req.method === "GET") {
    switch (action) {
      case "providers":
        return routes.providers(req, res)
      case "session":
        return routes.session(req, res)
      case "csrf":
        return res.json({ csrfToken: req.options.csrfToken })
      case "signin":
        if (pages.signIn) {
          let signinUrl = `${pages.signIn}${
            pages.signIn.includes("?") ? "&" : "?"
          }callbackUrl=${req.options.callbackUrl}`
          if (error) {
            signinUrl = `${signinUrl}&error=${error}`
          }
          return res.redirect(signinUrl)
        }

        return render.signin()
      case "signout":
        if (pages.signOut) return res.redirect(pages.signOut)

        return render.signout()
      case "callback":
        if (provider) {
          return routes.callback(req, res)
        }
        break
      case "verify-request":
        if (pages.verifyRequest) {
          return res.redirect(pages.verifyRequest)
        }
        return render.verifyRequest()
      case "error":
        if (pages.error) {
          return res.redirect(
            `${pages.error}${
              pages.error.includes("?") ? "&" : "?"
            }error=${error}`
          )
        }

        // These error messages are displayed in line on the sign in page
        if (
          [
            "Signin",
            "OAuthSignin",
            "OAuthCallback",
            "OAuthCreateAccount",
            "EmailCreateAccount",
            "Callback",
            "OAuthAccountNotLinked",
            "EmailSignin",
            "CredentialsSignin",
            "SessionRequired",
          ].includes(error)
        ) {
          return res.redirect(`${baseUrl}${basePath}/signin?error=${error}`)
        }

        return render.error({ error })
      default:
    }
  } else if (req.method === "POST") {
    switch (action) {
      case "signin":
        // Verified CSRF Token required for all sign in routes
        if (req.options.csrfTokenVerified && provider) {
          return routes.signin(req, res)
        }

        return res.redirect(`${baseUrl}${basePath}/signin?csrf=true`)
      case "signout":
        // Verified CSRF Token required for signout
        if (req.options.csrfTokenVerified) {
          return routes.signout(req, res)
        }
        return res.redirect(`${baseUrl}${basePath}/signout?csrf=true`)
      case "callback":
        if (provider) {
          // Verified CSRF Token required for credentials providers only
          if (
            provider.type === "credentials" &&
            !req.options.csrfTokenVerified
          ) {
            return res.redirect(`${baseUrl}${basePath}/signin?csrf=true`)
          }

          return routes.callback(req, res)
        }
        break
      case "_log":
        if (userOptions.logger) {
          try {
            const { code, level, ...metadata } = req.body
            logger[level](code, metadata)
          } catch (error) {
            // If logging itself failed...
            logger.error("LOGGER_ERROR", error)
          }
        }
        return res.end()
      default:
    }
  }
  return res
    .status(400)
    .end(`Error: HTTP ${req.method} is not supported for ${req.url}`)
}

/** Tha main entry point to next-auth */
export default function NextAuth(...args) {
  if (args.length === 1) {
    return (req, res) => NextAuthHandler(req, res, args[0])
  }

  return NextAuthHandler(...args)
}<|MERGE_RESOLUTION|>--- conflicted
+++ resolved
@@ -83,63 +83,12 @@
     provider.checks = ["state"]
   }
 
-<<<<<<< HEAD
-    const maxAge = 30 * 24 * 60 * 60 // Sessions expire after 30 days of being idle by default
-
-    // User provided options are overriden by other options,
-    // except for the options with special handling above
-    /** @type {import("types/internals").InternalOptions} */
-    const options = {
-      debug: false,
-      pages: {},
-      theme: "auto",
-      // Custom options override defaults
-      ...userOptions,
-      // These computed settings can have values in userOptions but we override them
-      // and are request-specific.
-      baseUrl,
-      basePath,
-      action,
-      provider,
-      cookies,
-      secret,
-      providers,
-      // Session options
-      session: {
-        jwt: !userOptions.adapter, // If no adapter specified, force use of JSON Web Tokens (stateless)
-        maxAge,
-        updateAge: 24 * 60 * 60,
-        ...userOptions.session,
-      },
-      // JWT options
-      jwt: {
-        secret, // Use application secret if no keys specified
-        maxAge, // same as session maxAge,
-        encode: jwt.encode,
-        decode: jwt.decode,
-        ...userOptions.jwt,
-      },
-      // Event messages
-      events: eventsErrorHandler(userOptions.events ?? {}, logger),
-      adapter: adapterErrorHandler(userOptions.adapter, logger),
-      // Callback functions
-      callbacks: {
-        ...defaultCallbacks,
-        ...userOptions.callbacks,
-      },
-      logger,
-    }
-
-    req.options = options
-
-    csrfTokenHandler(req, res)
-    await callbackUrlHandler(req, res)
-=======
-  const maxAge = 30 * 24 * 60 * 60 // Sessions expire after 30 days of being idle
+  const maxAge = 30 * 24 * 60 * 60 // Sessions expire after 30 days of being idle by default
 
   // User provided options are overriden by other options,
   // except for the options with special handling above
-  req.options = {
+  /** @type {import("types/internals").InternalOptions} */
+  const options = {
     debug: false,
     pages: {},
     theme: "auto",
@@ -158,7 +107,7 @@
     session: {
       jwt: !userOptions.adapter, // If no adapter specified, force use of JSON Web Tokens (stateless)
       maxAge,
-      updateAge: 24 * 60 * 60, // Sessions updated only if session is greater than this value (0 = always, 24*60*60 = every 24 hours)
+      updateAge: 24 * 60 * 60,
       ...userOptions.session,
     },
     // JWT options
@@ -170,10 +119,8 @@
       ...userOptions.jwt,
     },
     // Event messages
-    events: withErrorHandling(
-      { ...defaultEvents, ...userOptions.events },
-      logger
-    ),
+    events: eventsErrorHandler(userOptions.events ?? {}, logger),
+    adapter: adapterErrorHandler(userOptions.adapter, logger),
     // Callback functions
     callbacks: {
       ...defaultCallbacks,
@@ -182,9 +129,10 @@
     logger,
   }
 
+  req.options = options
+
   csrfTokenHandler(req, res)
   await callbackUrlHandler(req, res)
->>>>>>> 55132e5d
 
   const render = renderPage(req, res)
   const { pages } = req.options
