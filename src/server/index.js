import adapters from '../adapters'
import jwt from '../lib/jwt'
import parseUrl from '../lib/parse-url'
import logger from '../lib/logger'
<<<<<<< HEAD
import pkceChallenge from 'pkce-challenge'
=======
import * as cookie from './lib/cookie'
import * as defaultEvents from './lib/default-events'
import * as defaultCallbacks from './lib/default-callbacks'
import parseProviders from './lib/providers'
import callbackUrlHandler from './lib/callback-url-handler'
import extendRes from './lib/extend-req'
import * as routes from './routes'
import renderPage from './pages'
import csrfTokenHandler from './lib/csrf-token-handler'
import createSecret from './lib/create-secret'
>>>>>>> 0987f72a

// To work properly in production with OAuth providers the NEXTAUTH_URL
// environment variable must be set.
if (!process.env.NEXTAUTH_URL) {
  logger.warn('NEXTAUTH_URL', 'NEXTAUTH_URL environment variable not set')
}

async function NextAuthHandler (req, res, userOptions) {
  // If debug enabled, set ENV VAR so that logger logs debug messages
  if (userOptions.debug) {
    process.env._NEXTAUTH_DEBUG = true
  }

  // To the best of my knowledge, we need to return a promise here
  // to avoid early termination of calls to the serverless function
  // (and then return that promise when we are done) - eslint
  // complains but I'm not sure there is another way to do this.
  return new Promise(async resolve => { // eslint-disable-line no-async-promise-executor
    extendRes(req, res, resolve)

    if (!req.query.nextauth) {
      const error = 'Cannot find [...nextauth].js in pages/api/auth. Make sure the filename is written correctly.'

      logger.error('MISSING_NEXTAUTH_API_ROUTE_ERROR', error)
      return res.status(500).end(`Error: ${error}`)
    }

    const {
      nextauth,
      action = nextauth[0],
      providerId = nextauth[1],
      error = nextauth[1]
    } = req.query

    // @todo refactor all existing references to baseUrl and basePath
    const { basePath, baseUrl } = parseUrl(process.env.NEXTAUTH_URL || process.env.VERCEL_URL)

    const cookies = {
      ...cookie.defaultCookies(userOptions.useSecureCookies || baseUrl.startsWith('https://')),
      // Allow user cookie options to override any cookie settings above
      ...userOptions.cookies
    }

    const secret = createSecret({ userOptions, basePath, baseUrl })

    const { csrfToken, csrfTokenVerified } = csrfTokenHandler(req, res, cookies, secret)

    const providers = parseProviders({ providers: userOptions.providers, baseUrl, basePath })
    const provider = providers.find(({ id }) => id === providerId)

    const maxAge = 30 * 24 * 60 * 60 // Sessions expire after 30 days of being idle

    // Parse database / adapter
    // If adapter is provided, use it (advanced usage, overrides database)
    // If database URI or config object is provided, use it (simple usage)
    const adapter = userOptions.adapter ?? (userOptions.database && adapters.Default(userOptions.database))

    // User provided options are overriden by other options,
    // except for the options with special handling above
    req.options = {
      debug: false,
      pages: {},
      theme: 'auto',
      // Custom options override defaults
      ...userOptions,
      // These computed settings can have values in userOptions but we override them
      // and are request-specific.
      adapter,
      baseUrl,
      basePath,
      action,
      provider,
      cookies,
      secret,
      csrfToken,
      providers,
      // Session options
      session: {
        jwt: !adapter, // If no adapter specified, force use of JSON Web Tokens (stateless)
        maxAge,
        updateAge: 24 * 60 * 60, // Sessions updated only if session is greater than this value (0 = always, 24*60*60 = every 24 hours)
        ...userOptions.session
      },
      // JWT options
      jwt: {
        secret, // Use application secret if no keys specified
        maxAge, // same as session maxAge,
        encode: jwt.encode,
        decode: jwt.decode,
        ...userOptions.jwt
      },
      // Event messages
      events: {
        ...defaultEvents,
        ...userOptions.events
      },
      // Callback functions
      callbacks: {
        ...defaultCallbacks,
        ...userOptions.callbacks
      }
    }

<<<<<<< HEAD
    const pkce = options.providers[provider]?.pkce ? pkceChallenge(64) : undefined

    // If debug enabled, set ENV VAR so that logger logs debug messages
    if (options.debug === true) { process.env._NEXTAUTH_DEBUG = true }
=======
    await callbackUrlHandler(req, res)
>>>>>>> 0987f72a

    const render = renderPage(req, res)
    const { pages } = req.options

    if (req.method === 'GET') {
      switch (action) {
        case 'providers':
          return routes.providers(req, res)
        case 'session':
          return routes.session(req, res)
        case 'csrf':
          return res.json({ csrfToken })
        case 'signin':
          if (pages.signIn) {
            let signinUrl = `${pages.signIn}${pages.signIn.includes('?') ? '&' : '?'}callbackUrl=${req.options.callbackUrl}`
            if (error) { signinUrl = `${signinUrl}&error=${error}` }
            return res.redirect(signinUrl)
          }

          return render.signin()
        case 'signout':
          if (pages.signOut) {
            return res.redirect(`${pages.signOut}${pages.signOut.includes('?') ? '&' : '?'}error=${error}`)
          }
          return render.signout()
        case 'callback':
<<<<<<< HEAD
          if (provider && options.providers[provider]) {
            callback(req, res, options, done, pkce?.code_verifier)
          } else {
            res.status(400).end(`Error: HTTP GET is not supported for ${url}`)
            return done()
=======
          if (provider) {
            return routes.callback(req, res)
>>>>>>> 0987f72a
          }
          break
        case 'verify-request':
          if (pages.verifyRequest) {
            return res.redirect(pages.verifyRequest)
          }
          return render.verifyRequest()
        case 'error':
          if (pages.error) {
            return res.redirect(`${pages.error}${pages.error.includes('?') ? '&' : '?'}error=${error}`)
          }

          // These error messages are displayed in line on the sign in page
          if ([
            'Signin',
            'OAuthSignin',
            'OAuthCallback',
            'OAuthCreateAccount',
            'EmailCreateAccount',
            'Callback',
            'OAuthAccountNotLinked',
            'EmailSignin',
            'CredentialsSignin'
          ].includes(error)) {
            return res.redirect(`${baseUrl}${basePath}/signin?error=${error}`)
          }

          return render.error({ error })
        default:
      }
    } else if (req.method === 'POST') {
      switch (action) {
        case 'signin':
          // Verified CSRF Token required for all sign in routes
          if (csrfTokenVerified && provider) {
            return routes.signin(req, res)
          }

<<<<<<< HEAD
          if (provider && options.providers[provider]) {
            signin({ req, res, options, done, codeChallenge: pkce.code_challenge })
          }
          break
=======
          return res.redirect(`${baseUrl}${basePath}/signin?csrf=true`)
>>>>>>> 0987f72a
        case 'signout':
          // Verified CSRF Token required for signout
          if (csrfTokenVerified) {
            return routes.signout(req, res)
          }
          return res.redirect(`${baseUrl}${basePath}/signout?csrf=true`)
        case 'callback':
          if (provider) {
            // Verified CSRF Token required for credentials providers only
            if (provider.type === 'credentials' && !csrfTokenVerified) {
              return res.redirect(`${baseUrl}${basePath}/signin?csrf=true`)
            }

<<<<<<< HEAD
            callback(req, res, options, done, pkce?.code_verifier)
          } else {
            res.status(400).end(`Error: HTTP POST is not supported for ${url}`)
            return done()
=======
            return routes.callback(req, res)
>>>>>>> 0987f72a
          }
          break
        default:
      }
    }
    return res.status(400).end(`Error: HTTP ${req.method} is not supported for ${req.url}`)
  })
}

/** Tha main entry point to next-auth */
export default function NextAuth (...args) {
  if (args.length === 1) {
    return (req, res) => NextAuthHandler(req, res, args[0])
  }

  return NextAuthHandler(...args)
}<|MERGE_RESOLUTION|>--- conflicted
+++ resolved
@@ -2,9 +2,6 @@
 import jwt from '../lib/jwt'
 import parseUrl from '../lib/parse-url'
 import logger from '../lib/logger'
-<<<<<<< HEAD
-import pkceChallenge from 'pkce-challenge'
-=======
 import * as cookie from './lib/cookie'
 import * as defaultEvents from './lib/default-events'
 import * as defaultCallbacks from './lib/default-callbacks'
@@ -15,7 +12,7 @@
 import renderPage from './pages'
 import csrfTokenHandler from './lib/csrf-token-handler'
 import createSecret from './lib/create-secret'
->>>>>>> 0987f72a
+import pkceChallenge from 'pkce-challenge'
 
 // To work properly in production with OAuth providers the NEXTAUTH_URL
 // environment variable must be set.
@@ -116,17 +113,11 @@
       callbacks: {
         ...defaultCallbacks,
         ...userOptions.callbacks
-      }
-    }
-
-<<<<<<< HEAD
-    const pkce = options.providers[provider]?.pkce ? pkceChallenge(64) : undefined
-
-    // If debug enabled, set ENV VAR so that logger logs debug messages
-    if (options.debug === true) { process.env._NEXTAUTH_DEBUG = true }
-=======
+      },
+      pkce: provider?.pkce ? pkceChallenge(64) : undefined
+    }
+
     await callbackUrlHandler(req, res)
->>>>>>> 0987f72a
 
     const render = renderPage(req, res)
     const { pages } = req.options
@@ -153,16 +144,8 @@
           }
           return render.signout()
         case 'callback':
-<<<<<<< HEAD
-          if (provider && options.providers[provider]) {
-            callback(req, res, options, done, pkce?.code_verifier)
-          } else {
-            res.status(400).end(`Error: HTTP GET is not supported for ${url}`)
-            return done()
-=======
           if (provider) {
             return routes.callback(req, res)
->>>>>>> 0987f72a
           }
           break
         case 'verify-request':
@@ -201,14 +184,7 @@
             return routes.signin(req, res)
           }
 
-<<<<<<< HEAD
-          if (provider && options.providers[provider]) {
-            signin({ req, res, options, done, codeChallenge: pkce.code_challenge })
-          }
-          break
-=======
           return res.redirect(`${baseUrl}${basePath}/signin?csrf=true`)
->>>>>>> 0987f72a
         case 'signout':
           // Verified CSRF Token required for signout
           if (csrfTokenVerified) {
@@ -222,14 +198,7 @@
               return res.redirect(`${baseUrl}${basePath}/signin?csrf=true`)
             }
 
-<<<<<<< HEAD
-            callback(req, res, options, done, pkce?.code_verifier)
-          } else {
-            res.status(400).end(`Error: HTTP POST is not supported for ${url}`)
-            return done()
-=======
             return routes.callback(req, res)
->>>>>>> 0987f72a
           }
           break
         default:
