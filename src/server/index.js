--- conflicted
+++ resolved
@@ -10,12 +10,7 @@
 import callbackUrlHandler from "./lib/callback-url-handler"
 import extendRes from "./lib/extend-res"
 import csrfTokenHandler from "./lib/csrf-token-handler"
-<<<<<<< HEAD
-import * as pkce from "./lib/oauth/pkce-handler"
-import * as state from "./lib/oauth/state-handler"
-import { eventsErrorHandler, adapterErrorHandler } from "src/lib/errors"
-=======
->>>>>>> e5fe4707
+import { eventsErrorHandler, adapterErrorHandler } from "../lib/errors"
 
 // To work properly in production with OAuth providers the NEXTAUTH_URL
 // environment variable must be set.
