--- conflicted
+++ resolved
@@ -78,17 +78,6 @@
 
     const provider = providers.find(({ id }) => id === providerId)
 
-<<<<<<< HEAD
-    // Protection only works on OAuth 2.x providers
-    if (provider?.type === "oauth" && provider.version?.startsWith("2")) {
-      // When provider.state is undefined, we still want this to pass
-      if (!provider.protection) {
-        // Default to state, as we did in 3.1 REVIEW: should we use "pkce" or "none" as default?
-        provider.protection = ["state"]
-      } else if (typeof provider.protection === "string") {
-        provider.protection = [provider.protection]
-      }
-=======
     // Checks only work on OAuth 2.x providers
     if (
       provider?.type === "oauth" &&
@@ -96,7 +85,6 @@
       !provider.checks
     ) {
       provider.checks = ["state"]
->>>>>>> 6911dd92
     }
 
     const maxAge = 30 * 24 * 60 * 60 // Sessions expire after 30 days of being idle
