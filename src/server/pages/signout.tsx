--- conflicted
+++ resolved
@@ -1,21 +1,26 @@
-<<<<<<< HEAD
 export interface SignOutServerPageParams {
   csrfToken: string
   baseUrl: string
   basePath: string
 }
 
-export default function Signout({ baseUrl, basePath, csrfToken }: SignOutServerPageParams) {
-=======
-export default function Signout({ baseUrl, basePath, csrfToken, theme }) {
->>>>>>> 50e6a648
+export default function Signout({
+  baseUrl,
+  basePath,
+  csrfToken,
+  theme,
+}: SignOutServerPageParams) {
   return (
     <div className="signout">
-      <style dangerouslySetInnerHTML={{ __html: `
+      <style
+        dangerouslySetInnerHTML={{
+          __html: `
         :root {
           --brand-color: ${theme.brandColor}
         }
-      `}} />
+      `,
+        }}
+      />
       <img src={theme.logo} alt="Logo" className="logo" />
       <div className="card">
         <h1>Signout</h1>
