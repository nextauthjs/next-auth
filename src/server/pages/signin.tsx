--- conflicted
+++ resolved
@@ -63,17 +63,10 @@
         :root {
           --brand-color: ${theme.brandColor}
         }
-<<<<<<< HEAD
-      `,
-        }}
-      />
-      <img src={theme.logo} alt="Logo" className="logo" />
-=======
       `}} />
       {theme.logo && (
         <img src={theme.logo} alt="Logo" className="logo" />
       )}
->>>>>>> 58a98b66
       <div className="card">
         {error && (
           <div className="error">
