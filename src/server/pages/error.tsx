import type { NextAuthResponse } from "src/lib/types"
import type { Theme } from "../.."

export interface ErrorServerPageParams {
  baseUrl: string
  basePath: string
  error?: string
  res: NextAuthResponse
  theme: Theme
}

interface ErrorView {
  statusCode: number
  heading: string
  message: JSX.Element
  signin?: JSX.Element
}

export default function Error({
  baseUrl,
  basePath,
  error = "default",
  theme,
  res,
}: ErrorServerPageParams) {
  const signinPageUrl = `${baseUrl}${basePath}/signin`

  const errors: Record<string, ErrorView> = {
    default: {
      statusCode: 200,
      heading: "Error",
      message: (
        <p>
          <a className="site" href={baseUrl}>
            {baseUrl.replace(/^https?:\/\//, "")}
          </a>
        </p>
      ),
    },
    configuration: {
      statusCode: 500,
      heading: "Server error",
      message: (
        <div>
          <p>There is a problem with the server configuration.</p>
          <p>Check the server logs for more information.</p>
        </div>
      ),
    },
    accessdenied: {
      statusCode: 403,
      heading: "Access Denied",
      message: (
        <div>
          <p>You do not have permission to sign in.</p>
          <p>
            <a className="button" href={signinPageUrl}>
              Sign in
            </a>
          </p>
        </div>
      ),
    },
    verification: {
      statusCode: 403,
      heading: "Unable to sign in",
      message: (
        <div>
          <p>The sign in link is no longer valid.</p>
          <p>It may have been used already or it may have expired.</p>
        </div>
      ),
      signin: (
        <p>
          <a className="button" href={signinPageUrl}>
            Sign in
          </a>
        </p>
      ),
    },
  }

  const { statusCode, heading, message, signin } =
    errors[error?.toLowerCase()] ?? errors.default

  res.status(statusCode)

  return (
    <div className="error">
      <style
        dangerouslySetInnerHTML={{
          __html: `
        :root {
          --brand-color: ${theme.brandColor}
        }
<<<<<<< HEAD
      `,
        }}
      />
      <img src={theme.logo} alt="Logo" className="logo" />
=======
      `}} />
      {theme.logo && (
        <img src={theme.logo} alt="Logo" className="logo" />
      )}
>>>>>>> 58a98b66
      <div className="card">
        <h1>{heading}</h1>
        <div className="message">{message}</div>
        {signin}
      </div>
    </div>
  )
}<|MERGE_RESOLUTION|>--- conflicted
+++ resolved
@@ -93,17 +93,10 @@
         :root {
           --brand-color: ${theme.brandColor}
         }
-<<<<<<< HEAD
-      `,
-        }}
-      />
-      <img src={theme.logo} alt="Logo" className="logo" />
-=======
       `}} />
       {theme.logo && (
         <img src={theme.logo} alt="Logo" className="logo" />
       )}
->>>>>>> 58a98b66
       <div className="card">
         <h1>{heading}</h1>
         <div className="message">{message}</div>
