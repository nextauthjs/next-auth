--- conflicted
+++ resolved
@@ -1,4 +1,3 @@
-<<<<<<< HEAD
 import type { NextAuthResponse } from "src/lib/types"
 
 export interface ErrorServerPageParams {
@@ -19,20 +18,9 @@
   baseUrl,
   basePath,
   error = "default",
+  theme,
   res,
 }: ErrorServerPageParams) {
-=======
-/**
- * Renders an error page.
- * @param {{
- *   baseUrl: string
- *   basePath: string
- *   error?: string
- *   res: import("src/lib/types").NextAuthResponse
- * }} params
- */
-export default function Error({ baseUrl, basePath, error = "default", theme, res }) {
->>>>>>> 50e6a648
   const signinPageUrl = `${baseUrl}${basePath}/signin`
 
   const errors: Record<string, ErrorView> = {
@@ -97,11 +85,15 @@
 
   return (
     <div className="error">
-      <style dangerouslySetInnerHTML={{ __html: `
+      <style
+        dangerouslySetInnerHTML={{
+          __html: `
         :root {
           --brand-color: ${theme.brandColor}
         }
-      `}} />
+      `,
+        }}
+      />
       <img src={theme.logo} alt="Logo" className="logo" />
       <div className="card">
         <h1>{heading}</h1>
