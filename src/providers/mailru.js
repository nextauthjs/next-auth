--- conflicted
+++ resolved
@@ -8,18 +8,11 @@
     params: {
       grant_type: "authorization_code",
     },
-<<<<<<< HEAD
-    accessTokenUrl: 'https://oauth.mail.ru/token',
-    authorizationUrl: 'https://oauth.mail.ru/login?response_type=code',
-    profileUrl: 'https://oauth.mail.ru/userinfo',
-    profile: (profile) => {
-=======
     accessTokenUrl: "https://oauth.mail.ru/token",
     requestTokenUrl: "https://oauth.mail.ru/token",
     authorizationUrl: "https://oauth.mail.ru/login?response_type=code",
     profileUrl: "https://oauth.mail.ru/userinfo",
     profile(profile) {
->>>>>>> b6a3a72d
       return {
         id: profile.id,
         name: profile.name,
