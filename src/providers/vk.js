--- conflicted
+++ resolved
@@ -11,13 +11,8 @@
       grant_type: "authorization_code",
     },
     accessTokenUrl: `https://oauth.vk.com/access_token?v=${apiVersion}`,
-<<<<<<< HEAD
-    authorizationUrl:
-      `https://oauth.vk.com/authorize?response_type=code&v=${apiVersion}`,
-=======
     requestTokenUrl: `https://oauth.vk.com/access_token?v=${apiVersion}`,
     authorizationUrl: `https://oauth.vk.com/authorize?response_type=code&v=${apiVersion}`,
->>>>>>> b6a3a72d
     profileUrl: `https://api.vk.com/method/users.get?fields=photo_100&v=${apiVersion}`,
     profile: (result) => {
       const profile = result.response?.[0] ?? {}
