<<<<<<< HEAD
export default (options) => {
  const { tenantName, primaryUserFlow } = options
  const authorizeUrl = `https://${tenantName}.b2clogin.com/${tenantName}.onmicrosoft.com/${primaryUserFlow}/oauth2/v2.0/authorize`
  const tokenUrl = `https://${tenantName}.b2clogin.com/${tenantName}.onmicrosoft.com/${primaryUserFlow}/oauth2/v2.0/token`
=======
export default function AzureADB2C(options) {
  const tenant = options.tenantId ? options.tenantId : "common"
>>>>>>> b6a3a72d

  return {
    id: "azure-ad-b2c",
    name: "Azure Active Directory B2C",
    type: "oauth",
    version: "2.0",
    params: {
      grant_type: "authorization_code",
    },
<<<<<<< HEAD
    accessTokenUrl: tokenUrl,
    requestTokenUrl: tokenUrl,
    authorizationUrl: `${authorizeUrl}?response_type=code+id_token&response_mode=query`,
    profileUrl: 'https://graph.microsoft.com/oidc/userinfo',
    idToken: true,
    profile: (profile) => {
      let name = ''

      if (profile.name) {
        // B2C "Display Name"
        name = profile.name
      } else if (profile.given_name && profile.family_name) {
        // B2C "Given Name" & "Surname"
        name = `${profile.given_name} ${profile.family_name}`
      } else if (profile.given_name) {
        // B2C "Given Name"
        name = `${profile.given_name}`
      }

      return {
        name,
        id: profile.oid,
        email: profile.emails[0]
=======
    accessTokenUrl: `https://login.microsoftonline.com/${tenant}/oauth2/v2.0/token`,
    authorizationUrl: `https://login.microsoftonline.com/${tenant}/oauth2/v2.0/authorize?response_type=code&response_mode=query`,
    profileUrl: "https://graph.microsoft.com/v1.0/me/",
    profile(profile) {
      return {
        id: profile.id,
        name: profile.displayName,
        email: profile.userPrincipalName,
>>>>>>> b6a3a72d
      }
    },
    ...options,
  }
}<|MERGE_RESOLUTION|>--- conflicted
+++ resolved
@@ -1,12 +1,7 @@
-<<<<<<< HEAD
 export default (options) => {
   const { tenantName, primaryUserFlow } = options
   const authorizeUrl = `https://${tenantName}.b2clogin.com/${tenantName}.onmicrosoft.com/${primaryUserFlow}/oauth2/v2.0/authorize`
   const tokenUrl = `https://${tenantName}.b2clogin.com/${tenantName}.onmicrosoft.com/${primaryUserFlow}/oauth2/v2.0/token`
-=======
-export default function AzureADB2C(options) {
-  const tenant = options.tenantId ? options.tenantId : "common"
->>>>>>> b6a3a72d
 
   return {
     id: "azure-ad-b2c",
@@ -16,7 +11,6 @@
     params: {
       grant_type: "authorization_code",
     },
-<<<<<<< HEAD
     accessTokenUrl: tokenUrl,
     requestTokenUrl: tokenUrl,
     authorizationUrl: `${authorizeUrl}?response_type=code+id_token&response_mode=query`,
@@ -40,16 +34,6 @@
         name,
         id: profile.oid,
         email: profile.emails[0]
-=======
-    accessTokenUrl: `https://login.microsoftonline.com/${tenant}/oauth2/v2.0/token`,
-    authorizationUrl: `https://login.microsoftonline.com/${tenant}/oauth2/v2.0/authorize?response_type=code&response_mode=query`,
-    profileUrl: "https://graph.microsoft.com/v1.0/me/",
-    profile(profile) {
-      return {
-        id: profile.id,
-        name: profile.displayName,
-        email: profile.userPrincipalName,
->>>>>>> b6a3a72d
       }
     },
     ...options,
