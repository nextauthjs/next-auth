<<<<<<< HEAD
import { NextAuthHandler } from "../core"
import { set as setCookie } from "../core/lib/cookie"
=======
import logger, { setLogger } from "../lib/logger"
import { NextAuthHandler } from "../core"
>>>>>>> f9e0ef8d

import type {
  GetServerSidePropsContext,
  NextApiRequest,
  NextApiResponse,
} from "next"
import type { NextAuthOptions, Session } from ".."
import type {
  NextAuthAction,
  NextAuthRequest,
  NextAuthResponse,
} from "../lib/types"
<<<<<<< HEAD
=======
import { setCookie } from "./cookie"
>>>>>>> f9e0ef8d

async function NextAuthNextHandler(
  req: NextApiRequest,
  res: NextApiResponse,
  options: NextAuthOptions
) {
  const handler = await NextAuthHandler({
    req: {
      host: (process.env.NEXTAUTH_URL ?? process.env.VERCEL_URL) as string,
      body: req.body,
      query: req.query,
      cookies: req.cookies,
      headers: req.headers,
      method: req.method ?? "GET",
      action: req.query.nextauth[0] as NextAuthAction,
      providerId: req.query.nextauth[1],
      error: (req.query.error as string | undefined) ?? req.query.nextauth[1],
    },
    options,
  })

  res.status(handler.status ?? 200)

<<<<<<< HEAD
  handler.cookies?.forEach((c) => setCookie(res, c.name, c.value, c.options))

  handler.headers?.forEach((h) => res.setHeader(h.key, h.value))
=======
  cookies?.forEach((cookie) => setCookie(res, cookie))

  headers?.forEach((header) => {
    res.setHeader(header.key, header.value)
  })
>>>>>>> f9e0ef8d

  if (handler.redirect) {
    // If the request expects a return URL, send it as JSON
    // instead of doing an actual redirect.
    if (req.body?.json !== "true") {
      // Could chain. .end() when lowest target is Node 14
      // https://github.com/nodejs/node/issues/33148
      res.status(302).setHeader("Location", handler.redirect)
      return res.end()
    }
    return res.json({ url: handler.redirect })
  }

  return res.send(handler.body)
}

function NextAuth(options: NextAuthOptions): any
function NextAuth(
  req: NextApiRequest,
  res: NextApiResponse,
  options: NextAuthOptions
): any

/** Tha main entry point to next-auth */
function NextAuth(
  ...args:
    | [NextAuthOptions]
    | [NextApiRequest, NextApiResponse, NextAuthOptions]
) {
  if (args.length === 1) {
    return async (req: NextAuthRequest, res: NextAuthResponse) =>
      await NextAuthNextHandler(req, res, args[0])
  }

  return NextAuthNextHandler(args[0], args[1], args[2])
}

export default NextAuth

export async function getServerSession(
  context:
    | GetServerSidePropsContext
    | { req: NextApiRequest; res: NextApiResponse },
  options: NextAuthOptions
): Promise<Session | null> {
  const session = await NextAuthHandler<Session | {}>({
    options,
    req: {
      host: (process.env.NEXTAUTH_URL ?? process.env.VERCEL_URL) as string,
      action: "session",
      method: "GET",
      cookies: context.req.cookies,
      headers: context.req.headers,
    },
  })

  const { body, cookies } = session

<<<<<<< HEAD
  cookies?.forEach((c) => setCookie(context.res, c.name, c.value, c.options))
=======
  cookies?.forEach((cookie) => setCookie(context.res, cookie))
>>>>>>> f9e0ef8d

  if (body && Object.keys(body).length) return body as Session
  return null
}

declare global {
  // eslint-disable-next-line @typescript-eslint/no-namespace
  namespace NodeJS {
    interface ProcessEnv {
      NEXTAUTH_URL?: string
      VERCEL_URL?: string
    }
  }
}<|MERGE_RESOLUTION|>--- conflicted
+++ resolved
@@ -1,10 +1,5 @@
-<<<<<<< HEAD
 import { NextAuthHandler } from "../core"
-import { set as setCookie } from "../core/lib/cookie"
-=======
-import logger, { setLogger } from "../lib/logger"
-import { NextAuthHandler } from "../core"
->>>>>>> f9e0ef8d
+import { setCookie } from "./cookie"
 
 import type {
   GetServerSidePropsContext,
@@ -17,10 +12,6 @@
   NextAuthRequest,
   NextAuthResponse,
 } from "../lib/types"
-<<<<<<< HEAD
-=======
-import { setCookie } from "./cookie"
->>>>>>> f9e0ef8d
 
 async function NextAuthNextHandler(
   req: NextApiRequest,
@@ -44,17 +35,9 @@
 
   res.status(handler.status ?? 200)
 
-<<<<<<< HEAD
-  handler.cookies?.forEach((c) => setCookie(res, c.name, c.value, c.options))
+  handler.cookies?.forEach((cookie) => setCookie(res, cookie))
 
   handler.headers?.forEach((h) => res.setHeader(h.key, h.value))
-=======
-  cookies?.forEach((cookie) => setCookie(res, cookie))
-
-  headers?.forEach((header) => {
-    res.setHeader(header.key, header.value)
-  })
->>>>>>> f9e0ef8d
 
   if (handler.redirect) {
     // If the request expects a return URL, send it as JSON
@@ -113,11 +96,7 @@
 
   const { body, cookies } = session
 
-<<<<<<< HEAD
-  cookies?.forEach((c) => setCookie(context.res, c.name, c.value, c.options))
-=======
   cookies?.forEach((cookie) => setCookie(context.res, cookie))
->>>>>>> f9e0ef8d
 
   if (body && Object.keys(body).length) return body as Session
   return null
