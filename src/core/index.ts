--- conflicted
+++ resolved
@@ -100,12 +100,7 @@
             headers: req.headers,
             cookies: req.cookies,
             options,
-<<<<<<< HEAD
             sessionStore,
-            codeVerifier,
-=======
-            sessionToken,
->>>>>>> 043b2529
           })
           if (callback.cookies) cookies.push(...callback.cookies)
           return { ...callback, cookies }
@@ -187,12 +182,7 @@
             headers: req.headers,
             cookies: req.cookies,
             options,
-<<<<<<< HEAD
             sessionStore,
-            codeVerifier,
-=======
-            sessionToken,
->>>>>>> 043b2529
           })
           if (callback.cookies) cookies.push(...callback.cookies)
           return { ...callback, cookies }
