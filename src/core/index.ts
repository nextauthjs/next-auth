--- conflicted
+++ resolved
@@ -2,11 +2,8 @@
 import * as routes from "./routes"
 import renderPage from "./pages"
 import { init } from "./init"
-<<<<<<< HEAD
 import { assertConfig } from "./lib/assert"
-=======
-import { Cookie, SessionStore } from "./lib/cookie"
->>>>>>> f9e0ef8d
+import { SessionStore } from "./lib/cookie"
 
 import type { NextAuthOptions } from "./types"
 import type { NextAuthAction } from "../lib/types"
