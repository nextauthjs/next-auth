--- conflicted
+++ resolved
@@ -14,18 +14,10 @@
   method: IncomingRequest["method"]
   body: IncomingRequest["body"]
   headers: IncomingRequest["headers"]
-<<<<<<< HEAD
+  cookies: IncomingRequest["cookies"]
   sessionStore: SessionStore
-  codeVerifier?: string
 }): Promise<OutgoingResponse> {
-  const { options, query, body, method, headers, sessionStore, codeVerifier } =
-    params
-=======
-  cookies: IncomingRequest["cookies"]
-  sessionToken?: string
-}): Promise<OutgoingResponse> {
-  const { options, query, body, method, headers, sessionToken } = params
->>>>>>> 043b2529
+  const { options, query, body, method, headers, sessionStore } = params
   const {
     provider,
     adapter,
