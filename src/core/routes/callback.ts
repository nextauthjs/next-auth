--- conflicted
+++ resolved
@@ -1,14 +1,11 @@
 import oAuthCallback from "../lib/oauth/callback"
 import callbackHandler from "../lib/callback-handler"
-import * as cookie from "../lib/cookie"
 import { hashToken } from "../lib/utils"
-import { InternalOptions } from "../../lib/types"
-import { IncomingRequest, OutgoingResponse } from ".."
-<<<<<<< HEAD
-import { SessionStore } from "../lib/cookie"
-=======
-import { User } from "../.."
->>>>>>> ba39efb2
+
+import type { InternalOptions } from "../../lib/types"
+import type { IncomingRequest, OutgoingResponse } from ".."
+import type { Cookie, SessionStore } from "../lib/cookie"
+import type { User } from "../.."
 
 /** Handle callbacks from login services */
 export default async function callback(params: {
@@ -35,7 +32,7 @@
     logger,
   } = options
 
-  const cookies: cookie.Cookie[] = []
+  const cookies: Cookie[] = []
 
   const useJwtSession = sessionStrategy === "jwt"
 
