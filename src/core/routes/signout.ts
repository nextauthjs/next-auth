import { Adapter } from "src/adapters"
import { InternalOptions } from "../../lib/types"
import { OutgoingResponse } from ".."
import { SessionStore } from "../lib/cookie"

/** Handle requests to /api/auth/signout */
export default async function signout(params: {
  options: InternalOptions
  sessionStore: SessionStore
}): Promise<OutgoingResponse> {
<<<<<<< HEAD
  const { options, sessionStore } = params
  const { adapter, events, jwt, callbackUrl, logger } = options
=======
  const { options, sessionToken } = params
  const { adapter, cookies, events, jwt, callbackUrl, logger, session } =
    options
>>>>>>> ba39efb2

  const sessionToken = sessionStore?.value
  if (!sessionToken) {
    return { redirect: callbackUrl }
  }

  if (session.strategy === "jwt") {
    // Dispatch signout event
    try {
      const decodedJwt = await jwt.decode({ ...jwt, token: sessionToken })
      // @ts-expect-error
      await events.signOut?.({ token: decodedJwt })
    } catch (error) {
      // Do nothing if decoding the JWT fails
      logger.error("SIGNOUT_ERROR", error)
    }
  } else {
    try {
      const session = await (adapter as Adapter).deleteSession(sessionToken)
      // Dispatch signout event
      // @ts-expect-error
      await events.signOut?.({ session })
    } catch (error) {
      // If error, log it but continue
      logger.error("SIGNOUT_ERROR", error as Error)
    }
  }

  // Remove Session Token
  const sessionCookies = sessionStore.clean()

  return { redirect: callbackUrl, cookies: sessionCookies }
}<|MERGE_RESOLUTION|>--- conflicted
+++ resolved
@@ -1,21 +1,15 @@
-import { Adapter } from "src/adapters"
-import { InternalOptions } from "../../lib/types"
-import { OutgoingResponse } from ".."
-import { SessionStore } from "../lib/cookie"
+import type { Adapter } from "../../adapters"
+import type { InternalOptions } from "../../lib/types"
+import type { OutgoingResponse } from ".."
+import type { SessionStore } from "../lib/cookie"
 
 /** Handle requests to /api/auth/signout */
 export default async function signout(params: {
   options: InternalOptions
   sessionStore: SessionStore
 }): Promise<OutgoingResponse> {
-<<<<<<< HEAD
   const { options, sessionStore } = params
-  const { adapter, events, jwt, callbackUrl, logger } = options
-=======
-  const { options, sessionToken } = params
-  const { adapter, cookies, events, jwt, callbackUrl, logger, session } =
-    options
->>>>>>> ba39efb2
+  const { adapter, events, jwt, callbackUrl, logger, session } = options
 
   const sessionToken = sessionStore?.value
   if (!sessionToken) {
