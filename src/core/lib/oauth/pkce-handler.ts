--- conflicted
+++ resolved
@@ -30,17 +30,10 @@
   expires.setTime(expires.getTime() + PKCE_MAX_AGE * 1000)
 
   // Encrypt code_verifier and save it to an encrypted cookie
-<<<<<<< HEAD
   const encryptedCodeVerifier = await jwt.encode({
     ...options.jwt,
     maxAge: PKCE_MAX_AGE,
-    token: { code_verifier: codeVerifier },
-=======
-  const encodedVerifier = await jwt.encode({
-    ...options.jwt,
-    maxAge: PKCE_MAX_AGE,
     token: { code_verifier },
->>>>>>> 043b2529
   })
 
   logger.debug("CREATE_PKCE_CHALLENGE_VERIFIER", {
@@ -55,16 +48,8 @@
     code_challenge_method: PKCE_CODE_CHALLENGE_METHOD,
     cookie: {
       name: cookies.pkceCodeVerifier.name,
-<<<<<<< HEAD
       value: encryptedCodeVerifier,
-      options: {
-        ...cookies.pkceCodeVerifier.options,
-        maxAge: PKCE_MAX_AGE,
-      },
-=======
-      value: encodedVerifier,
       options: { ...cookies.pkceCodeVerifier.options, expires },
->>>>>>> 043b2529
     },
   }
 }
