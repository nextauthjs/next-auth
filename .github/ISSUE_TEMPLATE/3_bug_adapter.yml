--- conflicted
+++ resolved
@@ -23,13 +23,8 @@
         - "Custom adapter"
         - "@auth/dgraph-adapter"
         - "@auth/dynamodb-adapter"
-<<<<<<< HEAD
-        - "@next-auth/fauna-adapter"
+        - "@auth/fauna-adapter"
         - "@auth/firebase-adapter"
-=======
-        - "@auth/fauna-adapter"
-        - "@next-auth/firebase-adapter"
->>>>>>> de4e20cc
         - "@auth/mikro-orm-adapter"
         - "@auth/mongodb-adapter"
         - "@next-auth/neo4j-adapter"
