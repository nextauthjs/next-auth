name: Bug report (Adapter)
description: Create an adapter-specific report
labels: [triage, adapters]
body:
  - type: markdown
    attributes:
      value: |
        **NOTE:** Issues that are potentially security related should be reported to us by following the [Security guidelines](https://next-auth.js.org/security) rather than on GitHub.
        Thanks for taking the time to fill out this [Adapter](https://next-auth.js.org/adapters/overview) related issue!
        Is this your first time contributing? Check out this video: https://www.youtube.com/watch?v=cuoNzXFLitc

        ### Important :exclamation:

        _Providing incorrect/insufficient information or skipping steps to reproduce the issue may result in closing the issue or converting to a discussion without further explanation._

        If you have a generic question specific to your project, it is best asked in Discussions under the [Questions category](https://github.com/nextauthjs/next-auth/discussions/new?category=Questions)
  - type: dropdown
    attributes:
      label: Adapter type
      description: Adapter(s) this issue is related to
      multiple: true
      options:
        - "Custom adapter"
        - "@auth/dgraph-adapter"
        - "@auth/dynamodb-adapter"
        - "@auth/fauna-adapter"
        - "@auth/firebase-adapter"
        - "@auth/mikro-orm-adapter"
        - "@auth/mongodb-adapter"
<<<<<<< HEAD
        - "@next-auth/neo4j-adapter"
        - "@auth/pouchdb-adapter"
=======
        - "@auth/neo4j-adapter"
        - "@next-auth/pouchdb-adapter"
>>>>>>> 6e4516a9
        - "@auth/prisma-adapter"
        - "@next-auth/sequelize-adapter"
        - "@next-auth/supabase-adapter"
        - "@auth/typeorm-adapter"
        - "@auth/upstash-redis-adapter"
        - "@next-auth/xata-adapter"
    validations:
      required: true
  - type: textarea
    attributes:
      label: Environment
      description: |
        Run this command in your project's root folder and paste the result:

        ```sh
        npx envinfo --system --binaries --browsers --npmPackages "next,react,next-auth,@auth/*" && npx envinfo --npmPackages "@next-auth/*"
        ```
        Alternatively, if the above command did not work, we need the version of the following packages from your package.json: "next", "react", "next-auth" and your adapter. Please also mention your OS and Node.js version, as well as the browser you are using.
    validations:
      required: true
  - type: input
    attributes:
      label: Reproduction URL
      description: A URL to a repository/code that clearly reproduces your issue. You can use our [`next-auth-example`](https://github.com/nextauthjs/next-auth-example) template repository to get started more easily, or link to your project if it's public
    validations:
      required: true
  - type: textarea
    attributes:
      label: Describe the issue
      description: Describe us what the issue is and what have you tried so far to fix it. Add any extra useful information in this section. Feel free to use screenshots (but prefer [code blocks](https://docs.github.com/en/get-started/writing-on-github/working-with-advanced-formatting/creating-and-highlighting-code-blocks#syntax-highlighting) over a picture of your code) or a video explanation.
    validations:
      required: true
  - type: textarea
    attributes:
      label: How to reproduce
      description: Explain with clear steps how to reproduce the issue
    validations:
      required: true
  - type: textarea
    attributes:
      label: Expected behavior
      description: Explain what should have happened instead of what actually happened
    validations:
      required: true<|MERGE_RESOLUTION|>--- conflicted
+++ resolved
@@ -27,13 +27,8 @@
         - "@auth/firebase-adapter"
         - "@auth/mikro-orm-adapter"
         - "@auth/mongodb-adapter"
-<<<<<<< HEAD
-        - "@next-auth/neo4j-adapter"
+        - "@auth/neo4j-adapter"
         - "@auth/pouchdb-adapter"
-=======
-        - "@auth/neo4j-adapter"
-        - "@next-auth/pouchdb-adapter"
->>>>>>> 6e4516a9
         - "@auth/prisma-adapter"
         - "@next-auth/sequelize-adapter"
         - "@next-auth/supabase-adapter"
