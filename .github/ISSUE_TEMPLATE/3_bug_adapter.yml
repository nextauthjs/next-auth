--- conflicted
+++ resolved
@@ -30,13 +30,8 @@
         - "@auth/neo4j-adapter"
         - "@auth/pouchdb-adapter"
         - "@auth/prisma-adapter"
-<<<<<<< HEAD
-        - "@next-auth/sequelize-adapter"
+        - "@auth/sequelize-adapter"
         - "@auth/supabase-adapter"
-=======
-        - "@auth/sequelize-adapter"
-        - "@next-auth/supabase-adapter"
->>>>>>> 3b8c7529
         - "@auth/typeorm-adapter"
         - "@auth/upstash-redis-adapter"
         - "@next-auth/xata-adapter"
