name: Bug report (Adapter)
description: Create an adapter-specific report
labels: [triage, adapters]
body:
  - type: markdown
    attributes:
      value: |
        **NOTE:** Issues that are potentially security related should be reported to us by following the [Security guidelines](https://next-auth.js.org/security) rather than on GitHub.
        Thanks for taking the time to fill out this [Adapter](https://next-auth.js.org/adapters/overview) related issue!
        Is this your first time contributing? Check out this video: https://www.youtube.com/watch?v=cuoNzXFLitc

        ### Important :exclamation:

        _Providing incorrect/insufficient information or skipping steps to reproduce the issue may result in closing the issue or converting to a discussion without further explanation._

        If you have a generic question specific to your project, it is best asked in Discussions under the [Questions category](https://github.com/nextauthjs/next-auth/discussions/new?category=Questions)
  - type: dropdown
    attributes:
      label: Adapter type
      description: Adapter(s) this issue is related to
      multiple: true
      options:
        - "Custom adapter"
<<<<<<< HEAD
        - "@next-auth/dgraph-adapter"
        - "@next-auth/dynamodb-adapter"
        - "@next-auth/fauna-adapter"
        - "@next-auth/firebase-adapter"
        - "@next-auth/kysely-adapter"
        - "@next-auth/mikro-orm-adapter"
        - "@next-auth/mongodb-adapter"
        - "@next-auth/neo4j-adapter"
        - "@next-auth/pouchdb-adapter"
        - "@next-auth/prisma-adapter"
        - "@next-auth/sequelize-adapter"
        - "@next-auth/supabase-adapter"
        - "@next-auth/typeorm-legacy-adapter"
        - "@next-auth/upstash-redis-adapter"
        - "@next-auth/xata-adapter"
=======
        - "@auth/dgraph-adapter"
        - "@auth/dynamodb-adapter"
        - "@auth/fauna-adapter"
        - "@auth/firebase-adapter"
        - "@auth/mikro-orm-adapter"
        - "@auth/mongodb-adapter"
        - "@auth/neo4j-adapter"
        - "@auth/pouchdb-adapter"
        - "@auth/prisma-adapter"
        - "@auth/sequelize-adapter"
        - "@auth/supabase-adapter"
        - "@auth/typeorm-adapter"
        - "@auth/upstash-redis-adapter"
        - "@auth/xata-adapter"
>>>>>>> 3a85de2c
    validations:
      required: true
  - type: textarea
    attributes:
      label: Environment
      description: |
        Run this command in your project's root folder and paste the result:

        ```sh
        npx envinfo --system --binaries --browsers --npmPackages "next,react,next-auth,@auth/*" && npx envinfo --npmPackages "@next-auth/*"
        ```
        Alternatively, if the above command did not work, we need the version of the following packages from your package.json: "next", "react", "next-auth" and your adapter. Please also mention your OS and Node.js version, as well as the browser you are using.
    validations:
      required: true
  - type: input
    attributes:
      label: Reproduction URL
      description: A URL to a repository/code that clearly reproduces your issue. You can use our [`next-auth-example`](https://github.com/nextauthjs/next-auth-example) template repository to get started more easily, or link to your project if it's public
    validations:
      required: true
  - type: textarea
    attributes:
      label: Describe the issue
      description: Describe us what the issue is and what have you tried so far to fix it. Add any extra useful information in this section. Feel free to use screenshots (but prefer [code blocks](https://docs.github.com/en/get-started/writing-on-github/working-with-advanced-formatting/creating-and-highlighting-code-blocks#syntax-highlighting) over a picture of your code) or a video explanation.
    validations:
      required: true
  - type: textarea
    attributes:
      label: How to reproduce
      description: Explain with clear steps how to reproduce the issue
    validations:
      required: true
  - type: textarea
    attributes:
      label: Expected behavior
      description: Explain what should have happened instead of what actually happened
    validations:
      required: true<|MERGE_RESOLUTION|>--- conflicted
+++ resolved
@@ -21,27 +21,12 @@
       multiple: true
       options:
         - "Custom adapter"
-<<<<<<< HEAD
-        - "@next-auth/dgraph-adapter"
-        - "@next-auth/dynamodb-adapter"
-        - "@next-auth/fauna-adapter"
-        - "@next-auth/firebase-adapter"
-        - "@next-auth/kysely-adapter"
-        - "@next-auth/mikro-orm-adapter"
-        - "@next-auth/mongodb-adapter"
-        - "@next-auth/neo4j-adapter"
-        - "@next-auth/pouchdb-adapter"
-        - "@next-auth/prisma-adapter"
-        - "@next-auth/sequelize-adapter"
-        - "@next-auth/supabase-adapter"
-        - "@next-auth/typeorm-legacy-adapter"
-        - "@next-auth/upstash-redis-adapter"
-        - "@next-auth/xata-adapter"
-=======
         - "@auth/dgraph-adapter"
         - "@auth/dynamodb-adapter"
+        - "@auth/drizzle-adapter"
         - "@auth/fauna-adapter"
         - "@auth/firebase-adapter"
+        - "@next-auth/kysely-adapter"
         - "@auth/mikro-orm-adapter"
         - "@auth/mongodb-adapter"
         - "@auth/neo4j-adapter"
@@ -52,7 +37,6 @@
         - "@auth/typeorm-adapter"
         - "@auth/upstash-redis-adapter"
         - "@auth/xata-adapter"
->>>>>>> 3a85de2c
     validations:
       required: true
   - type: textarea
