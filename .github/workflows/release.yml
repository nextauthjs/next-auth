--- conflicted
+++ resolved
@@ -21,11 +21,7 @@
       - name: Install pnpm
         uses: pnpm/action-setup@v2.2.1
         with:
-<<<<<<< HEAD
-          version: 7.3.0
-=======
           version: 7.5.1
->>>>>>> aeb3a44b
       - name: Setup Node
         uses: actions/setup-node@v3
         with:
@@ -59,11 +55,7 @@
       - name: Install pnpm
         uses: pnpm/action-setup@v2.2.1
         with:
-<<<<<<< HEAD
-          version: 7.3.0
-=======
           version: 7.5.1
->>>>>>> aeb3a44b
       - name: Setup Node
         uses: actions/setup-node@v3
         with:
@@ -93,11 +85,7 @@
       - name: Install pnpm
         uses: pnpm/action-setup@v2.2.1
         with:
-<<<<<<< HEAD
-          version: 7.3.0
-=======
           version: 7.5.1
->>>>>>> aeb3a44b
       - name: Setup Node
         uses: actions/setup-node@v3
         with:
