name: Release

on:
  push:
    branches:
      - main
      - beta
      - next
      - 3.x
  pull_request:
  # TODO: Support latest releases
  workflow_dispatch:
    inputs:
      name: 
        type: choice
        description: Package name (npm)
        options:
<<<<<<< HEAD
        - "@auth/nextjs"
        - "@auth/core"
=======
        - "@auth/core"
        - "@auth/nextjs"
        - "@auth/dgraph-adapter"
        - "@auth/drizzle-adapter"
        - "@auth/dynamodb-adapter"
        - "@auth/fauna-adapter"
        - "@auth/firebase-adapter"
        - "@auth/mikro-orm-adapter"
        - "@auth/mongodb-adapter"
        - "@auth/neo4j-adapter"
        - "@auth/pouchdb-adapter"
        - "@auth/prisma-adapter"
        - "@auth/sequelize-adapter"
        - "@auth/supabase-adapter"
        - "@auth/typeorm-adapter"
        - "@auth/upstash-redis-adapter"
        - "@auth/xata-adapter"
>>>>>>> 2b40dbbc
        - "next-auth"
      # TODO: Infer from package name
      path:
        type: choice
        description: Directory name (packages/*)
        options:
<<<<<<< HEAD
        - "frameworks-nextjs"
        - "core"
=======
        - "core"
        - "frameworks-nextjs"
        - "adapter-dgraph"
        - "adapter-drizzle"
        - "adapter-dynamodb"
        - "adapter-fauna"
        - "adapter-firebase"
        - "adapter-mikro-orm"
        - "adapter-mongodb"
        - "adapter-neo4j"
        - "adapter-pouchdb"
        - "adapter-prisma"
        - "adapter-sequelize"
        - "adapter-supabase"
        - "adapter-typeorm"
        - "adapter-upstash-redis"
        - "adapter-xata"
>>>>>>> 2b40dbbc
        - "next-auth"

jobs:
  test:
    name: Test
    runs-on: ubuntu-latest
    steps:
      - name: Init
        uses: actions/checkout@v3
        with:
          fetch-depth: 2
      - name: Install pnpm
        uses: pnpm/action-setup@v2.2.4
      - name: Setup Node
        uses: actions/setup-node@v3
        with:
          node-version: 18
          cache: "pnpm"
      - name: Install dependencies
        run: pnpm install
      - name: Run tests
        run: pnpm test
        timeout-minutes: 15
        env:
          UPSTASH_REDIS_URL: ${{ secrets.UPSTASH_REDIS_URL }}
          UPSTASH_REDIS_KEY: ${{ secrets.UPSTASH_REDIS_KEY }}
          TURBO_TOKEN: ${{ secrets.TURBO_TOKEN }}
          TURBO_TEAM: ${{ secrets.TURBO_TEAM }}
      # - name: Run E2E tests
      #   if: github.repository == 'nextauthjs/next-auth'
      #   run: pnpm e2e
      #   timeout-minutes: 15
      #   env:
      #     AUTH0_USERNAME: ${{ secrets.AUTH0_USERNAME }}
      #     AUTH0_PASSWORD: ${{ secrets.AUTH0_PASSWORD }}
      #     TURBO_TOKEN: ${{ secrets.TURBO_TOKEN }}
      #     TURBO_TEAM: ${{ secrets.TURBO_TEAM }}
      # - name: Upload E2E artifacts
      #   if: github.repository == 'nextauthjs/next-auth'
      #   uses: actions/upload-artifact@v3
      #   with:
      #     name: playwright-report
      #     path: apps/dev/nextjs/playwright-report/
      #     retention-days: 30
      # - name: Coverage
      #   uses: codecov/codecov-action@v1
      #   with:
      #     directory: ./coverage
      #     fail_ci_if_error: false
  release-branch:
    name: Publish branch
    runs-on: ubuntu-latest
    needs: test
    if: ${{ github.event_name == 'push' }}
    environment: Production
    steps:
      - name: Init
        uses: actions/checkout@v3
        with:
          fetch-depth: 0
          token: ${{ secrets.GH_PAT_CLASSIC }}
      - name: Install pnpm
        uses: pnpm/action-setup@v2.2.4
      - name: Setup Node
        uses: actions/setup-node@v3
        with:
          node-version: 18
          cache: "pnpm"
      - name: Install dependencies
        run: pnpm install
      - name: Publish to npm and GitHub
        run: pnpm release
        env:
          # Use GH_PAT when this is fixed:
          # https://github.com/github/roadmap/issues/622
          GITHUB_TOKEN: ${{ secrets.GH_PAT_CLASSIC }}
          NPM_TOKEN: ${{ secrets.NPM_TOKEN }}
  release-pr:
    name: Publish PR
    runs-on: ubuntu-latest
    needs: test
    if: ${{ github.event_name == 'pull_request' }}
    environment: Preview
    steps:
      - name: Init
        uses: actions/checkout@v3
      - name: Install pnpm
        uses: pnpm/action-setup@v2.2.4
      - name: Setup Node
        uses: actions/setup-node@v3
        with:
          node-version: 18
          cache: "pnpm"
      - name: Install dependencies
        run: pnpm install
      - name: Determine version
        uses: ./.github/version-pr
        id: determine-version
        env:
          PR_NUMBER: ${{ github.event.number }}
      - name: Publish to npm
        run: |
          cd packages/core
          echo "//registry.npmjs.org/:_authToken=$NPM_TOKEN" >> .npmrc
          pnpm publish --no-git-checks --access public --tag experimental
        env:
          NPM_TOKEN: ${{ secrets.NPM_TOKEN }}
      - name: Comment version on PR
        uses: NejcZdovc/comment-pr@v2
        with:
          message:
            "🎉 Experimental release [published 📦️ on npm](https://npmjs.com/package/@auth/core/v/${{ env.VERSION }})!\n \
            ```sh\npnpm add @auth/core@${{ env.VERSION }}\n```\n \
            ```sh\nyarn add @auth/core@${{ env.VERSION }}\n```\n \
            ```sh\nnpm i @auth/core@${{ env.VERSION }}\n```"
        env:
          VERSION: ${{ steps.determine-version.outputs.version }}
          GITHUB_TOKEN: ${{ secrets.GH_PAT }}
  release-manual:
    name: Publish manually
    runs-on: ubuntu-latest
    if: ${{ github.event_name == 'workflow_dispatch' }}
    steps:
      - name: Init
        uses: actions/checkout@v3
      - name: Install pnpm
        uses: pnpm/action-setup@v2.2.4
      - name: Setup Node
        uses: actions/setup-node@v3
        with:
          node-version: 18
<<<<<<< HEAD
=======
          cache: "pnpm"
>>>>>>> 2b40dbbc
      - name: Install dependencies
        run: pnpm install
      - name: Determine version
        uses: ./.github/version-pr
        id: determine-version
        env:
          PACKAGE_PATH: ${{ github.event.inputs.path }}
      - name: Publish to npm
        run: |
          pnpm build
          cd packages/$PACKAGE_PATH
          echo "//registry.npmjs.org/:_authToken=$NPM_TOKEN" >> .npmrc
          pnpm publish --no-git-checks --access public --tag experimental
          echo "🎉 Experimental release published 📦️ on npm: https://npmjs.com/package/${{ github.event.inputs.name }}/v/${{ env.VERSION }}"
          echo "Install via: pnpm add ${{ github.event.inputs.name }}@${{ env.VERSION }}"
        env:
          NPM_TOKEN: ${{ secrets.NPM_TOKEN }}
          PACKAGE_PATH: ${{ github.event.inputs.path }}
          VERSION: ${{ steps.determine-version.outputs.version }}<|MERGE_RESOLUTION|>--- conflicted
+++ resolved
@@ -11,61 +11,51 @@
   # TODO: Support latest releases
   workflow_dispatch:
     inputs:
-      name: 
+      name:
         type: choice
         description: Package name (npm)
         options:
-<<<<<<< HEAD
-        - "@auth/nextjs"
-        - "@auth/core"
-=======
-        - "@auth/core"
-        - "@auth/nextjs"
-        - "@auth/dgraph-adapter"
-        - "@auth/drizzle-adapter"
-        - "@auth/dynamodb-adapter"
-        - "@auth/fauna-adapter"
-        - "@auth/firebase-adapter"
-        - "@auth/mikro-orm-adapter"
-        - "@auth/mongodb-adapter"
-        - "@auth/neo4j-adapter"
-        - "@auth/pouchdb-adapter"
-        - "@auth/prisma-adapter"
-        - "@auth/sequelize-adapter"
-        - "@auth/supabase-adapter"
-        - "@auth/typeorm-adapter"
-        - "@auth/upstash-redis-adapter"
-        - "@auth/xata-adapter"
->>>>>>> 2b40dbbc
-        - "next-auth"
+          - "@auth/core"
+          - "@auth/nextjs"
+          - "@auth/dgraph-adapter"
+          - "@auth/drizzle-adapter"
+          - "@auth/dynamodb-adapter"
+          - "@auth/fauna-adapter"
+          - "@auth/firebase-adapter"
+          - "@auth/mikro-orm-adapter"
+          - "@auth/mongodb-adapter"
+          - "@auth/neo4j-adapter"
+          - "@auth/pouchdb-adapter"
+          - "@auth/prisma-adapter"
+          - "@auth/sequelize-adapter"
+          - "@auth/supabase-adapter"
+          - "@auth/typeorm-adapter"
+          - "@auth/upstash-redis-adapter"
+          - "@auth/xata-adapter"
+          - "next-auth"
       # TODO: Infer from package name
       path:
         type: choice
         description: Directory name (packages/*)
         options:
-<<<<<<< HEAD
-        - "frameworks-nextjs"
-        - "core"
-=======
-        - "core"
-        - "frameworks-nextjs"
-        - "adapter-dgraph"
-        - "adapter-drizzle"
-        - "adapter-dynamodb"
-        - "adapter-fauna"
-        - "adapter-firebase"
-        - "adapter-mikro-orm"
-        - "adapter-mongodb"
-        - "adapter-neo4j"
-        - "adapter-pouchdb"
-        - "adapter-prisma"
-        - "adapter-sequelize"
-        - "adapter-supabase"
-        - "adapter-typeorm"
-        - "adapter-upstash-redis"
-        - "adapter-xata"
->>>>>>> 2b40dbbc
-        - "next-auth"
+          - "core"
+          - "frameworks-nextjs"
+          - "adapter-dgraph"
+          - "adapter-drizzle"
+          - "adapter-dynamodb"
+          - "adapter-fauna"
+          - "adapter-firebase"
+          - "adapter-mikro-orm"
+          - "adapter-mongodb"
+          - "adapter-neo4j"
+          - "adapter-pouchdb"
+          - "adapter-prisma"
+          - "adapter-sequelize"
+          - "adapter-supabase"
+          - "adapter-typeorm"
+          - "adapter-upstash-redis"
+          - "adapter-xata"
+          - "next-auth"
 
 jobs:
   test:
@@ -196,10 +186,7 @@
         uses: actions/setup-node@v3
         with:
           node-version: 18
-<<<<<<< HEAD
-=======
-          cache: "pnpm"
->>>>>>> 2b40dbbc
+          cache: "pnpm"
       - name: Install dependencies
         run: pnpm install
       - name: Determine version
