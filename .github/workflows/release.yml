name: Release

on:
  push:
    branches:
      - main
      - beta
      - next
      - 3.x
  pull_request:
  # TODO: Support latest releases
  workflow_dispatch:
    inputs:
      name:
        type: choice
        description: Package name (npm)
        options:
          - "next-auth"
          - "@auth/core"
          - "@auth/express"
          - "@auth/nuxt"
          - "@auth/qwik"
          - "@auth/solid-start"
          - "@auth/sveltekit"
          - "@auth/azure-tables-adapter"
          - "@auth/d1-adapter"
          - "@auth/dgraph-adapter"
          - "@auth/drizzle-adapter"
          - "@auth/dynamodb-adapter"
          - "@auth/edgedb-adapter"
          - "@auth/fauna-adapter"
          - "@auth/firebase-adapter"
          - "@auth/hasura-adapter"
          - "@auth/kysely-adapter"
          - "@auth/mikro-orm-adapter"
          - "@auth/mongodb-adapter"
          - "@auth/neo4j-adapter"
          - "@auth/pg-adapter"
          - "@auth/pouchdb-adapter"
          - "@auth/prisma-adapter"
          - "@auth/remult-adapter"
          - "@auth/sequelize-adapter"
          - "@auth/supabase-adapter"
          - "@auth/surrealdb-adapter"
          - "@auth/test-adapter"
          - "@auth/typeorm-adapter"
          - "@auth/typeorm-legacy-adapter"
          - "@auth/unstorage-adapter"
          - "@auth/upstash-redis-adapter"
          - "@auth/xata-adapter"
<<<<<<< HEAD
          - "next-auth"
      # TODO: Infer from package name
      path:
        type: choice
        description: Directory name (packages/*)
        options:
          - "core"
          - "frameworks-nextjs"
          - "adapter-edgedb"
          - "adapter-dgraph"
          - "adapter-drizzle"
          - "adapter-dynamodb"
          - "adapter-fauna"
          - "adapter-firebase"
          - "adapter-hasura"
          - "adapter-mikro-orm"
          - "adapter-mongodb"
          - "adapter-neo4j"
          - "adapter-pouchdb"
          - "adapter-prisma"
          - "adapter-remult"
          - "adapter-sequelize"
          - "adapter-supabase"
          - "adapter-surrealdb"
          - "adapter-typeorm"
          - "adapter-unstorage"
          - "adapter-upstash-redis"
          - "adapter-xata"
          - "next-auth"

=======
>>>>>>> f3f71648
permissions:
  id-token: write

env:
  TURBO_TOKEN: ${{ secrets.TURBO_TOKEN }}
  TURBO_TEAM: ${{ vars.TURBO_TEAM }}
  FORCE_COLOR: true
  NPM_CONFIG_PROVENANCE: true

jobs:
  test:
    name: Test
    runs-on: ubuntu-latest
    steps:
      - name: Init
        uses: actions/checkout@v4
        with:
          fetch-depth: 0
      - name: Install pnpm
        uses: pnpm/action-setup@v4
      - name: Setup Node
        uses: actions/setup-node@v4
        with:
          node-version-file: ".nvmrc"
          cache: "pnpm"
      - name: Install dependencies
        run: pnpm install
      - name: Peek
        run: pnpm peek
        if: ${{ github.repository == 'nextauthjs/next-auth' && github.event_name == 'push' && github.ref == 'refs/heads/main' }}
      - name: Get base commit SHA from main
        id: get_base_sha
        run: echo "BASE_SHA=$(git merge-base origin/main HEAD)" >> $GITHUB_ENV
      - name: Check for changes under /packages
        id: check-packages
        run: |
          if git diff --name-only ${{ env.BASE_SHA }}...HEAD | grep '^packages/'; then
            echo "PACKAGES_CHANGES=true" >> $GITHUB_ENV
          else
            echo "PACKAGES_CHANGES=false" >> $GITHUB_ENV
          fi
      - name: Build
        if: ${{ env.PACKAGES_CHANGES == 'true' || github.ref == 'refs/heads/main' }}
        run: pnpm build
      - name: Check formatting
        run: pnpm format
        timeout-minutes: 15
      - name: Run unit tests
        if: ${{ env.PACKAGES_CHANGES == 'true' || github.ref == 'refs/heads/main' }}
        run: pnpm test
      - name: Install Playwright
        if: github.repository == 'nextauthjs/next-auth'
        run: pnpm exec playwright install --with-deps chromium
      - name: Run E2E tests (Nextjs-Docker)
        continue-on-error: true
        if: false
        timeout-minutes: 15
        run: cd apps/examples/nextjs-docker && pnpm test:docker
      - name: Run E2E tests
        continue-on-error: true # TODO: Make this less flakey
        if: github.repository == 'nextauthjs/next-auth'
        timeout-minutes: 15
        env:
          AUTH_SECRET: ${{ secrets.AUTH_SECRET }}
          TEST_KEYCLOAK_USERNAME: ${{ secrets.TEST_KEYCLOAK_USERNAME }}
          TEST_KEYCLOAK_PASSWORD: ${{ secrets.TEST_KEYCLOAK_PASSWORD }}
          AUTH_KEYCLOAK_ID: ${{ secrets.AUTH_KEYCLOAK_ID }}
          AUTH_KEYCLOAK_SECRET: ${{ secrets.AUTH_KEYCLOAK_SECRET }}
          AUTH_KEYCLOAK_ISSUER: ${{ secrets.AUTH_KEYCLOAK_ISSUER }}
          AUTH_TRUST_HOST: 1
          DEBUG: "pw:webserver"
        run: pnpm test:e2e
      - uses: actions/upload-artifact@v4
        name: Upload Playwright artifacts
        with:
          name: playwright-traces
          path: "**/packages/next-auth/test-results/*/trace.zip"
          retention-days: 7
      - uses: codecov/codecov-action@v4
        if: always()
        name: Coverage
        with:
          token: ${{ secrets.CODECOV_TOKEN }}

  release-branch:
    name: Publish branch
    timeout-minutes: 120
    runs-on: ubuntu-latest
    needs: test
    if: ${{ github.event_name == 'push' }}
    environment: Production
    steps:
      - name: Init
        uses: actions/checkout@v4
        with:
          fetch-depth: 0
          # Please upvote https://github.com/orgs/community/discussions/13836
          token: ${{ secrets.GH_PAT }}
      - name: Install pnpm
        uses: pnpm/action-setup@v4
      - name: Setup Node
        uses: actions/setup-node@v4
        with:
          node-version-file: ".nvmrc"
          cache: "pnpm"
      - name: Install dependencies
        run: pnpm install
      - name: Publish to npm and GitHub
        run: pnpm release
        env:
          # Please upvote https://github.com/orgs/community/discussions/13836
          GITHUB_TOKEN: ${{ secrets.GH_PAT }}
          NPM_TOKEN: ${{ secrets.NPM_TOKEN }}
  release-pr:
    name: Publish PR
    timeout-minutes: 120
    runs-on: ubuntu-latest
    needs: test
    if: ${{ github.event_name == 'pull_request' }}
    environment: Preview
    steps:
      - name: Init
        uses: actions/checkout@v4
      - name: Install pnpm
        uses: pnpm/action-setup@v4
      - name: Setup Node
        uses: actions/setup-node@v4
        with:
          node-version-file: ".nvmrc"
          cache: "pnpm"
      - name: Install dependencies
        run: pnpm install
      - name: Determine version
        uses: ./.github/version-pr
        id: determine-version
        env:
          PR_NUMBER: ${{ github.event.number }}
      - name: Publish to npm
        run: |
          cd packages/core
          echo "//registry.npmjs.org/:_authToken=$NPM_TOKEN" >> .npmrc
          pnpm publish --no-git-checks --access public --tag experimental
        env:
          NPM_TOKEN: ${{ secrets.NPM_TOKEN }}
      - name: Comment version on PR
        uses: NejcZdovc/comment-pr@v2
        with:
          message:
            "🎉 Experimental release [published 📦️ on npm](https://npmjs.com/package/@auth/core/v/${{ env.VERSION }})!\n \
            ```sh\npnpm add @auth/core@${{ env.VERSION }}\n```\n \
            ```sh\nyarn add @auth/core@${{ env.VERSION }}\n```\n \
            ```sh\nnpm i @auth/core@${{ env.VERSION }}\n```"
        env:
          VERSION: ${{ steps.determine-version.outputs.version }}
          GITHUB_TOKEN: ${{ secrets.GH_PAT }}
  release-manual:
    name: Publish manually
    runs-on: ubuntu-latest
    if: ${{ github.event_name == 'workflow_dispatch' }}
    steps:
      - name: Init
        uses: actions/checkout@v4
      - name: Install pnpm
        uses: pnpm/action-setup@v4
      - name: Setup Node
        uses: actions/setup-node@v4
        with:
          node-version-file: ".nvmrc"
          cache: "pnpm"
      - name: Install dependencies
        run: pnpm install
      - name: Map package name to path
        run: |
          case "${{ github.event.inputs.name }}" in
            *"-adapter")
              adapter_name=$(echo "${{ github.event.inputs.name }}" | sed 's/@auth\///' | sed 's/-adapter//')
              echo "PACKAGE_PATH=adapter-${adapter_name}" >> $GITHUB_ENV
              ;;
            "next-auth")
              echo "PACKAGE_PATH=next-auth" >> $GITHUB_ENV
              ;;
            "@auth/core")
              echo "PACKAGE_PATH=core" >> $GITHUB_ENV
              ;;
            *)
              framework_name=$(echo "${{ github.event.inputs.name }}" | sed 's/@auth\///')
              echo "PACKAGE_PATH=frameworks-${framework_name}" >> $GITHUB_ENV
              ;;
          esac
      - name: Determine version
        uses: ./.github/version-pr
        id: determine-version
        env:
          PACKAGE_PATH: ${{ env.PACKAGE_PATH }}
      - name: Publish to npm
        run: |
          pnpm build
          cd packages/$PACKAGE_PATH
          echo "//registry.npmjs.org/:_authToken=$NPM_TOKEN" >> .npmrc
          pnpm publish --no-git-checks --access public --tag experimental
          echo "🎉 Experimental release published 📦️ on npm: https://npmjs.com/package/${{ github.event.inputs.name }}/v/${{ env.VERSION }}"
          echo "Install via: pnpm add ${{ github.event.inputs.name }}@${{ env.VERSION }}"
        env:
          NPM_TOKEN: ${{ secrets.NPM_TOKEN }}
          PACKAGE_PATH: ${{ env.PACKAGE_PATH }}
          VERSION: ${{ steps.determine-version.outputs.version }}<|MERGE_RESOLUTION|>--- conflicted
+++ resolved
@@ -48,39 +48,6 @@
           - "@auth/unstorage-adapter"
           - "@auth/upstash-redis-adapter"
           - "@auth/xata-adapter"
-<<<<<<< HEAD
-          - "next-auth"
-      # TODO: Infer from package name
-      path:
-        type: choice
-        description: Directory name (packages/*)
-        options:
-          - "core"
-          - "frameworks-nextjs"
-          - "adapter-edgedb"
-          - "adapter-dgraph"
-          - "adapter-drizzle"
-          - "adapter-dynamodb"
-          - "adapter-fauna"
-          - "adapter-firebase"
-          - "adapter-hasura"
-          - "adapter-mikro-orm"
-          - "adapter-mongodb"
-          - "adapter-neo4j"
-          - "adapter-pouchdb"
-          - "adapter-prisma"
-          - "adapter-remult"
-          - "adapter-sequelize"
-          - "adapter-supabase"
-          - "adapter-surrealdb"
-          - "adapter-typeorm"
-          - "adapter-unstorage"
-          - "adapter-upstash-redis"
-          - "adapter-xata"
-          - "next-auth"
-
-=======
->>>>>>> f3f71648
 permissions:
   id-token: write
 
