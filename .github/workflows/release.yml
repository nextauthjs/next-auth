name: Release

on:
  push:
    branches:
      - main
      - beta
      - next
      - 3.x
  pull_request:
  # TODO: Support latest releases
  workflow_dispatch:
    inputs:
      name:
        type: choice
        description: Package name (npm)
        options:
          - "@auth/core"
          - "@auth/nextjs"
          - "@auth/dgraph-adapter"
          - "@auth/drizzle-adapter"
          - "@auth/dynamodb-adapter"
          - "@auth/fauna-adapter"
          - "@auth/firebase-adapter"
          - "@auth/mikro-orm-adapter"
          - "@auth/mongodb-adapter"
          - "@auth/neo4j-adapter"
          - "@auth/pouchdb-adapter"
          - "@auth/prisma-adapter"
          - "@auth/sequelize-adapter"
          - "@auth/supabase-adapter"
          - "@auth/typeorm-adapter"
          - "@auth/upstash-redis-adapter"
          - "@auth/xata-adapter"
          - "next-auth"
      # TODO: Infer from package name
      path:
        type: choice
        description: Directory name (packages/*)
        options:
<<<<<<< HEAD
          - "core"
          - "frameworks-nextjs"
          - "adapter-dgraph"
          - "adapter-drizzle"
          - "adapter-dynamodb"
          - "adapter-fauna"
          - "adapter-firebase"
          - "adapter-mikro-orm"
          - "adapter-mongodb"
          - "adapter-neo4j"
          - "adapter-pouchdb"
          - "adapter-prisma"
          - "adapter-sequelize"
          - "adapter-supabase"
          - "adapter-typeorm"
          - "adapter-upstash-redis"
          - "adapter-xata"
          - "next-auth"
=======
        - "core"
        - "frameworks-nextjs"
        - "adapter-dgraph"
        - "adapter-drizzle"
        - "adapter-dynamodb"
        - "adapter-fauna"
        - "adapter-firebase"
        - "adapter-mikro-orm"
        - "adapter-mongodb"
        - "adapter-neo4j"
        - "adapter-pouchdb"
        - "adapter-prisma"
        - "adapter-sequelize"
        - "adapter-supabase"
        - "adapter-typeorm"
        - "adapter-upstash-redis"
        - "adapter-xata"
        - "next-auth"
env:
  FORCE_COLOR: true
>>>>>>> 60c5037e

jobs:
  test:
    name: Test
    runs-on: ubuntu-latest
    steps:
      - name: Init
        uses: actions/checkout@v3
        with:
          fetch-depth: 2
      - name: Install pnpm
        uses: pnpm/action-setup@v2.2.4
      - name: Setup Node
        uses: actions/setup-node@v3
        with:
          node-version: 18
          cache: "pnpm"
      - name: Install dependencies
        run: pnpm install
      - name: Build
        run: pnpm build
        env:
          TURBO_TOKEN: ${{ secrets.TURBO_TOKEN }}
          TURBO_TEAM: ${{ vars.TURBO_TEAM }}
      - name: Run tests
        run: pnpm test
        timeout-minutes: 15
        env:
          UPSTASH_REDIS_URL: ${{ secrets.UPSTASH_REDIS_URL }}
          UPSTASH_REDIS_KEY: ${{ secrets.UPSTASH_REDIS_KEY }}
          TURBO_TOKEN: ${{ secrets.TURBO_TOKEN }}
          TURBO_TEAM: ${{ vars.TURBO_TEAM }}
      - name: Upload Turbo artifacts
        uses: actions/upload-artifact@v3
        with:
          name: turbo-report
          path: .turbo/runs/
      # - name: Run E2E tests
      #   if: github.repository == 'nextauthjs/next-auth'
      #   run: pnpm e2e
      #   timeout-minutes: 15
      #   env:
      #     AUTH0_USERNAME: ${{ secrets.AUTH0_USERNAME }}
      #     AUTH0_PASSWORD: ${{ secrets.AUTH0_PASSWORD }}
      #     TURBO_TOKEN: ${{ secrets.TURBO_TOKEN }}
      #     TURBO_TEAM: ${{ vars.TURBO_TEAM }}
      # - name: Upload E2E artifacts
      #   if: github.repository == 'nextauthjs/next-auth'
      #   uses: actions/upload-artifact@v3
      #   with:
      #     name: playwright-report
      #     path: apps/dev/nextjs/playwright-report/
      #     retention-days: 30
      # - name: Coverage
      #   uses: codecov/codecov-action@v1
      #   with:
      #     directory: ./coverage
      #     fail_ci_if_error: false
  release-branch:
    name: Publish branch
    runs-on: ubuntu-latest
    needs: test
    if: ${{ github.event_name == 'push' }}
    environment: Production
    steps:
      - name: Init
        uses: actions/checkout@v3
        with:
          fetch-depth: 0
          token: ${{ secrets.GH_PAT_CLASSIC }}
      - name: Install pnpm
        uses: pnpm/action-setup@v2.2.4
      - name: Setup Node
        uses: actions/setup-node@v3
        with:
          node-version: 18
          cache: "pnpm"
      - name: Install dependencies
        run: pnpm install
      - name: Publish to npm and GitHub
        run: pnpm release
        env:
          # Use GH_PAT when this is fixed:
          # https://github.com/github/roadmap/issues/622
          GITHUB_TOKEN: ${{ secrets.GH_PAT_CLASSIC }}
          NPM_TOKEN: ${{ secrets.NPM_TOKEN }}
  release-pr:
    name: Publish PR
    runs-on: ubuntu-latest
    needs: test
    if: ${{ github.event_name == 'pull_request' }}
    environment: Preview
    steps:
      - name: Init
        uses: actions/checkout@v3
      - name: Install pnpm
        uses: pnpm/action-setup@v2.2.4
      - name: Setup Node
        uses: actions/setup-node@v3
        with:
          node-version: 18
          cache: "pnpm"
      - name: Install dependencies
        run: pnpm install
      - name: Determine version
        uses: ./.github/version-pr
        id: determine-version
        env:
          PR_NUMBER: ${{ github.event.number }}
      - name: Publish to npm
        run: |
          cd packages/core
          echo "//registry.npmjs.org/:_authToken=$NPM_TOKEN" >> .npmrc
          pnpm publish --no-git-checks --access public --tag experimental
        env:
          NPM_TOKEN: ${{ secrets.NPM_TOKEN }}
      - name: Comment version on PR
        uses: NejcZdovc/comment-pr@v2
        with:
          message:
            "🎉 Experimental release [published 📦️ on npm](https://npmjs.com/package/@auth/core/v/${{ env.VERSION }})!\n \
            ```sh\npnpm add @auth/core@${{ env.VERSION }}\n```\n \
            ```sh\nyarn add @auth/core@${{ env.VERSION }}\n```\n \
            ```sh\nnpm i @auth/core@${{ env.VERSION }}\n```"
        env:
          VERSION: ${{ steps.determine-version.outputs.version }}
          GITHUB_TOKEN: ${{ secrets.GH_PAT }}
  release-manual:
    name: Publish manually
    runs-on: ubuntu-latest
    if: ${{ github.event_name == 'workflow_dispatch' }}
    steps:
      - name: Init
        uses: actions/checkout@v3
      - name: Install pnpm
        uses: pnpm/action-setup@v2.2.4
      - name: Setup Node
        uses: actions/setup-node@v3
        with:
          node-version: 18
          cache: "pnpm"
      - name: Install dependencies
        run: pnpm install
      - name: Determine version
        uses: ./.github/version-pr
        id: determine-version
        env:
          PACKAGE_PATH: ${{ github.event.inputs.path }}
      - name: Publish to npm
        run: |
          pnpm build
          cd packages/$PACKAGE_PATH
          echo "//registry.npmjs.org/:_authToken=$NPM_TOKEN" >> .npmrc
          pnpm publish --no-git-checks --access public --tag experimental
          echo "🎉 Experimental release published 📦️ on npm: https://npmjs.com/package/${{ github.event.inputs.name }}/v/${{ env.VERSION }}"
          echo "Install via: pnpm add ${{ github.event.inputs.name }}@${{ env.VERSION }}"
        env:
          NPM_TOKEN: ${{ secrets.NPM_TOKEN }}
          PACKAGE_PATH: ${{ github.event.inputs.path }}
          VERSION: ${{ steps.determine-version.outputs.version }}<|MERGE_RESOLUTION|>--- conflicted
+++ resolved
@@ -38,7 +38,6 @@
         type: choice
         description: Directory name (packages/*)
         options:
-<<<<<<< HEAD
           - "core"
           - "frameworks-nextjs"
           - "adapter-dgraph"
@@ -57,28 +56,8 @@
           - "adapter-upstash-redis"
           - "adapter-xata"
           - "next-auth"
-=======
-        - "core"
-        - "frameworks-nextjs"
-        - "adapter-dgraph"
-        - "adapter-drizzle"
-        - "adapter-dynamodb"
-        - "adapter-fauna"
-        - "adapter-firebase"
-        - "adapter-mikro-orm"
-        - "adapter-mongodb"
-        - "adapter-neo4j"
-        - "adapter-pouchdb"
-        - "adapter-prisma"
-        - "adapter-sequelize"
-        - "adapter-supabase"
-        - "adapter-typeorm"
-        - "adapter-upstash-redis"
-        - "adapter-xata"
-        - "next-auth"
 env:
   FORCE_COLOR: true
->>>>>>> 60c5037e
 
 jobs:
   test:
