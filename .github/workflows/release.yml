--- conflicted
+++ resolved
@@ -15,25 +15,6 @@
         type: choice
         description: Package name (npm)
         options:
-<<<<<<< HEAD
-        - "@auth/core"
-        - "@auth/dgraph-adapter"
-        - "@auth/drizzle-adapter"
-        - "@auth/dynamodb-adapter"
-        - "@auth/fauna-adapter"
-        - "@auth/firebase-adapter"
-        - "@auth/mikro-orm-adapter"
-        - "@auth/mongodb-adapter"
-        - "@auth/neo4j-adapter"
-        - "@auth/pouchdb-adapter"
-        - "@auth/prisma-adapter"
-        - "@auth/sequelize-adapter"
-        - "@auth/supabase-adapter"
-        - "@auth/typeorm-adapter"
-        - "@auth/upstash-redis-adapter"
-        - "@auth/xata-adapter"
-        - "next-auth"
-=======
           - "@auth/core"
           - "@auth/nextjs"
           - "@auth/dgraph-adapter"
@@ -52,31 +33,11 @@
           - "@auth/upstash-redis-adapter"
           - "@auth/xata-adapter"
           - "next-auth"
->>>>>>> fe20b943
       # TODO: Infer from package name
       path:
         type: choice
         description: Directory name (packages/*)
         options:
-<<<<<<< HEAD
-        - "core"
-        - "adapter-dgraph"
-        - "adapter-drizzle"
-        - "adapter-dynamodb"
-        - "adapter-fauna"
-        - "adapter-firebase"
-        - "adapter-mikro-orm"
-        - "adapter-mongodb"
-        - "adapter-neo4j"
-        - "adapter-pouchdb"
-        - "adapter-prisma"
-        - "adapter-sequelize"
-        - "adapter-supabase"
-        - "adapter-typeorm"
-        - "adapter-upstash-redis"
-        - "adapter-xata"
-        - "next-auth"
-=======
           - "core"
           - "frameworks-nextjs"
           - "adapter-dgraph"
@@ -99,7 +60,6 @@
   TURBO_TOKEN: ${{ secrets.TURBO_TOKEN }}
   TURBO_TEAM: ${{ vars.TURBO_TEAM }}
   FORCE_COLOR: true
->>>>>>> fe20b943
 
 jobs:
   test:
