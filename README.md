<p align="center">
   <br/>
   <a href="https://next-auth.js.org" target="_blank"><img width="150px" src="https://next-auth.js.org/img/logo/logo-sm.png" /></a>
   <h3 align="center">NextAuth.js</h3>
   <p align="center">Authentication for Next.js</p>
   <p align="center">
   Open Source. Full Stack. Own Your Data.
   </p>
   <p align="center" style="align: center;">
      <a href="https://github.com/nextauthjs/next-auth/actions/workflows/release.yml?query=workflow%3ARelease">
        <img src="https://github.com/nextauthjs/next-auth/actions/workflows/release.yml/badge.svg" alt="Release" />
      </a>
      <a href="https://bundlephobia.com/result?p=next-auth">
        <img src="https://img.shields.io/bundlephobia/minzip/next-auth" alt="Bundle Size"/>
      </a>
      <a href="https://www.npmtrends.com/next-auth">
        <img src="https://img.shields.io/npm/dm/next-auth" alt="Downloads" />
      </a>
      <a href="https://github.com/nextauthjs/next-auth/stargazers">
        <img src="https://img.shields.io/github/stars/nextauthjs/next-auth" alt="Github Stars" />
      </a>
      <a href="https://www.npmjs.com/package/next-auth">
        <img src="https://img.shields.io/github/v/release/nextauthjs/next-auth?label=latest" alt="Github Stable Release" />
      </a>
      <img src="https://img.shields.io/github/v/release/nextauthjs/next-auth?include_prereleases&label=prerelease&sort=semver" alt="Github Prelease" />
   </p>
</p>

## Overview

NextAuth.js is a complete open source authentication solution for [Next.js](http://nextjs.org/) applications.

It is designed from the ground up to support Next.js and Serverless.

## Getting Started

```
npm install --save next-auth
```

The easiest way to continue getting started, is to follow the [getting started](https://next-auth.js.org/getting-started/example) section in our docs.

We also have a section of [tutorials](https://next-auth.js.org/tutorials) for those looking for more specific examples.

See [next-auth.js.org](https://next-auth.js.org) for more information and documentation.

## Features

### Flexible and easy to use

- Designed to work with any OAuth service, it supports OAuth 1.0, 1.0A and 2.0
- Built-in support for [many popular sign-in services](https://next-auth.js.org/configuration/providers)
- Supports email / passwordless authentication
- Supports stateless authentication with any backend (Active Directory, LDAP, etc)
- Supports both JSON Web Tokens and database sessions
- Designed for Serverless but runs anywhere (AWS Lambda, Docker, Heroku, etc…)

### Own your own data

NextAuth.js can be used with or without a database.

- An open source solution that allows you to keep control of your data
- Supports Bring Your Own Database (BYOD) and can be used with any database
- Built-in support for [MySQL, MariaDB, Postgres, Microsoft SQL Server, MongoDB and SQLite](https://next-auth.js.org/configuration/databases)
- Works great with databases from popular hosting providers
- Can also be used _without a database_ (e.g. OAuth + JWT)

### Secure by default

- Promotes the use of passwordless sign in mechanisms
- Designed to be secure by default and encourage best practice for safeguarding user data
- Uses Cross Site Request Forgery Tokens on POST routes (sign in, sign out)
- Default cookie policy aims for the most restrictive policy appropriate for each cookie
- When JSON Web Tokens are enabled, they are signed by default (JWS) with HS512
- Use JWT encryption (JWE) by setting the option `encryption: true` (defaults to A256GCM)
- Auto-generates symmetric signing and encryption keys for developer convenience
- Features tab/window syncing and keepalive messages to support short lived sessions
- Attempts to implement the latest guidance published by [Open Web Application Security Project](https://owasp.org/)

Advanced options allow you to define your own routines to handle controlling what accounts are allowed to sign in, for encoding and decoding JSON Web Tokens and to set custom cookie security policies and session properties, so you can control who is able to sign in and how often sessions have to be re-validated.

### TypeScript

NextAuth.js comes with built-in types. For more information and usage, check out the [TypeScript section](https://next-auth.js.org/getting-started/typescript) in the documentation.

The package at `@types/next-auth` is now deprecated.

## Example

### Add API Route

```javascript
import NextAuth from "next-auth"
import Providers from "next-auth/providers"

export default NextAuth({
  providers: [
    // OAuth authentication providers
    Providers.Apple({
      clientId: process.env.APPLE_ID,
      clientSecret: process.env.APPLE_SECRET,
    }),
    Providers.Google({
      clientId: process.env.GOOGLE_ID,
      clientSecret: process.env.GOOGLE_SECRET,
    }),
    // Sign in with passwordless email link
    Providers.Email({
      server: process.env.MAIL_SERVER,
      from: "<no-reply@example.com>",
    }),
  ],
<<<<<<< HEAD
=======
  // SQL or MongoDB database (or leave empty)
  database: process.env.DATABASE_URL,
>>>>>>> d29e3e9c
})
```

### Add React Component

```javascript
import { useSession, signIn, signOut } from "next-auth/client"

export default function Component() {
  const [session, loading] = useSession()
  if (session) {
    return (
      <>
        Signed in as {session.user.email} <br />
        <button onClick={() => signOut()}>Sign out</button>
      </>
    )
  }
  return (
    <>
      Not signed in <br />
      <button onClick={() => signIn()}>Sign in</button>
    </>
  )
}
```

## Acknowledgements

[NextAuth.js is made possible thanks to all of its contributors.](https://next-auth.js.org/contributors)

<a href="https://github.com/nextauthjs/next-auth/graphs/contributors">
  <img width="500px" src="https://contrib.rocks/image?repo=nextauthjs/next-auth" />
</a>
<div>
<a href="https://vercel.com?utm_source=nextauthjs&utm_campaign=oss">
<img width="170px" src="https://raw.githubusercontent.com/nextauthjs/next-auth/canary/www/static/img/powered-by-vercel.svg" alt="Powered By Vercel" />
</a>
</div>
<div>
<p align="left">Thanks to Vercel sponsoring this project by allowing it to be deployed for free for the entire NextAuth.js Team</p>
</div>

## Contributing

We're open to all community contributions! If you'd like to contribute in any way, please first read our [Contributing Guide](https://github.com/nextauthjs/next-auth/blob/canary/CONTRIBUTING.md).

## License

ISC<|MERGE_RESOLUTION|>--- conflicted
+++ resolved
@@ -110,11 +110,6 @@
       from: "<no-reply@example.com>",
     }),
   ],
-<<<<<<< HEAD
-=======
-  // SQL or MongoDB database (or leave empty)
-  database: process.env.DATABASE_URL,
->>>>>>> d29e3e9c
 })
 ```
 
