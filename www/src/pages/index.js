--- conflicted
+++ resolved
@@ -199,11 +199,7 @@
 const options = {
   site: 'https://example.com'
   providers: [
-<<<<<<< HEAD
-    // Add as many authentication providers as you want…
-=======
     // OAuth authentication providers
->>>>>>> 0918cdbf
     Providers.Apple({
       clientId: process.env.APPLE_ID,
       clientSecret: process.env.APPLE_SECRET
