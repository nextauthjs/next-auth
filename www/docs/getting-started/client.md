--- conflicted
+++ resolved
@@ -311,18 +311,12 @@
 ```jsx title="pages/_app.js"
 import { SessionProvider } from "next-auth/react"
 
-<<<<<<< HEAD
-export default function App({ Component, pageProps }) {
-  return (
-    <SessionProvider session={pageProps.session}>
-=======
 export default function App({
   Component, 
   pageProps: { session, ...pageProps }
 }) {
   return (
     <SessionProvider session={session}>
->>>>>>> abaa5aed
       <Component {...pageProps} />
     </SessionProvider>
   )
@@ -359,16 +353,6 @@
 
 ```jsx title="pages/_app.js"
 import { SessionProvider } from "next-auth/react"
-<<<<<<< HEAD
-
-export default function App({ Component, pageProps }) {
-  return (
-    // Re-fetch session if cache is older than 60 seconds
-    // Send keepAlive message every 5 minutes
-    <SessionProvider
-      session={pageProps.session}
-      staleTime={60}
-=======
 
 
 export default function App({
@@ -381,7 +365,6 @@
       // Re-fetch session if cache is older than 60 seconds
       staleTime={60}
       // Re-fetch session every 5 minutes
->>>>>>> abaa5aed
       refetchInterval={5 * 60}
     >
       <Component {...pageProps} />
@@ -402,41 +385,23 @@
 
 The `staleTime` option is the maximum age a session data can be on the client before it is considered stale.
 
-<<<<<<< HEAD
-When `staleTime` is set to `0` (the default) the cache will always be used when useSession is called and only explicit calls made to get the session status (i.e. `getSession()`) or event triggers, such as signing in or out in another tab/window, or a tab/window gaining or losing focus, will trigger an update of the session state.
-=======
 When `staleTime` is set to `0` (the default) the cache will always be used when `useSession` is called and only explicit calls made to get the session status (i.e. `getSession()`) or event triggers, such as signing in or out in another tab/window, or a tab/window gaining or losing focus, will trigger an update of the session state.
->>>>>>> abaa5aed
 
 If set to any value other than zero, it specifies in seconds the maximum age of session data on the client before the `useSession()` hook will call the server again to sync the session state.
 
 Unless you have a short session expiry time (e.g. < 24 hours) you probably don't need to change this option. Setting this option to too short a value will increase load (and potentially hosting costs).
 
-<<<<<<< HEAD
-The value for `staleTime` should always be lower than the value of the session `maxAge` option.
-=======
 The value for `staleTime` should always be lower than the value of the session `maxAge` [session option](/configuration/options#session).
->>>>>>> abaa5aed
 
 #### Refetch interval
 
-<<<<<<< HEAD
-The `refetchInterval` option is how often the client should contact the server to avoid a session expiring.
-
-When `refetchInterval` is set to `0` (the default) it will not send a keep alive message.
+The `refetchInterval` option can be used to contact the server to avoid a session expiring.
+
+When `refetchInterval` is set to `0` (the default) there will be no session polling.
 
 If set to any value other than zero, it specifies in seconds how often the client should contact the server to update the session state. If the session state has expired when it is triggered, all open tabs/windows will be updated to reflect this.
 
-The value for `refetchInterval` should always be lower than the value of the session `maxAge` option.
-=======
-The `refetchInterval` option can be used to contact the server to avoid a session expiring.
-
-When `refetchInterval` is set to `0` (the default) there will be no session polling.
-
-If set to any value other than zero, it specifies in seconds how often the client should contact the server to update the session state. If the session state has expired when it is triggered, all open tabs/windows will be updated to reflect this.
-
 The value for `refetchInterval` should always be lower than the value of the session `maxAge` [session option](/configuration/options#session).
->>>>>>> abaa5aed
 
 :::note
 See [**the Next.js documentation**](https://nextjs.org/docs/advanced-features/custom-app) for more information on **\_app.js** in Next.js applications.
@@ -464,11 +429,7 @@
   pageProps: { session, ...pageProps }
 }) {
   return (
-<<<<<<< HEAD
-    <SessionProvider session={pageProps.session}>
-=======
     <SessionProvider session={session}>
->>>>>>> abaa5aed
       {Component.auth ? (
         <Auth>
           <Component {...pageProps} />
@@ -516,10 +477,6 @@
 
 There is also an alternative client-side API library based upon [`react-query`](https://www.npmjs.com/package/react-query) available under [`nextauthjs/react-query`](https://github.com/nextauthjs/react-query).
 
-<<<<<<< HEAD
-If you use `react-query` in your project already, you can leverage it with NextAuth.js to handle the client-side session management for you as well. This replaces NextAuth.js's native `useSession` and `Provider` from `next-auth/react`.
-=======
 If you use `react-query` in your project already, you can leverage it with NextAuth.js to handle the client-side session management for you as well. This replaces NextAuth.js's native `useSession` and `SessionProvider` from `next-auth/react`.
->>>>>>> abaa5aed
 
 See repository [`README`](https://github.com/nextauthjs/react-query) for more details.