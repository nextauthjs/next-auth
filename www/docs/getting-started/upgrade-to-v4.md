--- conflicted
+++ resolved
@@ -31,17 +31,13 @@
 
 Introduced in https://github.com/nextauthjs/next-auth/releases/tag/v4.0.0-next.8 and https://github.com/nextauthjs/next-auth/pull/2361
 
-<<<<<<< HEAD
 #### 1.1 Adapter API
 
 The adapter API has been rewritten and significantly simplified in NextAuth v4. Logic has been removed from the adapter's responsibility and is now provided by NextAuth core, such as hashing the token. 
 
 **This does not require any changes from the user**, however if you are an adapter maintainer or are interested in writing your own adapter, you can find more information about this change in https://github.com/nextauthjs/next-auth/pull/2361 and release https://github.com/nextauthjs/next-auth/releases/tag/v4.0.0-next.22.
 
-### 2. next-auth/react
-=======
 ### 2. `next-auth/react`
->>>>>>> bc393e08
 
 We've renamed the client-side import source to `next-auth/react`. To comply with this change, you will simply have to rename anywhere you were using `next-auth/client`.
 
