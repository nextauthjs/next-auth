--- conflicted
+++ resolved
@@ -55,13 +55,9 @@
 _e.g. To set a prefix for all table names you can use the **entityPrefix** option as connection string parameter:_
 
 ```js
-<<<<<<< HEAD
-"mysql://nextauth:password@127.0.0.1:3306/database_name?entityPrefix=nextauth_"
-=======
 adapter: TypeORMAdapter(
   "mysql://nextauth:password@127.0.0.1:3306/database_name?entityPrefix=nextauth_"
 )
->>>>>>> abaa5aed
 ```
 
 _…or as a database configuration object:_
