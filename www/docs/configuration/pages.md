---
id: pages
title: Pages
---

NextAuth.js automatically creates simple, unbranded authentication pages for handling Sign in, Sign out, Email Verification and displaying error messages.

The options displayed on the sign up page are automatically generated based on the providers specified in the options passed to NextAuth.js.

To add a custom login page, you can use the `pages` option:

```javascript title="pages/api/auth/[...nextauth].js"
...
  pages: {
    signIn: '/auth/signin',
    signOut: '/auth/signout',
    error: '/auth/error', // Error code passed in query string as ?error=
    verifyRequest: '/auth/verify-request', // (used for check email message)
    newUser: null // If set, new users will be directed here on first sign in
  }
...
```

## Error codes
We purposefully restrict the returned error codes for increased security.

### Error page
The following errors are passed as error query parameters to the default or overriden error page:

- **Configuration**: There is a problem with the server configuration. Check if your [options](/configuration/options#options) is correct.
- **AccessDenied**: Usually occurs, when you restriected access through the [`signIn` callback](/configuration/callbacks#sign-in-callback), or [`redirect` callback](/configuration/callbacks#redirect-callback)
- **Verification**: Related to the Email provider. The token has expired or has already been used
- **Default**: Catch all, will apply, if none of the above matched

Example: `/auth/error?error=Configuration`

### Sign-in page
The following errors are passed as error query parameters to the default or overriden sign-in page:

- **OAuthSignin**: Error in constructing an authorization URL ([1](https://github.com/nextauthjs/next-auth/blob/457952bb5abf08b09861b0e5da403080cd5525be/src/server/lib/signin/oauth.js), [2](https://github.com/nextauthjs/next-auth/blob/main/src/server/lib/oauth/pkce-handler.js), [3](https://github.com/nextauthjs/next-auth/blob/main/src/server/lib/oauth/state-handler.js)),
- **OAuthCallback**: Error in handling the response ([1](https://github.com/nextauthjs/next-auth/blob/main/src/server/lib/oauth/callback.js), [2](https://github.com/nextauthjs/next-auth/blob/main/src/server/lib/oauth/pkce-handler.js), [3](https://github.com/nextauthjs/next-auth/blob/main/src/server/lib/oauth/state-handler.js)) from an OAuth provider.
- **OAuthCreateAccount**: Could not create OAuth provider user in the database.
- **EmailCreateAccount**: Could not create email provider user in the database.
- **Callback**: Error in the [OAuth callback handler route](https://github.com/nextauthjs/next-auth/blob/main/src/server/routes/callback.js)
- **OAuthAccountNotLinked**: If the email on the account is already linked, but not with this OAuth account
- **EmailSignin**: Sending the e-mail with the verification token failed
- **CredentialsSignin**: The `authorize` callback returned `null` in the [Credentials provider](/providers/credentials). We don't recommend providing information about which part of the credentials were wrong, as it might be abused by malicious hackers.
- **Default**: Catch all, will apply, if none of the above matched
  
Example: `/auth/error?error=Default`

## Theming

By default, the built-in pages will follow the system theme, utilizing the [`prefer-color-scheme`](https://developer.mozilla.org/en-US/docs/Web/CSS/@media/prefers-color-scheme) Media Query. You can override this to always use a dark or light theme, through the [`theme` option](/configuration/options#theme).

## Examples

### OAuth Sign in

In order to get the available authentication providers and the URLs to use for them, you can make a request to the API endpoint `/api/auth/providers`:

```jsx title="pages/auth/signin.js"
import { getProviders, signIn } from 'next-auth/client'

export default function SignIn({ providers }) {
  return (
    <>
      {Object.values(providers).map(provider => (
        <div key={provider.name}>
          <button onClick={() => signIn(provider.id)}>Sign in with {provider.name}</button>
        </div>
      ))}
    </>
  )
}

// This is the recommended way for Next.js 9.3 or newer
export async function getServerSideProps(context){
<<<<<<< HEAD
  const providers = await providers()
=======
  const providers = await getProviders()
>>>>>>> b6a3a72d
  return {
    props: { providers }
  }
}

/*
// If older than Next.js 9.3
SignIn.getInitialProps = async () => {
  return {
    providers: await getProviders()
  }
}
*/
```

### Email Sign in

If you create a custom sign in form for email sign in, you will need to submit both fields for the **email** address and **csrfToken** from **/api/auth/csrf** in a POST request to **/api/auth/signin/email**.

```jsx title="pages/auth/email-signin.js"
import { getCsrfToken } from 'next-auth/client'

export default function SignIn({ csrfToken }) {
  return (
    <form method='post' action='/api/auth/signin/email'>
      <input name='csrfToken' type='hidden' defaultValue={csrfToken}/>
      <label>
        Email address
        <input type='email' id='email' name='email'/>
      </label>
      <button type='submit'>Sign in with Email</button>
    </form>
  )
}

// This is the recommended way for Next.js 9.3 or newer
export async function getServerSideProps(context){
  const csrfToken = await getCsrfToken(context)
  return {
    props: { csrfToken }
  }
}

/*
// If older than Next.js 9.3
SignIn.getInitialProps = async (context) => {
  return {
    csrfToken: await getCsrfToken(context)
  }
}
*/
```

You can also use the `signIn()` function which will handle obtaining the CSRF token for you:

```js
signIn('email', { email: 'jsmith@example.com' })
```

### Credentials Sign in

If you create a sign in form for credentials based authentication, you will need to pass a **csrfToken** from **/api/auth/csrf** in a POST request to **/api/auth/callback/credentials**.

```jsx title="pages/auth/credentials-signin.js"
import { getCsrfToken } from 'next-auth/client'

export default function SignIn({ csrfToken }) {
  return (
    <form method='post' action='/api/auth/callback/credentials'>
      <input name='csrfToken' type='hidden' defaultValue={csrfToken}/>
      <label>
        Username
        <input name='username' type='text'/>
      </label>
      <label>
        Password
        <input name='password' type='password'/>
      </label>
      <button type='submit'>Sign in</button>
    </form>
  )
}

// This is the recommended way for Next.js 9.3 or newer
export async function getServerSideProps(context) {
  return {
    props: {
      csrfToken: await getCsrfToken(context)
    }
  }
}

/*
// If older than Next.js 9.3
SignIn.getInitialProps = async (context) => {
  return {
    csrfToken: await getCsrfToken(context)
  }
}
*/
```

You can also use the `signIn()` function which will handle obtaining the CSRF token for you:

```js
signIn('credentials', { username: 'jsmith', password: '1234' })
```

:::tip
Remember to put any custom pages in a folder outside **/pages/api** which is reserved for API code. As per the examples above, a location convention suggestion is `pages/auth/...`. 
:::<|MERGE_RESOLUTION|>--- conflicted
+++ resolved
@@ -76,11 +76,7 @@
 
 // This is the recommended way for Next.js 9.3 or newer
 export async function getServerSideProps(context){
-<<<<<<< HEAD
-  const providers = await providers()
-=======
   const providers = await getProviders()
->>>>>>> b6a3a72d
   return {
     props: { providers }
   }
