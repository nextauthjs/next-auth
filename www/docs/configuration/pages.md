--- conflicted
+++ resolved
@@ -27,7 +27,7 @@
 
 In order to get the available authentication providers and the URLs to use for them, you can make a request to the API endpoint `/api/auth/providers`:
 
-```jsx title="pages/auth/signin"
+```jsx title="pages/auth/signin.js"
 import React from 'react'
 import { providers, signIn } from 'next-auth/client'
 
@@ -43,11 +43,7 @@
   )
 }
 
-<<<<<<< HEAD
-export async function getInitialProps(context) {
-=======
 SignIn.getInitialProps = async (context) => {
->>>>>>> 4fe71626
   return {
     providers: await providers(context)
   }
@@ -58,11 +54,11 @@
 
 If you create a custom sign in form for email sign in, you will need to submit both fields for the **email** address and **csrfToken** from **/api/auth/csrf** in a POST request to **/api/auth/signin/email**.
 
-```jsx title="pages/auth/email-signin"
+```jsx title="pages/auth/email-signin.js"
 import React from 'react'
 import { csrfToken } from 'next-auth/client'
 
-export default ({ csrfToken }) => {
+export default function SignIn({ csrfToken }) => {
   return (
     <form method='post' action='/api/auth/signin/email'>
       <input name='csrfToken' type='hidden' defaultValue={csrfToken}/>
@@ -75,7 +71,7 @@
   )
 }
 
-export async function getInitialProps(context) {
+SignIn.getInitialProps = async (context) => {
   return {
     csrfToken: await csrfToken(context)
   }
@@ -92,11 +88,11 @@
 
 If you create a sign in form for credentials based authenticaiton, you will needt to pass a **csrfToken** from **/api/auth/csrf** in a POST request to **/api/auth/callback/credentials**.
 
-```jsx title="pages/auth/credentials-signin"
+```jsx title="pages/auth/credentials-signin.js"
 import React from 'react'
 import { csrfToken } from 'next-auth/client'
 
-export default ({ csrfToken }) => {
+export default function SignIn({ csrfToken }) => {
   return (
     <form method='post' action='/api/auth/callback/credentials'>
       <input name='csrfToken' type='hidden' defaultValue={csrfToken}/>
@@ -113,7 +109,7 @@
   )
 }
 
-export async function getInitialProps(context) {
+SignIn.getInitialProps = async (context) => {
   return {
     csrfToken: await csrfToken(context)
   }
