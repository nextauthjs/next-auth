---
id: faq
title: Frequently Asked Questions
---

## About NextAuth.js

### Is NextAuth.js commercial software?

NextAuth.js is an open source project built by individual contributors.

It is not commercial software and is not associated with a commercial organization.

---

## Compatibility

### What databases does NextAuth.js support?

You can use NextAuth.js with MySQL, MariaDB, Postgres, MongoDB and SQLite or without a database.

You can use also NextAuth.js with any database using a custom database adapter, or by using a custom credentials authentication provider - e.g. to support signing in with a username and password stored in an existing database.

### What authentication services does NextAuth.js support?

<<<<<<< HEAD
NextAuth.js includes built-in support for signing in with Apple, Auth0, Google, Battle.net, Box, AWS Cognito, Discord, Facebook, GitHub, GitLab, Google, Open ID Identity Server, Mixer, Netlify, Okta, Slack, Spotify, Twitch, Twitter and Yandex.
=======
NextAuth.js includes built-in support for signing in with Apple, Atlassian, Auth0, Google, Battle.net, Box, AWS Cognito, Discord, Facebook, FusionAuth, GitHub, GitLab, Google, Open ID Identity Server, Mixer, Okta, Slack, Spotify, Twitch, Twitter and Yandex.
>>>>>>> 46351131

NextAuth.js also supports email for passwordless sign in, which is useful for account recovery or for people who are not able to use an account with the configured OAuth services (e.g. due to service outage, account suspension or otherwise becoming locked out of an account).

You can also use a custom based provider to support signing in with a username and password stored in an external database and/or using two factor authentication.

### Does NextAuth.js support signing in with a username and password?

NextAuth.js is designed to avoid the need to store passwords for user accounts.

If you have an existing database of usernames and passwords, you can use a custom credentials provider to allow signing in with a username and password stored in an existing database.

_If you use a custom credentials provider user accounts will not be persisted in a database by NextAuth.js (even if one is configured). The option to use JSON Web Tokens for session tokens (which allow sign in without using a session database) must be enabled to use a custom credentials provider._

### Can I use NextAuth.js with a website that does not use Next.js?

NextAuth.js is designed for use with Next.js and Serverless.

If you are using a different framework for you website, you can create a website that handles sign in with Next.js and then access those sessions on a website that does not use Next.js as long as the websites are on the same domain.

If use NextAuth.js on a website with a different subdomain the rest of your website (e.g. `auth.example.com` vs `www.example.com`) you will need to set a custom cookie domain policy for the Session Token cookie.

NextAuth.js does not currently support automatically signing into sites on different top level domains (e.g. `www.example.com` vs `www.example.org`) using a single session.

### Can I use NextAuth.js with React Native?

NextAuth.js is designed as a secure, confidental client and implements a server side authentication flow.

It is not intended to be used in native applications on desktop or mobile applications, which typically implement public clients (e.g. with client / secrets embedded in the application).

---

## Databases

### What databases are supported by NextAuth.js?

NextAuth.js can be used with MySQL, Postgres, MongoDB, SQLite and compatible databases (e.g. MariaDB, Amazon Aurora, Amazon DocumentDB…) or with no database.

It also provides an Adapter API which allows you to connect it to any database.

### What does NextAuth.js use databases for?

Databases in NextAuth.js are used for persisting users, oauth accounts, email sign in tokens and sessions.

Specifying a database is optional if you don't need to persist user data or support email sign in. If you don't specify a database then JSON Web Tokens will be enabled for session storage and used to store session data.

If you are using a database with NextAuth.js, you can still explicitly enable JSON Web Tokens for sessions (instead of using database sessions).

### Should I use a database?

* Using NextAuth.js without a database works well for internal tools - where you need to control who is able to sign in, but when you do not need to create user accounts for them in your application.

* Using NextAuth.js with a database is usually a better approach for a consumer facing application where you need to persist accounts (e.g. for billing, to contact customers, etc).

### What database should I use?

Managed database solutions for MySQL, Postgres and MongoDB (and compatible databases) are well supported from cloud providers such as Amazon, Google, Microsoft and Atlas.

If you are deploying directly to a particular cloud platform you may also want to consider serverless database offerings they have (e.g. [Amazon Aurora Serverless on AWS](https://aws.amazon.com/rds/aurora/serverless/)).


---

## Security 

### I think I've found a security problem, what should I do?

Less serious or edge case issues (e.g. queries about compatibility with optional RFC specifications) can be raised as public issues on GitHub.

If you discover what you think may be a potentially serious security problem, please contact a core team member via a private channel (e.g. via email to me@iaincollins.com) or raise a public issue requesting someone get in touch with you via whatever means you prefer for more details.

### What is the disclosure policy for NextAuth.js?

We practice responsible disclosure.

If you contact us regarding a potentially serious issue, we will endeavor to get back to you within 72 hours and to publish a fix within 30 days. We will responsibly disclose the issue (and credit you with your consent) once a fix to resolve the issue has been released - or after 90 days, which ever is sooner.

### How do I get Refresh Tokens and Access Tokens for an OAuth account?

NextAuth.js provides a solution for authentication, session management and user account creation.

NextAuth.js records Refresh Tokens and Access Tokens on sign in (if supplied by the provider) and it will pass them, along with the User ID, Provider and Provider Account ID, to either:

1. A database - if a database connection string is provided
2. The JSON Web Token callback - if JWT sessions are enabled (e.g. if no database specified)

You can then look them up from the database or persist them to the JSON Web Token.

Note: NextAuth.js does not current handle Access Token rotation for OAuth providers for you, if this is something you need, currently you will need to write the logic to handle that yourself. 

### When I sign in with another account with the same email address, why are accounts not linked automatically?

Automatic account linking on sign in is not secure between arbitrary providers - with the exception of allowing users to sign in via an email addresses as a fallback (as they must verify their email address as part of the flow).

When an email address is associated with an OAuth account it does not necessarily mean that it has been verified as belonging to account holder — how email address verification is handled is not part of the OAuth specification and varies between providers (e.g. some do not verify first, some do verify first, others return metadata indicating the verification status).

With automatic account linking on sign in, this can be exploited by bad actors to hijack accounts by creating an OAuth account associated with the email address of another user.

For this reason it is not secure to automatically link accounts between abitrary providers on sign in, which is why this feature is generally not provided by authentication service and is not provided by NextAuth.js.

Automatic acccount linking is seen on some sites, sometimes insecurely. It can be technically possible to do automatic account linking securely if you trust all the providers involved to ensure they have securely verified the email address associated with the account, but requires placing trust (and transferring the risk) to those providers to handle the process securely.

Examples of scenarios where this is secure include with an OAuth provider you control (e.g. that only authorizes users internal to your organization) or with a provider you explicitly trust to have verified the users email address.

Automatic account linking is not a planned feature of NextAuth.js, however there is scope to improve the user experience of account linking and of handling this flow, in a secure way. Typically this involves providing a fallback option to sign in via email, which is already possible (and recommended), but the current implementation of this flow could be improved on.

Providing support for secure account linking and unlinking of additional providers - which can only be done if a user is already signed in already - was originally a feature in v1.x but has not been present since v2.0, is planned to return in a future release.

---

## Feature Requests

### Why doesn't NextAuth.js support [a particular feature]?

NextAuth.js is an open source project built by individual contributors who are volunteers who writing code and providing support to help folks out in their spare time.

If you would like NextAuth.js to support a particular feature the best way to help make that happen is to raise a feature request describing the feature and to offer to work with other contributors to develop and test it.

If you are not able to develop a feature yourself, you can offer sponsor someone to work on it.

### I disagree with a design decision, how can I change your mind?

Product design decisions on NextAuth.js are made by core team members.

You can raise suggestions as feature requests / requests for enhancement.

Requests that provide the detail requested in the template and follow the format requested may be more likely to be supported, as additional detail prompted in the templates often provides important context.

Ultimately if your request is not accepted or is not actively in development, you are always free to fork the project under the terms of the ISC License.

---

## JSON Web Tokens 

### Does NextAuth.js use JSON Web Tokens?

NextAuth.js supports both database session tokens and JWT session tokens.

* If a database is specified, database session tokens will be used by default.
* If no database is specified, JWT session tokens will be used by default.

You can also choose to use JSON Web Tokens as session tokens with using a database, by explictly setting the `session: { jwt: true }` option.

### What are the advantages of JSON Web Tokens?

JSON Web Tokens can be used for session tokens, but are also used for lots of other things, such as sending signed objects between services in authentication flows.

* Advantages of using a JWT as a session token include that they do not require a database to store sessions, this can be faster and cheaper to run and easier to scale.

* JSON Web Tokens in NextAuth.js are secured using cryptographic signing (JWS) by default and it is easy for services and API endpoints to verify tokens without having to contact a database to verify them.

* You can enable encryption (JWE) to store include information directly in a JWT session token that you wish to keep secret and use the token to pass information between services / APIs on the same domain.

* You can use JWT to securely store information you do not mind the client knowing even without encryption, as the JWT is stored in an server-readable-only-token so data in the JWT is not accessible to third party JavaScript running on your site.

### What are the disadvantages of JSON Web Tokens?

* You cannot as easily expire a JSON Web Token - doing so requires maintaining a server side blocklist of invalid tokens (at least until they expire) and checking every token against the list every time a token is presented.

  Shorter session expiry times are used when using JSON Web Tokens as session tokens to allow sessions to be invalidated sooner and simplify this problem.

  NextAuth.js client includes advanced features to mitigate the downsides of using shorter session expiry times on the user experience, including automatic session token rotation, optionally sending keep alive messages to prevent short lived sessions from expiring if there is an window or tab open, background re-validation, and automatic tab/window syncing that keeps sessions in sync across windows any time session state changes or a window or tab gains or loses focus.

* As with database session tokens, JSON Web Tokens are limited in the amount of data you can store in them. There is typically a limit of around 4096 bytes in total for all cookies on a domain, though the exact limit varies between browsers, proxies and hosting services.

  The more data you try to store in a token and the more other cookies you set, the closer you will come to this limit. If you wish to store more than ~2 KB of data you probably at the point where you need to store a unique ID in the token and persist the data elsewhere (e.g. in a server side key/value store).

* Data stored in an encrypted JSON Web Token (JWE) may be compromised at some point.

  Even if appropriately configured, information stored in an encrypted JWT should not be assumed to be impossible to decrypt at some point - e.g. due to the discovery of a defect or advances in technology.

  Avoid storing any data in a token that might be problematic if it were to be decrypted in the future.

* If you do not explictly specify a secret for for NextAuth.js, existing sessions will be invalidated any time your NextAuth.js configuration changes, as NextAuth.js will default to an auto-generated secret.

  If using JSON Web Token you should at least specify a secret and ideally configure public/private keys.

### Are JSON Web Tokens secure?

By default tokens are signed (JWS) but not encrypted (JWE), as encryption adds additional overhead and reduces the amount of space avalible to store data (total cookie size for a domain is limited to 4KB).

* JSON Web Tokens in NextAuth.js use JWS and are signed using HS512 with an auto-generated key.

* If encryption is enabled by setting `jwt: { encrypt: true }` option then the JWT will _also_ use JWE to encrypt the token, using A256GCM with an auto-generated key.

You can specify other valid algorithms - [as specified in RFC 7518](https://tools.ietf.org/html/rfc7517) - with either a  secret (for symmetric encryption) or a public/private key pair (for a symmetric encryption).

NextAuth.js will generate keys for you, but this will generate a warning at start up.

Using explict public/private keys for signing is strongly recommended.

### What signing and encryption standards does NextAuth.js support?

NextAuth.js includes a largely complete implementation of JSON Object Signing and Encryption (JOSE):

* [RFC 7515 - JSON Web Signature (JWS)](https://tools.ietf.org/html/rfc7515)
* [RFC 7516 - JSON Web Encryption (JWE)](https://tools.ietf.org/html/rfc7516)
* [RFC 7517 - JSON Web Key (JWK)](https://tools.ietf.org/html/rfc7517)
* [RFC 7518 - JSON Web Algorithms (JWA)](https://tools.ietf.org/html/rfc7518)
* [RFC 7519 - JSON Web Token (JWT)](https://tools.ietf.org/html/rfc7519)

This incorporates support for:

* [RFC 7638 - JSON Web Key Thumbprint](https://tools.ietf.org/html/rfc7638)
* [RFC 7787 - JSON JWS Unencoded Payload Option](https://tools.ietf.org/html/rfc7797)
* [RFC 8037 - CFRG Elliptic Curve ECDH and Signatures](https://tools.ietf.org/html/rfc8037)<|MERGE_RESOLUTION|>--- conflicted
+++ resolved
@@ -23,11 +23,7 @@
 
 ### What authentication services does NextAuth.js support?
 
-<<<<<<< HEAD
-NextAuth.js includes built-in support for signing in with Apple, Auth0, Google, Battle.net, Box, AWS Cognito, Discord, Facebook, GitHub, GitLab, Google, Open ID Identity Server, Mixer, Netlify, Okta, Slack, Spotify, Twitch, Twitter and Yandex.
-=======
-NextAuth.js includes built-in support for signing in with Apple, Atlassian, Auth0, Google, Battle.net, Box, AWS Cognito, Discord, Facebook, FusionAuth, GitHub, GitLab, Google, Open ID Identity Server, Mixer, Okta, Slack, Spotify, Twitch, Twitter and Yandex.
->>>>>>> 46351131
+NextAuth.js includes built-in support for signing in with Apple, Atlassian, Auth0, Google, Battle.net, Box, AWS Cognito, Discord, Facebook, FusionAuth, GitHub, GitLab, Google, Open ID Identity Server, Mixer, Netlify, Okta, Slack, Spotify, Twitch, Twitter and Yandex.
 
 NextAuth.js also supports email for passwordless sign in, which is useful for account recovery or for people who are not able to use an account with the configured OAuth services (e.g. due to service outage, account suspension or otherwise becoming locked out of an account).
 
