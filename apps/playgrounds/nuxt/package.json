{
  "name": "next-auth-nuxt",
  "private": true,
  "scripts": {
    "build": "nuxt build",
<<<<<<< HEAD
    "dev": "nuxt dev",
=======
    "dev": "nuxt prepare && nuxt dev",
>>>>>>> 2b40dbbc
    "generate": "nuxt generate",
    "preview": "nuxt preview",
    "postinstall": "nuxt prepare"
  },
  "devDependencies": {
    "@nuxt/eslint-config": "^0.1.1",
    "eslint": "^8.29.0",
    "h3": "1.6.6",
    "nuxt": "3.5.1"
  },
  "dependencies": {
    "@auth/core": "workspace:*",
    "@hattip/adapter-node": "^0.0.34",
    "requrl": "^3.0.2"
  }
}<|MERGE_RESOLUTION|>--- conflicted
+++ resolved
@@ -3,11 +3,7 @@
   "private": true,
   "scripts": {
     "build": "nuxt build",
-<<<<<<< HEAD
-    "dev": "nuxt dev",
-=======
     "dev": "nuxt prepare && nuxt dev",
->>>>>>> 2b40dbbc
     "generate": "nuxt generate",
     "preview": "nuxt preview",
     "postinstall": "nuxt prepare"
