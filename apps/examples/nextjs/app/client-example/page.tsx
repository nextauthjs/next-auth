import { auth } from "auth"
import ClientExample from "@/components/client-example"
import { SessionProvider } from "next-auth/react"

export default async function ClientPage() {
  const session = await auth()
  if (session?.user) {
<<<<<<< HEAD
=======
    // TODO: Look into https://react.dev/reference/react/experimental_taintObjectReference
>>>>>>> 4a2d5119
    // filter out sensitive data before passing to client.
    session.user = {
      name: session.user.name,
      email: session.user.email,
      image: session.user.image,
    }
  }

  return (
    <SessionProvider basePath={"/auth"} session={session}>
      <ClientExample />
    </SessionProvider>
  )
}<|MERGE_RESOLUTION|>--- conflicted
+++ resolved
@@ -5,10 +5,7 @@
 export default async function ClientPage() {
   const session = await auth()
   if (session?.user) {
-<<<<<<< HEAD
-=======
     // TODO: Look into https://react.dev/reference/react/experimental_taintObjectReference
->>>>>>> 4a2d5119
     // filter out sensitive data before passing to client.
     session.user = {
       name: session.user.name,
