import { Avatar, AvatarFallback, AvatarImage } from "./ui/avatar"
import { Button } from "./ui/button"
import { auth } from "auth"
import {
  DropdownMenu,
  DropdownMenuContent,
  DropdownMenuItem,
  DropdownMenuLabel,
  DropdownMenuTrigger,
} from "./ui/dropdown-menu"
import { SignIn, SignOut } from "./auth-components"

export default async function UserButton() {
  const session = await auth()
  if (!session?.user) return <SignIn />
  return (
    <div className="flex gap-2 items-center">
      <span className="hidden text-sm sm:inline-flex">
        {session.user.email}
      </span>
      <DropdownMenu>
        <DropdownMenuTrigger asChild>
          <Button variant="ghost" className="relative w-8 h-8 rounded-full">
            <Avatar className="w-8 h-8">
              {session.user.image && (
                <AvatarImage
<<<<<<< HEAD
                  src={session.user.image}
                  alt={session.user.name ?? "https://source.boringavatars.com/beam/120"}
=======
                  src={
                    session.user.image ??
                    "https://source.boringavatars.com/beam/120"
                  }
                  alt={session.user.name ?? ""}
>>>>>>> cb6e4857
                />
              )}
              <AvatarFallback>{session.user.email}</AvatarFallback>
            </Avatar>
          </Button>
        </DropdownMenuTrigger>
        <DropdownMenuContent className="w-56" align="end" forceMount>
          <DropdownMenuLabel className="font-normal">
            <div className="flex flex-col space-y-1">
              <p className="text-sm font-medium leading-none">
                {session.user.name}
              </p>
              <p className="text-xs leading-none text-muted-foreground">
                {session.user.email}
              </p>
            </div>
          </DropdownMenuLabel>
          <DropdownMenuItem>
            <SignOut />
          </DropdownMenuItem>
        </DropdownMenuContent>
      </DropdownMenu>
    </div>
  )
}<|MERGE_RESOLUTION|>--- conflicted
+++ resolved
@@ -24,16 +24,11 @@
             <Avatar className="w-8 h-8">
               {session.user.image && (
                 <AvatarImage
-<<<<<<< HEAD
-                  src={session.user.image}
-                  alt={session.user.name ?? "https://source.boringavatars.com/beam/120"}
-=======
                   src={
                     session.user.image ??
                     "https://source.boringavatars.com/beam/120"
                   }
                   alt={session.user.name ?? ""}
->>>>>>> cb6e4857
                 />
               )}
               <AvatarFallback>{session.user.email}</AvatarFallback>
