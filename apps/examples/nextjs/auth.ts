--- conflicted
+++ resolved
@@ -1,81 +1,137 @@
 import NextAuth from "next-auth"
+import Apple from "next-auth/providers/apple"
+import Atlassian from "next-auth/providers/atlassian"
+import Auth0 from "next-auth/providers/auth0"
+import Authentik from "next-auth/providers/authentik"
+import AzureAD from "next-auth/providers/azure-ad"
+import AzureB2C from "next-auth/providers/azure-ad-b2c"
+import Battlenet from "next-auth/providers/battlenet"
+import Box from "next-auth/providers/box"
+import BoxyHQSAML from "next-auth/providers/boxyhq-saml"
+import Bungie from "next-auth/providers/bungie"
+import Cognito from "next-auth/providers/cognito"
+import Coinbase from "next-auth/providers/coinbase"
+import Discord from "next-auth/providers/discord"
+import Dropbox from "next-auth/providers/dropbox"
+import DuendeIDS6 from "next-auth/providers/duende-identity-server6"
+import Eveonline from "next-auth/providers/eveonline"
+import Facebook from "next-auth/providers/facebook"
+import Faceit from "next-auth/providers/faceit"
+import FortyTwoSchool from "next-auth/providers/42-school"
+import Foursquare from "next-auth/providers/foursquare"
+import Freshbooks from "next-auth/providers/freshbooks"
+import Fusionauth from "next-auth/providers/fusionauth"
 import GitHub from "next-auth/providers/github"
+import Gitlab from "next-auth/providers/gitlab"
+import Google from "next-auth/providers/google"
+import Hubspot from "next-auth/providers/hubspot"
+import Instagram from "next-auth/providers/instagram"
+import Kakao from "next-auth/providers/kakao"
+import Keycloak from "next-auth/providers/keycloak"
+import Line from "next-auth/providers/line"
+import LinkedIn from "next-auth/providers/linkedin"
+import Mailchimp from "next-auth/providers/mailchimp"
+import Mailru from "next-auth/providers/mailru"
+import Medium from "next-auth/providers/medium"
+import Naver from "next-auth/providers/naver"
+import Netlify from "next-auth/providers/netlify"
+import Okta from "next-auth/providers/okta"
+import Onelogin from "next-auth/providers/onelogin"
+import Osso from "next-auth/providers/osso"
+import Osu from "next-auth/providers/osu"
+import Passage from "next-auth/providers/passage"
+import Patreon from "next-auth/providers/patreon"
+import Pinterest from "next-auth/providers/pinterest"
+import Pipedrive from "next-auth/providers/pipedrive"
+import Reddit from "next-auth/providers/reddit"
+import Salesforce from "next-auth/providers/salesforce"
+import Slack from "next-auth/providers/slack"
+import Spotify from "next-auth/providers/spotify"
+import Strava from "next-auth/providers/strava"
+import Todoist from "next-auth/providers/todoist"
+import Trakt from "next-auth/providers/trakt"
+import Twitch from "next-auth/providers/twitch"
+import Twitter from "next-auth/providers/twitter"
+import UnitedEffects from "next-auth/providers/united-effects"
+import Vk from "next-auth/providers/vk"
+import Wikimedia from "next-auth/providers/wikimedia"
+import Wordpress from "next-auth/providers/wordpress"
+import WorkOS from "next-auth/providers/workos"
+import Yandex from "next-auth/providers/yandex"
+import Zitadel from "next-auth/providers/zitadel"
+import Zoho from "next-auth/providers/zoho"
+import Zoom from "next-auth/providers/zoom"
 
 import type { NextAuthConfig } from "next-auth"
 
-<<<<<<< HEAD
-export const authConfig = {
-  providers: [GitHub],
-=======
 export const config = {
   theme: {
     logo: "https://next-auth.js.org/img/logo/logo-sm.png",
   },
   providers: [
-    Apple({ clientId: process.env.AUTH_APPLE_ID, clientSecret: process.env.AUTH_APPLE_SECRET }),
-    Atlassian({ clientId: process.env.AUTH_ATLASSIAN_ID, clientSecret: process.env.AUTH_ATLASSIAN_SECRET }),
-    Auth0({ clientId: process.env.AUTH_AUTH0_ID, clientSecret: process.env.AUTH_AUTH0_SECRET, issuer: process.env.AUTH_AUTH0_ISSUER }),
-    Authentik({ clientId: process.env.AUTH_AUTHENTIK_ID, clientSecret: process.env.AUTH_AUTHENTIK_SECRET }),
-    AzureAD({ clientId: process.env.AUTH_AZUREAD_ID, clientSecret: process.env.AUTH_AZUREAD_SECRET }),
-    AzureB2C({ clientId: process.env.AUTH_AZUREB2C_ID, clientSecret: process.env.AUTH_AZUREB2C_SECRET }),
-    Battlenet({ clientId: process.env.AUTH_BN_ID, clientSecret: process.env.AUTH_BN_SECRET, issuer: process.env.AUTH_BN_ISSUER }),
-    Box({ clientId: process.env.AUTH_BOX_ID, clientSecret: process.env.AUTH_BOX_SECRET }),
-    BoxyHQSAML({ clientId: process.env.AUTH_BOXYHQ_ID, clientSecret: process.env.AUTH_BOXYHQ_SECRET, issuer: process.env.AUTH_BOXYHQ_ISSUER }),
-    Bungie({ clientId: process.env.AUTH_BUNGIE_ID, clientSecret: process.env.AUTH_BUNGIE_SECRET }),
-    Cognito({ clientId: process.env.AUTH_COGNITO_ID, clientSecret: process.env.AUTH_COGNITO_SECRET, issuer: process.env.AUTH_COGNITO_ISSUER }),
-    Coinbase({ clientId: process.env.AUTH_COINBASE_ID, clientSecret: process.env.AUTH_COINBASE_SECRET }),
-    Discord({ clientId: process.env.AUTH_DISCORD_ID, clientSecret: process.env.AUTH_DISCORD_SECRET }),
-    Dropbox({ clientId: process.env.AUTH_DROPBOX_ID, clientSecret: process.env.AUTH_DROPBOX_SECRET }),
-    DuendeIDS6({ clientId: process.env.AUTH_DUENDEIDS6_ID, clientSecret: process.env.AUTH_DUENDEIDS6_SECRET }),
-    Eveonline({ clientId: process.env.AUTH_EVEONLINE_ID, clientSecret: process.env.AUTH_EVEONLINE_SECRET }),
-    Facebook({ clientId: process.env.AUTH_FACEBOOK_ID, clientSecret: process.env.AUTH_FACEBOOK_SECRET }),
-    Faceit({ clientId: process.env.AUTH_FACEIT_ID, clientSecret: process.env.AUTH_FACEIT_SECRET }),
-    FortyTwoSchool({ clientId: process.env.AUTH_FORTYTWOSCHOOL_ID, clientSecret: process.env.AUTH_FORTYTWOSCHOOL_SECRET }),
-    Foursquare({ clientId: process.env.AUTH_FOURSQUARE_ID, clientSecret: process.env.AUTH_FOURSQUARE_SECRET }),
-    Freshbooks({ clientId: process.env.AUTH_FRESHBOOKS_ID, clientSecret: process.env.AUTH_FRESHBOOKS_SECRET }),
-    Fusionauth({ clientId: process.env.AUTH_FUSIONAUTH_ID, clientSecret: process.env.AUTH_FUSIONAUTH_SECRET }),
-    GitHub({ clientId: process.env.AUTH_GITHUB_ID, clientSecret: process.env.AUTH_GITHUB_SECRET }),
-    Gitlab({ clientId: process.env.AUTH_GITLAB_ID, clientSecret: process.env.AUTH_GITLAB_SECRET }),
-    Google({ clientId: process.env.AUTH_GOOGLE_ID, clientSecret: process.env.AUTH_GOOGLE_SECRET }),
-    Hubspot({ clientId: process.env.AUTH_HUBSPOT_ID, clientSecret: process.env.AUTH_HUBSPOT_SECRET }),
-    Instagram({ clientId: process.env.AUTH_INSTAGRAM_ID, clientSecret: process.env.AUTH_INSTAGRAM_SECRET }),
-    Kakao({ clientId: process.env.AUTH_KAKAO_ID, clientSecret: process.env.AUTH_KAKAO_SECRET }),
-    Keycloak({ clientId: process.env.AUTH_KEYCLOAK_ID, clientSecret: process.env.AUTH_KEYCLOAK_SECRET }),
-    Line({ clientId: process.env.AUTH_LINE_ID, clientSecret: process.env.AUTH_LINE_SECRET }),
-    LinkedIn({ clientId: process.env.AUTH_LINKEDIN_ID, clientSecret: process.env.AUTH_LINKEDIN_SECRET }),
-    Mailchimp({ clientId: process.env.AUTH_MAILCHIMP_ID, clientSecret: process.env.AUTH_MAILCHIMP_SECRET }),
-    Mailru({ clientId: process.env.AUTH_MAILRU_ID, clientSecret: process.env.AUTH_MAILRU_SECRET }),
-    Medium({ clientId: process.env.AUTH_MEDIUM_ID, clientSecret: process.env.AUTH_MEDIUM_SECRET }),
-    Naver({ clientId: process.env.AUTH_NAVER_ID, clientSecret: process.env.AUTH_NAVER_SECRET }),
-    Netlify({ clientId: process.env.AUTH_NETLIFY_ID, clientSecret: process.env.AUTH_NETLIFY_SECRET }),
-    Okta({ clientId: process.env.AUTH_OKTA_ID, clientSecret: process.env.AUTH_OKTA_SECRET }),
-    Onelogin({ clientId: process.env.AUTH_ONELOGIN_ID, clientSecret: process.env.AUTH_ONELOGIN_SECRET }),
-    Osso({ clientId: process.env.AUTH_OSSO_ID, clientSecret: process.env.AUTH_OSSO_SECRET, issuer: process.env.AUTH_OSSO_ISSUER }),
-    Osu({ clientId: process.env.AUTH_OSU_ID, clientSecret: process.env.AUTH_OSU_SECRET }),
-    Passage({ clientId: process.env.AUTH_PASSAGE_ID, clientSecret: process.env.AUTH_PASSAGE_SECRET, issuer: process.env.AUTH_PASSAGE_ISSUER }),
-    Patreon({ clientId: process.env.AUTH_PATREON_ID, clientSecret: process.env.AUTH_PATREON_SECRET }),
-    Pinterest({ clientId: process.env.AUTH_PINTEREST_ID, clientSecret: process.env.AUTH_PINTEREST_SECRET }),
-    Pipedrive({ clientId: process.env.AUTH_PIPEDRIVE_ID, clientSecret: process.env.AUTH_PIPEDRIVE_SECRET }),
-    Reddit({ clientId: process.env.AUTH_REDDIT_ID, clientSecret: process.env.AUTH_REDDIT_SECRET }),
-    Salesforce({ clientId: process.env.AUTH_SALESFORCE_ID, clientSecret: process.env.AUTH_SALESFORCE_SECRET }),
-    Slack({ clientId: process.env.AUTH_SLACK_ID, clientSecret: process.env.AUTH_SLACK_SECRET }),
-    Spotify({ clientId: process.env.AUTH_SPOTIFY_ID, clientSecret: process.env.AUTH_SPOTIFY_SECRET }),
-    Strava({ clientId: process.env.AUTH_STRAVA_ID, clientSecret: process.env.AUTH_STRAVA_SECRET }),
-    Todoist({ clientId: process.env.AUTH_TODOIST_ID, clientSecret: process.env.AUTH_TODOIST_SECRET }),
-    Trakt({ clientId: process.env.AUTH_TRAKT_ID, clientSecret: process.env.AUTH_TRAKT_SECRET }),
-    Twitch({ clientId: process.env.AUTH_TWITCH_ID, clientSecret: process.env.AUTH_TWITCH_SECRET }),
-    Twitter({ clientId: process.env.AUTH_TWITTER_ID, clientSecret: process.env.AUTH_TWITTER_SECRET, version: "2.0" }),
-    UnitedEffects({ clientId: process.env.AUTH_UE_ID, clientSecret: process.env.AUTH_UE_SECRET, issuer: process.env.AUTH_UE_ISSUER }),
-    Vk({ clientId: process.env.AUTH_VK_ID, clientSecret: process.env.AUTH_VK_SECRET }),
-    Wikimedia({ clientId: process.env.AUTH_WIKIMEDIA_ID, clientSecret: process.env.AUTH_WIKIMEDIA_SECRET }),
-    Wordpress({ clientId: process.env.AUTH_WORDPRESS_ID, clientSecret: process.env.AUTH_WORDPRESS_SECRET }),
-    WorkOS({ clientId: process.env.AUTH_WORKOS_ID, clientSecret: process.env.AUTH_WORKOS_SECRET }),
-    Yandex({ clientId: process.env.AUTH_YANDEX_ID, clientSecret: process.env.AUTH_YANDEX_SECRET }),
-    Zitadel({ clientId: process.env.AUTH_ZITADEL_ID, clientSecret: process.env.AUTH_ZITADEL_SECRET }),
-    Zoho({ clientId: process.env.AUTH_ZOHO_ID, clientSecret: process.env.AUTH_ZOHO_SECRET }),
-    Zoom({ clientId: process.env.AUTH_ZOOM_ID, clientSecret: process.env.AUTH_ZOOM_SECRET }),
+    Apple,
+    Atlassian,
+    Auth0,
+    Authentik,
+    AzureAD,
+    AzureB2C,
+    Battlenet,
+    Box,
+    BoxyHQSAML,
+    Bungie,
+    Cognito,
+    Coinbase,
+    Discord,
+    Dropbox,
+    DuendeIDS6,
+    Eveonline,
+    Facebook,
+    Faceit,
+    FortyTwoSchool,
+    Foursquare,
+    Freshbooks,
+    Fusionauth,
+    GitHub,
+    Gitlab,
+    Google,
+    Hubspot,
+    Instagram,
+    Kakao,
+    Keycloak,
+    Line,
+    LinkedIn,
+    Mailchimp,
+    Mailru,
+    Medium,
+    Naver,
+    Netlify,
+    Okta,
+    Onelogin,
+    Osso,
+    Osu,
+    Passage,
+    Patreon,
+    Pinterest,
+    Pipedrive,
+    Reddit,
+    Salesforce,
+    Slack,
+    Spotify,
+    Strava,
+    Todoist,
+    Trakt,
+    Twitch,
+    Twitter,
+    UnitedEffects,
+    Vk,
+    Wikimedia,
+    Wordpress,
+    WorkOS,
+    Yandex,
+    Zitadel,
+    Zoho,
+    Zoom,
   ],
->>>>>>> c3388bde
   callbacks: {
     authorized({ request, auth }) {
       const { pathname } = request.nextUrl
