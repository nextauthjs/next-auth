import NextAuth from "next-auth"
import "next-auth/jwt"

<<<<<<< HEAD
// import Amazon from "next-auth/providers/amazon"
// import Apple from "next-auth/providers/apple"
// import Atlassian from "next-auth/providers/atlassian"
// import Auth0 from "next-auth/providers/auth0"
// import Authentik from "next-auth/providers/authentik"
// import AzureAD from "next-auth/providers/azure-ad"
// import AzureB2C from "next-auth/providers/azure-ad-b2c"
// import Battlenet from "next-auth/providers/battlenet"
// import Box from "next-auth/providers/box"
// import BoxyHQSAML from "next-auth/providers/boxyhq-saml"
// import Bungie from "next-auth/providers/bungie"
// import Cognito from "next-auth/providers/cognito"
// import Coinbase from "next-auth/providers/coinbase"
// import Discord from "next-auth/providers/discord"
// import Dropbox from "next-auth/providers/dropbox"
// import DuendeIDS6 from "next-auth/providers/duende-identity-server6"
// import Eveonline from "next-auth/providers/eveonline"
// import Facebook from "next-auth/providers/facebook"
// import Faceit from "next-auth/providers/faceit"
// import FortyTwoSchool from "next-auth/providers/42-school"
// import Foursquare from "next-auth/providers/foursquare"
// import Freshbooks from "next-auth/providers/freshbooks"
// import Fusionauth from "next-auth/providers/fusionauth"
=======
import Apple from "next-auth/providers/apple"
import Auth0 from "next-auth/providers/auth0"
import AzureB2C from "next-auth/providers/azure-ad-b2c"
import BoxyHQSAML from "next-auth/providers/boxyhq-saml"
import Cognito from "next-auth/providers/cognito"
import Coinbase from "next-auth/providers/coinbase"
import Discord from "next-auth/providers/discord"
import Dropbox from "next-auth/providers/dropbox"
import Facebook from "next-auth/providers/facebook"
>>>>>>> 5d532cce
import GitHub from "next-auth/providers/github"
import GitLab from "next-auth/providers/gitlab"
import Google from "next-auth/providers/google"
import Hubspot from "next-auth/providers/hubspot"
import Keycloak from "next-auth/providers/keycloak"
import LinkedIn from "next-auth/providers/linkedin"
import Netlify from "next-auth/providers/netlify"
import Okta from "next-auth/providers/okta"
import Passage from "next-auth/providers/passage"
import Passkey from "next-auth/providers/passkey"
import Pinterest from "next-auth/providers/pinterest"
import Reddit from "next-auth/providers/reddit"
import Slack from "next-auth/providers/slack"
import Spotify from "next-auth/providers/spotify"
import Twitch from "next-auth/providers/twitch"
import Twitter from "next-auth/providers/twitter"
import WorkOS from "next-auth/providers/workos"
import Zoom from "next-auth/providers/zoom"
import { createStorage } from "unstorage"
import memoryDriver from "unstorage/drivers/memory"
import vercelKVDriver from "unstorage/drivers/vercel-kv"
import { UnstorageAdapter } from "@auth/unstorage-adapter"
import type { NextAuthConfig } from "next-auth"

const storage = createStorage({
  driver: process.env.VERCEL
    ? vercelKVDriver({
        url: process.env.AUTH_KV_REST_API_URL,
        token: process.env.AUTH_KV_REST_API_TOKEN,
        env: false,
      })
    : memoryDriver(),
})

const config = {
  theme: { logo: "https://authjs.dev/img/logo-sm.png" },
  adapter: UnstorageAdapter(storage),
  providers: [
<<<<<<< HEAD
    // Amazon,
    // Apple,
    // Atlassian,
    // Auth0,
    // Authentik,
    // AzureAD,
    // AzureB2C,
    // Battlenet,
    // Box,
    // BoxyHQSAML,
    // Bungie,
    // Cognito,
    // Coinbase,
    // Discord,
    // Dropbox,
    // DuendeIDS6,
    // Eveonline,
    // Facebook,
    // Faceit,
    // FortyTwoSchool,
    // Foursquare,
    // Freshbooks,
    // Fusionauth,
=======
    Apple,
    Auth0,
    AzureB2C({
      clientId: process.env.AUTH_AZURE_AD_B2C_ID,
      clientSecret: process.env.AUTH_AZURE_AD_B2C_SECRET,
      issuer: process.env.AUTH_AZURE_AD_B2C_ISSUER,
    }),
    BoxyHQSAML({
      clientId: "dummy",
      clientSecret: "dummy",
      issuer: process.env.AUTH_BOXYHQ_SAML_ISSUER,
    }),
    Cognito,
    Coinbase,
    Discord,
    Dropbox,
    Facebook,
>>>>>>> 5d532cce
    GitHub,
    GitLab,
    Google,
    Hubspot,
    Keycloak,
    LinkedIn,
    Netlify,
    Okta,
    Passkey({
      formFields: {
        email: {
          label: "Username",
          required: true,
          autocomplete: "username webauthn",
        },
      },
    }),
    Passage,
    Pinterest,
    Reddit,
    Slack,
    Spotify,
    Twitch,
    Twitter,
    WorkOS({
      connection: process.env.AUTH_WORKOS_CONNECTION!,
    }),
    Zoom,
  ],
  basePath: "/auth",
  callbacks: {
    authorized({ request, auth }) {
      const { pathname } = request.nextUrl
      if (pathname === "/middleware-example") return !!auth
      return true
    },
    jwt({ token, trigger, session, account }) {
      if (trigger === "update") token.name = session.user.name
      if (account?.provider === "keycloak") {
        return { ...token, accessToken: account.access_token }
      }
      return token
    },
    async session({ session, token }) {
      if (token?.accessToken) {
        session.accessToken = token.accessToken
      }
      return session
    },
  },
  experimental: {
    enableWebAuthn: true,
  },
  debug: process.env.NODE_ENV !== "production" ? true : false,
} satisfies NextAuthConfig

export const { handlers, auth, signIn, signOut } = NextAuth(config)

declare module "next-auth" {
  interface Session {
    accessToken?: string
  }
}

declare module "next-auth/jwt" {
  interface JWT {
    accessToken?: string
  }
}<|MERGE_RESOLUTION|>--- conflicted
+++ resolved
@@ -1,31 +1,6 @@
 import NextAuth from "next-auth"
 import "next-auth/jwt"
 
-<<<<<<< HEAD
-// import Amazon from "next-auth/providers/amazon"
-// import Apple from "next-auth/providers/apple"
-// import Atlassian from "next-auth/providers/atlassian"
-// import Auth0 from "next-auth/providers/auth0"
-// import Authentik from "next-auth/providers/authentik"
-// import AzureAD from "next-auth/providers/azure-ad"
-// import AzureB2C from "next-auth/providers/azure-ad-b2c"
-// import Battlenet from "next-auth/providers/battlenet"
-// import Box from "next-auth/providers/box"
-// import BoxyHQSAML from "next-auth/providers/boxyhq-saml"
-// import Bungie from "next-auth/providers/bungie"
-// import Cognito from "next-auth/providers/cognito"
-// import Coinbase from "next-auth/providers/coinbase"
-// import Discord from "next-auth/providers/discord"
-// import Dropbox from "next-auth/providers/dropbox"
-// import DuendeIDS6 from "next-auth/providers/duende-identity-server6"
-// import Eveonline from "next-auth/providers/eveonline"
-// import Facebook from "next-auth/providers/facebook"
-// import Faceit from "next-auth/providers/faceit"
-// import FortyTwoSchool from "next-auth/providers/42-school"
-// import Foursquare from "next-auth/providers/foursquare"
-// import Freshbooks from "next-auth/providers/freshbooks"
-// import Fusionauth from "next-auth/providers/fusionauth"
-=======
 import Apple from "next-auth/providers/apple"
 import Auth0 from "next-auth/providers/auth0"
 import AzureB2C from "next-auth/providers/azure-ad-b2c"
@@ -35,7 +10,6 @@
 import Discord from "next-auth/providers/discord"
 import Dropbox from "next-auth/providers/dropbox"
 import Facebook from "next-auth/providers/facebook"
->>>>>>> 5d532cce
 import GitHub from "next-auth/providers/github"
 import GitLab from "next-auth/providers/gitlab"
 import Google from "next-auth/providers/google"
@@ -74,31 +48,6 @@
   theme: { logo: "https://authjs.dev/img/logo-sm.png" },
   adapter: UnstorageAdapter(storage),
   providers: [
-<<<<<<< HEAD
-    // Amazon,
-    // Apple,
-    // Atlassian,
-    // Auth0,
-    // Authentik,
-    // AzureAD,
-    // AzureB2C,
-    // Battlenet,
-    // Box,
-    // BoxyHQSAML,
-    // Bungie,
-    // Cognito,
-    // Coinbase,
-    // Discord,
-    // Dropbox,
-    // DuendeIDS6,
-    // Eveonline,
-    // Facebook,
-    // Faceit,
-    // FortyTwoSchool,
-    // Foursquare,
-    // Freshbooks,
-    // Fusionauth,
-=======
     Apple,
     Auth0,
     AzureB2C({
@@ -116,7 +65,6 @@
     Discord,
     Dropbox,
     Facebook,
->>>>>>> 5d532cce
     GitHub,
     GitLab,
     Google,
