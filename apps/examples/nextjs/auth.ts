import NextAuth from "next-auth"
import "next-auth/jwt"

import Apple from "next-auth/providers/apple"
import Auth0 from "next-auth/providers/auth0"
import AzureB2C from "next-auth/providers/azure-ad-b2c"
import BoxyHQSAML from "next-auth/providers/boxyhq-saml"
import Cognito from "next-auth/providers/cognito"
import Coinbase from "next-auth/providers/coinbase"
import Discord from "next-auth/providers/discord"
import Dropbox from "next-auth/providers/dropbox"
import Facebook from "next-auth/providers/facebook"
import GitHub from "next-auth/providers/github"
import GitLab from "next-auth/providers/gitlab"
import Google from "next-auth/providers/google"
import Hubspot from "next-auth/providers/hubspot"
import Keycloak from "next-auth/providers/keycloak"
import LinkedIn from "next-auth/providers/linkedin"
import Netlify from "next-auth/providers/netlify"
import Okta from "next-auth/providers/okta"
import Passage from "next-auth/providers/passage"
import Passkey from "next-auth/providers/passkey"
import Pinterest from "next-auth/providers/pinterest"
import Reddit from "next-auth/providers/reddit"
import Slack from "next-auth/providers/slack"
import Spotify from "next-auth/providers/spotify"
import Twitch from "next-auth/providers/twitch"
import Twitter from "next-auth/providers/twitter"
import WorkOS from "next-auth/providers/workos"
import Zoom from "next-auth/providers/zoom"
import { createStorage } from "unstorage"
import { UnstorageAdapter } from "@auth/unstorage-adapter"
import type { NextAuthConfig } from "next-auth"

const storage = createStorage()

const config = {
  theme: { logo: "https://authjs.dev/img/logo-sm.png" },
  adapter: UnstorageAdapter(storage),
  providers: [
    Apple,
    Auth0,
    AzureB2C({
      clientId: process.env.AUTH_AZURE_AD_B2C_ID,
      clientSecret: process.env.AUTH_AZURE_AD_B2C_SECRET,
      issuer: process.env.AUTH_AZURE_AD_B2C_ISSUER,
    }),
    BoxyHQSAML({
      clientId: "dummy",
      clientSecret: "dummy",
      issuer: process.env.AUTH_BOXYHQ_SAML_ISSUER,
    }),
    Cognito,
    Coinbase,
    Discord,
    Dropbox,
    Facebook,
    GitHub,
    GitLab,
    Google,
    Hubspot,
    Keycloak,
    LinkedIn,
    Netlify,
    Okta,
    Passkey({
      formFields: {
        email: { label: "Email", required: true, autocomplete: "webauthn email username" },
      },
    }),
    Passage,
    Pinterest,
    Reddit,
    Slack,
    Spotify,
    Twitch,
    Twitter,
    WorkOS({
      connection: process.env.AUTH_WORKOS_CONNECTION!,
    }),
    Zoom,
  ],
  basePath: "/auth",
  callbacks: {
    authorized({ request, auth }) {
      const { pathname } = request.nextUrl
      if (pathname === "/middleware-example") return !!auth
      return true
    },
<<<<<<< HEAD
    jwt({ token, trigger, session }) {
      if (trigger === "update") token.name = session?.user?.name
=======
    jwt({ token, trigger, session, account }) {
      if (trigger === "update") token.name = session.user.name
      if (account?.provider === "keycloak") {
        return { ...token, accessToken: account.access_token }
      }
>>>>>>> 5a693f7f
      return token
    },
    async session({ session, token }) {
      session.accessToken = token.accessToken
      return session
    },
  },
  experimental: {
    enableWebAuthn: true,
  },
  debug: process.env.NODE_ENV !== "production" ? true : false,
} satisfies NextAuthConfig

export const { handlers, auth, signIn, signOut } = NextAuth(config)

declare module "next-auth" {
  interface Session {
    accessToken?: string
  }
}

declare module "next-auth/jwt" {
  interface JWT {
    accessToken?: string
  }
}<|MERGE_RESOLUTION|>--- conflicted
+++ resolved
@@ -87,16 +87,11 @@
       if (pathname === "/middleware-example") return !!auth
       return true
     },
-<<<<<<< HEAD
-    jwt({ token, trigger, session }) {
-      if (trigger === "update") token.name = session?.user?.name
-=======
     jwt({ token, trigger, session, account }) {
       if (trigger === "update") token.name = session.user.name
       if (account?.provider === "keycloak") {
         return { ...token, accessToken: account.access_token }
       }
->>>>>>> 5a693f7f
       return token
     },
     async session({ session, token }) {
