--- conflicted
+++ resolved
@@ -35,7 +35,6 @@
     "tailwindcss-animate": "^1.0.7"
   },
   "devDependencies": {
-<<<<<<< HEAD
     "@types/node": "^17",
     "@types/react": "^18.2.8",
     "@types/react-dom": "^18.2.4",
@@ -43,15 +42,5 @@
     "postcss": "^8.4.29",
     "tailwindcss": "^3.3.3",
     "typescript": "^5.1.3"
-  },
-  "pnpm": {
-    "overrides": {
-      "@auth/core": "0.13.0"
-    }
-=======
-    "@types/node": "^18.16.2",
-    "@types/react": "^18.2.0",
-    "typescript": "5.2.2"
->>>>>>> ce7a4991
   }
 }