{
  "compilerOptions": {
    "target": "es5",
    "lib": [
      "dom",
      "dom.iterable",
      "esnext"
    ],
    "allowJs": true,
    "skipLibCheck": true,
    "strict": true,
    "forceConsistentCasingInFileNames": true,
    "noEmit": true,
    "esModuleInterop": true,
    "module": "esnext",
    "moduleResolution": "node",
    "resolveJsonModule": true,
    "isolatedModules": true,
    "jsx": "preserve",
    "incremental": true,
<<<<<<< HEAD
=======
    "baseUrl": ".",
>>>>>>> ce7a4991
    "plugins": [
      {
        "name": "next"
      }
<<<<<<< HEAD
    ],
    "paths": {
      "@/*": ["./*"],
      "auth": ["./auth"]
    }
=======
    ]
>>>>>>> ce7a4991
  },
  "include": [
    "process.d.ts",
    "next-env.d.ts",
    "**/*.ts",
    "**/*.tsx",
    ".next/types/**/*.ts"
  ],
  "exclude": [
    "node_modules"
  ]
}<|MERGE_RESOLUTION|>--- conflicted
+++ resolved
@@ -18,23 +18,19 @@
     "isolatedModules": true,
     "jsx": "preserve",
     "incremental": true,
-<<<<<<< HEAD
-=======
-    "baseUrl": ".",
->>>>>>> ce7a4991
     "plugins": [
       {
         "name": "next"
       }
-<<<<<<< HEAD
     ],
     "paths": {
-      "@/*": ["./*"],
-      "auth": ["./auth"]
+      "@/*": [
+        "./*"
+      ],
+      "auth": [
+        "./auth"
+      ]
     }
-=======
-    ]
->>>>>>> ce7a4991
   },
   "include": [
     "process.d.ts",
