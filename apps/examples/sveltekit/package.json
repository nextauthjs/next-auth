--- conflicted
+++ resolved
@@ -23,11 +23,7 @@
     "vite": "5.2.10"
   },
   "dependencies": {
-<<<<<<< HEAD
-    "@auth/sveltekit": "^1.0.0"
-=======
     "@auth/sveltekit": "latest"
->>>>>>> 047b5941
   },
   "type": "module"
 }