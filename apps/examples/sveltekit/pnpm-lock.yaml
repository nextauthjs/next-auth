--- conflicted
+++ resolved
@@ -6,13 +6,8 @@
 
 dependencies:
   '@auth/sveltekit':
-<<<<<<< HEAD
-    specifier: ^1.0.0
-    version: 1.0.0(@sveltejs/kit@2.5.7)(svelte@4.2.15)
-=======
     specifier: latest
     version: 1.0.1(@sveltejs/kit@2.4.3)(svelte@4.2.9)
->>>>>>> 047b5941
 
 devDependencies:
   '@sveltejs/adapter-auto':
@@ -69,23 +64,14 @@
       preact-render-to-string: 5.2.3(preact@10.11.3)
     dev: false
 
-<<<<<<< HEAD
-  /@auth/sveltekit@1.0.0(@sveltejs/kit@2.5.7)(svelte@4.2.15):
-    resolution: {integrity: sha512-q14RQMEBSnyrkygC8HWQmqhGbHftlxXz1YwRIneKTMOB573wuRoW35q27Qjp7JZn1CiHDc+sgxyAOAkQvPkyvg==}
-=======
   /@auth/sveltekit@1.0.1(@sveltejs/kit@2.4.3)(svelte@4.2.9):
     resolution: {integrity: sha512-PNV/r20o1fRNs72CjwMgiw4Ti12BYm/GVpuMbTzNxHE+eZLWuw4MZY05LtMvy9VmN8LWlEKxTmAQKj7nUmYJNA==}
->>>>>>> 047b5941
     peerDependencies:
       '@sveltejs/kit': ^1.0.0 || ^2.0.0
       svelte: ^3.54.0 || ^4.0.0 || ^5
     dependencies:
       '@auth/core': 0.30.0
-<<<<<<< HEAD
-      '@sveltejs/kit': 2.5.7(@sveltejs/vite-plugin-svelte@3.1.0)(svelte@4.2.15)(vite@5.2.10)
-=======
       '@sveltejs/kit': 2.4.3(@sveltejs/vite-plugin-svelte@3.0.2)(svelte@4.2.9)(vite@5.0.13)
->>>>>>> 047b5941
       set-cookie-parser: 2.6.0
       svelte: 4.2.15
     transitivePeerDependencies:
