import { SvelteKitAuth } from "@auth/sveltekit"
import GitHub from "@auth/sveltekit/providers/github"
import Credentials from "@auth/sveltekit/providers/credentials"
<<<<<<< HEAD
import Google from "@auth/sveltekit/providers/google"
// import Facebook from "@auth/sveltekit/providers/facebook"
// import Auth0 from "@auth/sveltekit/providers/auth0"
// import Discord from "@auth/sveltekit/providers/discord"
// import Twitter from "@auth/sveltekit/providers/twitter"
// import LinkedIn from "@auth/sveltekit/providers/linkedin"
// import Instagram from "@auth/sveltekit/providers/instagram"
// import Okta from "@auth/sveltekit/providers/okta"
// import Apple from "@auth/sveltekit/providers/apple"
// import Slack from "@auth/sveltekit/providers/slack"
// import Twitch from "@auth/sveltekit/providers/twitch"
// import Cognito from "@auth/sveltekit/providers/cognito"
// import AzureAD from "@auth/sveltekit/providers/azure-ad"
// import Reddit from "@auth/sveltekit/providers/reddit"
// import Spotify from "@auth/sveltekit/providers/spotify"
=======
import Facebook from "@auth/sveltekit/providers/facebook"
import Google from "@auth/sveltekit/providers/google"
import Discord from "@auth/sveltekit/providers/discord"
import Nodemailer from "@auth/sveltekit/providers/nodemailer"
import Keycloak from "@auth/sveltekit/providers/keycloak"
>>>>>>> fbb8af52
import { createStorage } from "unstorage"
import { UnstorageAdapter } from "@auth/unstorage-adapter"

const storage = createStorage()
export const { handle, signIn, signOut } = SvelteKitAuth({
  debug: true,
  adapter: UnstorageAdapter(storage),
  session: {
    strategy: "jwt",
  },
  providers: [
<<<<<<< HEAD
=======
    GitHub,
    Google,
    Nodemailer({ server: "smtps://0.0.0.0:465?tls.rejectUnauthorized=false" }),
>>>>>>> fbb8af52
    Credentials({
      credentials: { password: { label: "Password", type: "password" } },
      async authorize(credentials) {
        if (credentials.password !== "password") return null
        return {
          name: "Fill Murray",
          email: "bill@fillmurray.com",
          image: "https://www.fillmurray.com/64/64",
          id: "1",
          foo: "",
        }
      },
    }),
<<<<<<< HEAD
    Google,
    GitHub,
    // Facebook,
    // Discord,
    // Twitter,
    // Slack,
    // LinkedIn,
    // Okta,
    // Apple,
    // Auth0,
    // Spotify,
    // Instagram,
    // Cognito,
    // Twitch,
    // Reddit,
    // AzureAD,
=======
    Facebook,
    Discord,
    Keycloak,
>>>>>>> fbb8af52
  ],
  theme: {
    logo: "https://authjs.dev/img/logo/logo-sm.webp",
  },
})<|MERGE_RESOLUTION|>--- conflicted
+++ resolved
@@ -1,29 +1,11 @@
 import { SvelteKitAuth } from "@auth/sveltekit"
 import GitHub from "@auth/sveltekit/providers/github"
 import Credentials from "@auth/sveltekit/providers/credentials"
-<<<<<<< HEAD
-import Google from "@auth/sveltekit/providers/google"
-// import Facebook from "@auth/sveltekit/providers/facebook"
-// import Auth0 from "@auth/sveltekit/providers/auth0"
-// import Discord from "@auth/sveltekit/providers/discord"
-// import Twitter from "@auth/sveltekit/providers/twitter"
-// import LinkedIn from "@auth/sveltekit/providers/linkedin"
-// import Instagram from "@auth/sveltekit/providers/instagram"
-// import Okta from "@auth/sveltekit/providers/okta"
-// import Apple from "@auth/sveltekit/providers/apple"
-// import Slack from "@auth/sveltekit/providers/slack"
-// import Twitch from "@auth/sveltekit/providers/twitch"
-// import Cognito from "@auth/sveltekit/providers/cognito"
-// import AzureAD from "@auth/sveltekit/providers/azure-ad"
-// import Reddit from "@auth/sveltekit/providers/reddit"
-// import Spotify from "@auth/sveltekit/providers/spotify"
-=======
 import Facebook from "@auth/sveltekit/providers/facebook"
 import Google from "@auth/sveltekit/providers/google"
 import Discord from "@auth/sveltekit/providers/discord"
 import Nodemailer from "@auth/sveltekit/providers/nodemailer"
 import Keycloak from "@auth/sveltekit/providers/keycloak"
->>>>>>> fbb8af52
 import { createStorage } from "unstorage"
 import { UnstorageAdapter } from "@auth/unstorage-adapter"
 
@@ -35,12 +17,9 @@
     strategy: "jwt",
   },
   providers: [
-<<<<<<< HEAD
-=======
     GitHub,
     Google,
     Nodemailer({ server: "smtps://0.0.0.0:465?tls.rejectUnauthorized=false" }),
->>>>>>> fbb8af52
     Credentials({
       credentials: { password: { label: "Password", type: "password" } },
       async authorize(credentials) {
@@ -54,28 +33,9 @@
         }
       },
     }),
-<<<<<<< HEAD
-    Google,
-    GitHub,
-    // Facebook,
-    // Discord,
-    // Twitter,
-    // Slack,
-    // LinkedIn,
-    // Okta,
-    // Apple,
-    // Auth0,
-    // Spotify,
-    // Instagram,
-    // Cognito,
-    // Twitch,
-    // Reddit,
-    // AzureAD,
-=======
     Facebook,
     Discord,
     Keycloak,
->>>>>>> fbb8af52
   ],
   theme: {
     logo: "https://authjs.dev/img/logo/logo-sm.webp",
