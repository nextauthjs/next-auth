{
  "name": "sveltekit-auth-app",
  "version": "1.0.0",
  "description": "SvelteKit + Auth.js Developer app",
  "private": true,
  "scripts": {
    "dev": "vite dev",
    "build": "vite build",
    "preview": "vite preview",
    "check": "svelte-kit sync && svelte-check --tsconfig ./tsconfig.json",
    "check:watch": "svelte-kit sync && svelte-check --tsconfig ./tsconfig.json --watch"
  },
  "devDependencies": {
    "@sveltejs/adapter-auto": "next",
<<<<<<< HEAD
    "@sveltejs/kit": "2.5.7",
    "@sveltejs/vite-plugin-svelte": "^3.1.0",
    "svelte": "^4",
    "svelte-check": "3.7.1",
    "typescript": "5.4.5",
    "vite": "^5"
=======
    "@sveltejs/kit": "^2.5.7",
    "@sveltejs/vite-plugin-svelte": "^3.0.0",
    "svelte": "^4",
    "svelte-check": "2.10.2",
    "typescript": "5.2.2"
>>>>>>> 89ef33fb
  },
  "dependencies": {
    "@auth/sveltekit": "workspace:*",
    "@auth/unstorage-adapter": "workspace:*",
    "unstorage": "^1.10.2"
  },
  "type": "module"
}<|MERGE_RESOLUTION|>--- conflicted
+++ resolved
@@ -12,20 +12,11 @@
   },
   "devDependencies": {
     "@sveltejs/adapter-auto": "next",
-<<<<<<< HEAD
-    "@sveltejs/kit": "2.5.7",
-    "@sveltejs/vite-plugin-svelte": "^3.1.0",
-    "svelte": "^4",
-    "svelte-check": "3.7.1",
-    "typescript": "5.4.5",
-    "vite": "^5"
-=======
     "@sveltejs/kit": "^2.5.7",
     "@sveltejs/vite-plugin-svelte": "^3.0.0",
     "svelte": "^4",
     "svelte-check": "2.10.2",
     "typescript": "5.2.2"
->>>>>>> 89ef33fb
   },
   "dependencies": {
     "@auth/sveltekit": "workspace:*",
