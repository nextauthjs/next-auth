import NextAuth, { NextAuthOptions } from "next-auth"
// import EmailProvider from "next-auth/providers/email"
import GitHubProvider from "next-auth/providers/github"
import Auth0Provider from "next-auth/providers/auth0"
import KeycloakProvider from "next-auth/providers/keycloak"
import TwitterProvider, {
  TwitterLegacy as TwitterLegacyProvider,
} from "next-auth/providers/twitter"
import CredentialsProvider from "next-auth/providers/credentials"
import IDS4Provider from "next-auth/providers/identity-server4"
import DuendeIDS6Provider from "next-auth/providers/duende-identity-server6"
import Twitch from "next-auth/providers/twitch"
import GoogleProvider from "next-auth/providers/google"
import FacebookProvider from "next-auth/providers/facebook"
import FoursquareProvider from "next-auth/providers/foursquare"
// import FreshbooksProvider from "next-auth/providers/freshbooks"
import GitlabProvider from "next-auth/providers/gitlab"
import InstagramProvider from "next-auth/providers/instagram"
import LineProvider from "next-auth/providers/line"
import LinkedInProvider from "next-auth/providers/linkedin"
import MailchimpProvider from "next-auth/providers/mailchimp"
import DiscordProvider from "next-auth/providers/discord"
import AzureADProvider from "next-auth/providers/azure-ad"
import SpotifyProvider from "next-auth/providers/spotify"
import CognitoProvider from "next-auth/providers/cognito"
import SlackProvider from "next-auth/providers/slack"
import Okta from "next-auth/providers/okta"
import AzureB2C from "next-auth/providers/azure-ad-b2c"
import OsuProvider from "next-auth/providers/osu"
import AppleProvider from "next-auth/providers/apple"
import PatreonProvider from "next-auth/providers/patreon"
import TraktProvider from "next-auth/providers/trakt"
import WorkOSProvider from "next-auth/providers/workos"
import BoxyHQSAMLProvider from "next-auth/providers/boxyhq-saml"

// TypeORM
import { TypeORMLegacyAdapter } from "@next-auth/typeorm-legacy-adapter"
const adapter = TypeORMLegacyAdapter({
  type: "sqlite",
  name: "next-auth-test-memory",
  database: "./typeorm/dev.db",
  synchronize: true,
})

// // Prisma
// import { PrismaAdapter } from "@next-auth/prisma-adapter"
// import { PrismaClient } from "@prisma/client"
// const prisma = new PrismaClient()
// const adapter = PrismaAdapter(prisma)

// // Fauna
// import { Client as FaunaClient } from "faunadb"
// import { FaunaAdapter } from "@next-auth/fauna-adapter"
// const client = new FaunaClient({
//   secret: process.env.FAUNA_SECRET,
//   domain: process.env.FAUNA_DOMAIN,
// })
// const adapter = FaunaAdapter(client)

// // Dummy
// const adapter: any = {
//   getUserByEmail: (email) => ({ id: "1", email, emailVerified: null }),
//   createVerificationToken: (token) => token,
// }

export const authOptions: NextAuthOptions = {
  adapter,
  providers: [
    // E-mail
    // Start fake e-mail server with `npm run start:email`
    // EmailProvider({
    //   server: {
    //     host: "127.0.0.1",
    //     auth: null,
    //     secure: false,
    //     port: 1025,
    //     tls: { rejectUnauthorized: false },
    //   },
    // }),
    // Credentials
    GitHubProvider({
      clientId: process.env.GITHUB_ID,
      clientSecret: process.env.GITHUB_SECRET,
    }),
<<<<<<< HEAD
=======
    Auth0Provider({
      clientId: process.env.AUTH0_ID,
      clientSecret: process.env.AUTH0_SECRET,
      issuer: process.env.AUTH0_ISSUER,
    }),
    KeycloakProvider({
      clientId: process.env.KEYCLOAK_ID,
      clientSecret: process.env.KEYCLOAK_SECRET,
      issuer: process.env.KEYCLOAK_ISSUER,
    }),
    Twitch({
      clientId: process.env.TWITCH_ID,
      clientSecret: process.env.TWITCH_SECRET,
    }),
    GoogleProvider({
      clientId: process.env.GOOGLE_ID,
      clientSecret: process.env.GOOGLE_SECRET,
    }),
    FacebookProvider({
      clientId: process.env.FACEBOOK_ID,
      clientSecret: process.env.FACEBOOK_SECRET,
    }),
    FoursquareProvider({
      clientId: process.env.FOURSQUARE_ID,
      clientSecret: process.env.FOURSQUARE_SECRET,
    }),
    // FreshbooksProvider({
    //   clientId: process.env.FRESHBOOKS_ID,
    //   clientSecret: process.env.FRESHBOOKS_SECRET,
    // }),
    GitlabProvider({
      clientId: process.env.GITLAB_ID,
      clientSecret: process.env.GITLAB_SECRET,
    }),
    InstagramProvider({
      clientId: process.env.INSTAGRAM_ID,
      clientSecret: process.env.INSTAGRAM_SECRET,
    }),
    LineProvider({
      clientId: process.env.LINE_ID,
      clientSecret: process.env.LINE_SECRET,
    }),
    LinkedInProvider({
      clientId: process.env.LINKEDIN_ID,
      clientSecret: process.env.LINKEDIN_SECRET,
    }),
    MailchimpProvider({
      clientId: process.env.MAILCHIMP_ID,
      clientSecret: process.env.MAILCHIMP_SECRET,
    }),
    IDS4Provider({
      clientId: process.env.IDS4_ID,
      clientSecret: process.env.IDS4_SECRET,
      issuer: process.env.IDS4_ISSUER,
    }),
    DuendeIDS6Provider({
      clientId: "interactive.confidential",
      clientSecret: "secret",
      issuer: "https://demo.duendesoftware.com",
    }),
    DiscordProvider({
      clientId: process.env.DISCORD_ID,
      clientSecret: process.env.DISCORD_SECRET,
    }),
    AzureADProvider({
      clientId: process.env.AZURE_AD_CLIENT_ID,
      clientSecret: process.env.AZURE_AD_CLIENT_SECRET,
      tenantId: process.env.AZURE_AD_TENANT_ID,
      profilePhotoSize: 48,
    }),
    SpotifyProvider({
      clientId: process.env.SPOTIFY_ID,
      clientSecret: process.env.SPOTIFY_SECRET,
    }),
    CognitoProvider({
      clientId: process.env.COGNITO_ID,
      clientSecret: process.env.COGNITO_SECRET,
      issuer: process.env.COGNITO_ISSUER,
    }),
    Okta({
      clientId: process.env.OKTA_ID,
      clientSecret: process.env.OKTA_SECRET,
      issuer: process.env.OKTA_ISSUER,
    }),
    SlackProvider({
      clientId: process.env.SLACK_ID,
      clientSecret: process.env.SLACK_SECRET,
    }),
    AzureB2C({
      clientId: process.env.AZURE_B2C_ID,
      clientSecret: process.env.AZURE_B2C_SECRET,
      tenantId: process.env.AZURE_B2C_TENANT_ID,
      primaryUserFlow: process.env.AZURE_B2C_PRIMARY_USER_FLOW,
    }),
    OsuProvider({
      clientId: process.env.OSU_CLIENT_ID,
      clientSecret: process.env.OSU_CLIENT_SECRET,
    }),
    AppleProvider({
      clientId: process.env.APPLE_ID,
      clientSecret: process.env.APPLE_SECRET,
    }),
    PatreonProvider({
      clientId: process.env.PATREON_ID,
      clientSecret: process.env.PATREON_SECRET,
    }),
    TraktProvider({
      clientId: process.env.TRAKT_ID,
      clientSecret: process.env.TRAKT_SECRET,
    }),
    WorkOSProvider({
      clientId: process.env.WORKOS_ID,
      clientSecret: process.env.WORKOS_SECRET,
    }),
    BoxyHQSAMLProvider({
      issuer: process.env.BOXYHQSAML_ISSUER,
      clientId: process.env.BOXYHQSAML_ID,
      clientSecret: process.env.BOXYHQSAML_SECRET,
    }),
>>>>>>> 637dda99
  ],
  debug: true,
  theme: {
    colorScheme: "auto",
    logo: "https://next-auth.js.org/img/logo/logo-sm.png",
    brandColor: "#1786fb",
  },
}

export default NextAuth(authOptions)<|MERGE_RESOLUTION|>--- conflicted
+++ resolved
@@ -51,6 +51,7 @@
 // // Fauna
 // import { Client as FaunaClient } from "faunadb"
 // import { FaunaAdapter } from "@next-auth/fauna-adapter"
+
 // const client = new FaunaClient({
 //   secret: process.env.FAUNA_SECRET,
 //   domain: process.env.FAUNA_DOMAIN,
@@ -64,6 +65,7 @@
 // }
 
 export const authOptions: NextAuthOptions = {
+  // adapter,
   adapter,
   providers: [
     // E-mail
@@ -78,12 +80,38 @@
     //   },
     // }),
     // Credentials
+    CredentialsProvider({
+      name: "Credentials",
+      credentials: {
+        password: { label: "Password", type: "password" },
+      },
+      async authorize(credentials) {
+        if (credentials.password === "pw") {
+          return {
+            name: "Fill Murray",
+            email: "bill@fillmurray.com",
+            image: "https://www.fillmurray.com/64/64",
+          }
+        }
+        return null
+      },
+    }),
+    // OAuth 1
+    // TwitterLegacyProvider({
+    //   clientId: process.env.TWITTER_LEGACY_ID,
+    //   clientSecret: process.env.TWITTER_LEGACY_SECRET,
+    // }),
+    // OAuth 2 / OIDC
+    TwitterProvider({
+      // Opt-in to the new Twitter API for now. Should be default in the future.
+      version: "2.0",
+      clientId: process.env.TWITTER_ID,
+      clientSecret: process.env.TWITTER_SECRET,
+    }),
     GitHubProvider({
       clientId: process.env.GITHUB_ID,
       clientSecret: process.env.GITHUB_SECRET,
     }),
-<<<<<<< HEAD
-=======
     Auth0Provider({
       clientId: process.env.AUTH0_ID,
       clientSecret: process.env.AUTH0_SECRET,
@@ -203,7 +231,6 @@
       clientId: process.env.BOXYHQSAML_ID,
       clientSecret: process.env.BOXYHQSAML_SECRET,
     }),
->>>>>>> 637dda99
   ],
   debug: true,
   theme: {
