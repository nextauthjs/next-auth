import NextAuth from "next-auth"
import type { NextAuthOptions } from "next-auth"
import jwt from "jsonwebtoken"

// Providers
import Apple from "next-auth/providers/apple"
import Auth0 from "next-auth/providers/auth0"
import AzureAD from "next-auth/providers/azure-ad"
import AzureB2C from "next-auth/providers/azure-ad-b2c"
import BoxyHQSAML from "next-auth/providers/boxyhq-saml"
import Cognito from "next-auth/providers/cognito"
import Credentials from "next-auth/providers/credentials"
import Discord from "next-auth/providers/discord"
import DuendeIDS6 from "next-auth/providers/duende-identity-server6"
import Email from "next-auth/providers/email"
import Facebook from "next-auth/providers/facebook"
import Foursquare from "next-auth/providers/foursquare"
import Freshbooks from "next-auth/providers/freshbooks"
import GitHub from "next-auth/providers/github"
import Gitlab from "next-auth/providers/gitlab"
import Google from "next-auth/providers/google"
import IDS4 from "next-auth/providers/identity-server4"
import Instagram from "next-auth/providers/instagram"
import Keycloak from "next-auth/providers/keycloak"
import Line from "next-auth/providers/line"
import LinkedIn from "next-auth/providers/linkedin"
import Mailchimp from "next-auth/providers/mailchimp"
import Okta from "next-auth/providers/okta"
import Osu from "next-auth/providers/osu"
import Patreon from "next-auth/providers/patreon"
import Slack from "next-auth/providers/slack"
import Spotify from "next-auth/providers/spotify"
import Trakt from "next-auth/providers/trakt"
import Twitch from "next-auth/providers/twitch"
import Twitter, { TwitterLegacy } from "next-auth/providers/twitter"
import Vk from "next-auth/providers/vk"
import Wikimedia from "next-auth/providers/wikimedia"
import WorkOS from "next-auth/providers/workos"

// Adapters
import { PrismaClient } from "@prisma/client"
import { PrismaAdapter } from "@next-auth/prisma-adapter"
import { Client as FaunaClient } from "faunadb"
import { FaunaAdapter } from "@next-auth/fauna-adapter"
import { TypeORMLegacyAdapter } from "@next-auth/typeorm-legacy-adapter"
import { SupabaseAdapter } from "@next-auth/supabase-adapter"

<<<<<<< HEAD
// // Prisma
// import { PrismaClient } from "@prisma/client"
// import { PrismaAdapter } from "@next-auth/prisma-adapter"
// const client = globalThis.prisma || new PrismaClient()
// if (process.env.NODE_ENV !== "production") globalThis.prisma = client
// const adapter = PrismaAdapter(client)

// // EdgeDB
// import { createClient } from "edgedb"
// import { EdgeDBAdapter } from "@next-auth/edgedb-adapter"
// const client = createClient()
// const adapter = EdgeDBAdapter(client)

// // Fauna
// import { Client as FaunaClient } from "faunadb"
// import { FaunaAdapter } from "@next-auth/fauna-adapter"
// const opts = { secret: process.env.FAUNA_SECRET, domain: process.env.FAUNA_DOMAIN }
// const client = globalThis.fauna || new FaunaClient(opts)
// if (process.env.NODE_ENV !== "production") globalThis.fauna = client
// const adapter = FaunaAdapter(client)

// // TypeORM
// import { TypeORMLegacyAdapter } from "@next-auth/typeorm-legacy-adapter"
// const adapter = TypeORMLegacyAdapter({
//   type: "sqlite",
//   name: "next-auth-test-memory",
//   database: "./typeorm/dev.db",
//   synchronize: true,
// })
=======
// Add an adapter you want to test here.
const adapters = {
  prisma() {
    const client = globalThis.prisma || new PrismaClient()
    if (process.env.NODE_ENV !== "production") globalThis.prisma = client
    return PrismaAdapter(client)
  },
  typeorm() {
    return TypeORMLegacyAdapter({
      type: "sqlite",
      name: "next-auth-test-memory",
      database: "./typeorm/dev.db",
      synchronize: true,
    })
  },
  fauna() {
    const client =
      globalThis.fauna ||
      new FaunaClient({
        secret: process.env.FAUNA_SECRET,
        domain: process.env.FAUNA_DOMAIN,
      })
    if (process.env.NODE_ENV !== "production") global.fauna = client
    return FaunaAdapter(client)
  },
  supabase() {
    return SupabaseAdapter({
      url: process.env.NEXT_PUBLIC_SUPABASE_URL,
      secret: process.env.SUPABASE_SERVICE_ROLE_KEY,
    })
  },
  noop() {
    return undefined
  },
}
>>>>>>> 068f9b50

export const authOptions: NextAuthOptions = {
  adapter: adapters.noop(),
  callbacks: {
    async session({ session, user }) {
      // NOTE: this is needed when using Supabase with RLS. Otherwise this callback can be removed.
      const signingSecret = process.env.SUPABASE_JWT_SECRET
      if (signingSecret) {
        const payload = {
          aud: "authenticated",
          exp: Math.floor(new Date(session.expires).getTime() / 1000),
          sub: user.id,
          email: user.email,
          role: "authenticated",
        }
        session.supabaseAccessToken = jwt.sign(payload, signingSecret)
      }
      return session
    },
  },
  debug: process.env.NODE_ENV !== "production",
  theme: {
    logo: "https://next-auth.js.org/img/logo/logo-sm.png",
    brandColor: "#1786fb",
  },
  providers: [
    Credentials({
      credentials: { password: { label: "Password", type: "password" } },
      async authorize(credentials) {
        if (credentials.password !== "pw") return null
        return { name: "Fill Murray", email: "bill@fillmurray.com", image: "https://www.fillmurray.com/64/64" }
      },
    }),
    Apple({ clientId: process.env.APPLE_ID, clientSecret: process.env.APPLE_SECRET }),
    Auth0({ clientId: process.env.AUTH0_ID, clientSecret: process.env.AUTH0_SECRET, issuer: process.env.AUTH0_ISSUER }),
    AzureAD({ clientId: process.env.AZURE_AD_CLIENT_ID, clientSecret: process.env.AZURE_AD_CLIENT_SECRET, tenantId: process.env.AZURE_AD_TENANT_ID }),
    AzureB2C({ clientId: process.env.AZURE_B2C_ID, clientSecret: process.env.AZURE_B2C_SECRET, issuer: process.env.AZURE_B2C_ISSUER }),
    BoxyHQSAML({ issuer: "https://jackson-demo.boxyhq.com", clientId: "tenant=boxyhq.com&product=saml-demo.boxyhq.com", clientSecret: "dummy" }),
    Cognito({ clientId: process.env.COGNITO_ID, clientSecret: process.env.COGNITO_SECRET, issuer: process.env.COGNITO_ISSUER }),
    Discord({ clientId: process.env.DISCORD_ID, clientSecret: process.env.DISCORD_SECRET }),
    DuendeIDS6({ clientId: "interactive.confidential", clientSecret: "secret", issuer: "https://demo.duendesoftware.com" }),
    Facebook({ clientId: process.env.FACEBOOK_ID, clientSecret: process.env.FACEBOOK_SECRET }),
    Foursquare({ clientId: process.env.FOURSQUARE_ID, clientSecret: process.env.FOURSQUARE_SECRET }),
    Freshbooks({ clientId: process.env.FRESHBOOKS_ID, clientSecret: process.env.FRESHBOOKS_SECRET }),
    GitHub({ clientId: process.env.GITHUB_ID, clientSecret: process.env.GITHUB_SECRET }),
    Gitlab({ clientId: process.env.GITLAB_ID, clientSecret: process.env.GITLAB_SECRET }),
    Google({ clientId: process.env.GOOGLE_ID, clientSecret: process.env.GOOGLE_SECRET }),
    IDS4({ clientId: process.env.IDS4_ID, clientSecret: process.env.IDS4_SECRET, issuer: process.env.IDS4_ISSUER }),
    Instagram({ clientId: process.env.INSTAGRAM_ID, clientSecret: process.env.INSTAGRAM_SECRET }),
    Keycloak({ clientId: process.env.KEYCLOAK_ID, clientSecret: process.env.KEYCLOAK_SECRET, issuer: process.env.KEYCLOAK_ISSUER }),
    Line({ clientId: process.env.LINE_ID, clientSecret: process.env.LINE_SECRET }),
    LinkedIn({ clientId: process.env.LINKEDIN_ID, clientSecret: process.env.LINKEDIN_SECRET }),
    Mailchimp({ clientId: process.env.MAILCHIMP_ID, clientSecret: process.env.MAILCHIMP_SECRET }),
    Okta({ clientId: process.env.OKTA_ID, clientSecret: process.env.OKTA_SECRET, issuer: process.env.OKTA_ISSUER }),
    Osu({ clientId: process.env.OSU_CLIENT_ID, clientSecret: process.env.OSU_CLIENT_SECRET }),
    Patreon({ clientId: process.env.PATREON_ID, clientSecret: process.env.PATREON_SECRET }),
    Slack({ clientId: process.env.SLACK_ID, clientSecret: process.env.SLACK_SECRET }),
    Spotify({ clientId: process.env.SPOTIFY_ID, clientSecret: process.env.SPOTIFY_SECRET }),
    Trakt({ clientId: process.env.TRAKT_ID, clientSecret: process.env.TRAKT_SECRET }),
    Twitch({ clientId: process.env.TWITCH_ID, clientSecret: process.env.TWITCH_SECRET }),
    Twitter({ version: "2.0", clientId: process.env.TWITTER_ID, clientSecret: process.env.TWITTER_SECRET }),
    TwitterLegacy({ clientId: process.env.TWITTER_LEGACY_ID, clientSecret: process.env.TWITTER_LEGACY_SECRET }),
    Vk({ clientId: process.env.VK_ID, clientSecret: process.env.VK_SECRET }),
    Wikimedia({ clientId: process.env.WIKIMEDIA_ID, clientSecret: process.env.WIKIMEDIA_SECRET }),
    WorkOS({ clientId: process.env.WORKOS_ID, clientSecret: process.env.WORKOS_SECRET }),
  ],
}

if (authOptions.adapter) {
  authOptions.providers.unshift(
    // NOTE: You can start a fake e-mail server with `pnpm email`
    // and then go to `http://localhost:1080` in the browser
    Email({ server: "smtp://127.0.0.1:1025?tls.rejectUnauthorized=false" })
  )
}

export default NextAuth(authOptions)<|MERGE_RESOLUTION|>--- conflicted
+++ resolved
@@ -43,39 +43,10 @@
 import { Client as FaunaClient } from "faunadb"
 import { FaunaAdapter } from "@next-auth/fauna-adapter"
 import { TypeORMLegacyAdapter } from "@next-auth/typeorm-legacy-adapter"
+import { createClient } from "edgedb"
+import { EdgeDBAdapter } from "@next-auth/edgedb-adapter"
 import { SupabaseAdapter } from "@next-auth/supabase-adapter"
 
-<<<<<<< HEAD
-// // Prisma
-// import { PrismaClient } from "@prisma/client"
-// import { PrismaAdapter } from "@next-auth/prisma-adapter"
-// const client = globalThis.prisma || new PrismaClient()
-// if (process.env.NODE_ENV !== "production") globalThis.prisma = client
-// const adapter = PrismaAdapter(client)
-
-// // EdgeDB
-// import { createClient } from "edgedb"
-// import { EdgeDBAdapter } from "@next-auth/edgedb-adapter"
-// const client = createClient()
-// const adapter = EdgeDBAdapter(client)
-
-// // Fauna
-// import { Client as FaunaClient } from "faunadb"
-// import { FaunaAdapter } from "@next-auth/fauna-adapter"
-// const opts = { secret: process.env.FAUNA_SECRET, domain: process.env.FAUNA_DOMAIN }
-// const client = globalThis.fauna || new FaunaClient(opts)
-// if (process.env.NODE_ENV !== "production") globalThis.fauna = client
-// const adapter = FaunaAdapter(client)
-
-// // TypeORM
-// import { TypeORMLegacyAdapter } from "@next-auth/typeorm-legacy-adapter"
-// const adapter = TypeORMLegacyAdapter({
-//   type: "sqlite",
-//   name: "next-auth-test-memory",
-//   database: "./typeorm/dev.db",
-//   synchronize: true,
-// })
-=======
 // Add an adapter you want to test here.
 const adapters = {
   prisma() {
@@ -101,6 +72,10 @@
     if (process.env.NODE_ENV !== "production") global.fauna = client
     return FaunaAdapter(client)
   },
+  edgedb() {
+    const client = createClient()
+    const adapter = EdgeDBAdapter(client)
+  },
   supabase() {
     return SupabaseAdapter({
       url: process.env.NEXT_PUBLIC_SUPABASE_URL,
@@ -111,7 +86,6 @@
     return undefined
   },
 }
->>>>>>> 068f9b50
 
 export const authOptions: NextAuthOptions = {
   adapter: adapters.noop(),
