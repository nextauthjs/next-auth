import NextAuth from "next-auth"
import type { NextAuthOptions } from "next-auth"

// Providers
import Apple from "next-auth/providers/apple"
import Auth0 from "next-auth/providers/auth0"
import AzureAD from "next-auth/providers/azure-ad"
import AzureB2C from "next-auth/providers/azure-ad-b2c"
import BoxyHQSAML from "next-auth/providers/boxyhq-saml"
import Cognito from "next-auth/providers/cognito"
import Credentials from "next-auth/providers/credentials"
import Discord from "next-auth/providers/discord"
import DuendeIDS6 from "next-auth/providers/duende-identity-server6"
import Email from "next-auth/providers/email"
import Facebook from "next-auth/providers/facebook"
import Foursquare from "next-auth/providers/foursquare"
import Freshbooks from "next-auth/providers/freshbooks"
import GitHub from "next-auth/providers/github"
import Gitlab from "next-auth/providers/gitlab"
import Google from "next-auth/providers/google"
import Hubspot from "next-auth/providers/hubspot"
import IDS4 from "next-auth/providers/identity-server4"
import Instagram from "next-auth/providers/instagram"
import Keycloak from "next-auth/providers/keycloak"
import Line from "next-auth/providers/line"
import LinkedIn from "next-auth/providers/linkedin"
import Mailchimp from "next-auth/providers/mailchimp"
import Okta from "next-auth/providers/okta"
import Osu from "next-auth/providers/osu"
import Patreon from "next-auth/providers/patreon"
import Slack from "next-auth/providers/slack"
import Spotify from "next-auth/providers/spotify"
import Trakt from "next-auth/providers/trakt"
import Twitch from "next-auth/providers/twitch"
import Twitter, { TwitterLegacy } from "next-auth/providers/twitter"
import Vk from "next-auth/providers/vk"
import Wikimedia from "next-auth/providers/wikimedia"
import WorkOS from "next-auth/providers/workos"
<<<<<<< HEAD
import { MongoDBAdapter } from "@next-auth/mongodb-adapter"
import clientPromise from "../../../lib/mongodb/client"
=======
import Zitadel from "next-auth/providers/zitadel"
>>>>>>> 6758e1c6

// Adapters

<<<<<<< HEAD
// Add an adapter you want to test here.
const adapters = {
  prisma() {
    const client = globalThis.prisma || new PrismaClient()
    if (process.env.NODE_ENV !== "production") globalThis.prisma = client
    return PrismaAdapter(client)
  },
  typeorm() {
    return TypeORMLegacyAdapter({
      type: "sqlite",
      name: "next-auth-test-memory",
      database: "./typeorm/dev.db",
      synchronize: true,
    })
  },
  fauna() {
    const client =
      globalThis.fauna ||

      new FaunaClient({
        secret: process.env.FAUNA_SECRET,
        domain: process.env.FAUNA_DOMAIN,
      })
    if (process.env.NODE_ENV !== "production") global.fauna = client
    return FaunaAdapter(client)
  },
  noop() {
    return undefined
  },
}

export const authOptions: NextAuthOptions = {
  adapter: MongoDBAdapter(clientPromise),
  debug: true,
=======
// // Prisma
// import { PrismaClient } from "@prisma/client"
// import { PrismaAdapter } from "@next-auth/prisma-adapter"
// const client = globalThis.prisma || new PrismaClient()
// if (process.env.NODE_ENV !== "production") globalThis.prisma = client
// const adapter = PrismaAdapter(client)

// // Fauna
// import { Client as FaunaClient } from "faunadb"
// import { FaunaAdapter } from "@next-auth/fauna-adapter"
// const opts = { secret: process.env.FAUNA_SECRET, domain: process.env.FAUNA_DOMAIN }
// const client = globalThis.fauna || new FaunaClient(opts)
// if (process.env.NODE_ENV !== "production") globalThis.fauna = client
// const adapter = FaunaAdapter(client)

// // TypeORM
// import { TypeORMLegacyAdapter } from "@next-auth/typeorm-legacy-adapter"
// const adapter = TypeORMLegacyAdapter({
//   type: "sqlite",
//   name: "next-auth-test-memory",
//   database: "./typeorm/dev.db",
//   synchronize: true,
// })

export const authOptions: NextAuthOptions = {
  // adapter,
  debug: process.env.NODE_ENV !== "production",
>>>>>>> 6758e1c6
  theme: {
    logo: "https://next-auth.js.org/img/logo/logo-sm.png",
    brandColor: "#1786fb",
  },
  providers: [
    Credentials({
      name: 'Credentials',
      credentials: {
        email: { label: "Email", type: "email", placeholder: "foo@bar.com" },
        password: {  label: "Password", type: "password", placeholder: "•••••••••" }
      },
      async authorize(credentials) {
        // TODO: in a real API probably you would instead make a POST request to a `/user/login` 
        //       endpoint and if the user exists this would return you the user details.
        //       In this example, to keep it simple we just make a GET request.
        try {
          const authResult = await fetch('http://localhost:3004/users/1xdf6', {
            method: 'GET',
            headers: {
              'Content-Type': 'application/json'
            },
          })

          if (authResult.status !== 200) throw new Error('Invalid user or password')
  
          const authResponse = await authResult.json()
          
          console.log(authResponse)
          return authResponse
        } catch(e) {
          console.error("Invalid auth", e)
          return null
        }
      },
    }),
    Email({
      server: {
        host: process.env.SMTP_HOST,
        port: Number(process.env.SMTP_PORT),
        auth: {
          user: process.env.SMTP_USER,
          pass: process.env.SMTP_PASSWORD
        }
      },
      from: process.env.EMAIL_FROM
    }),
    Apple({ clientId: process.env.APPLE_ID, clientSecret: process.env.APPLE_SECRET }),
    Auth0({ clientId: process.env.AUTH0_ID, clientSecret: process.env.AUTH0_SECRET, issuer: process.env.AUTH0_ISSUER }),
    AzureAD({ clientId: process.env.AZURE_AD_CLIENT_ID, clientSecret: process.env.AZURE_AD_CLIENT_SECRET, tenantId: process.env.AZURE_AD_TENANT_ID }),
    AzureB2C({ clientId: process.env.AZURE_B2C_ID, clientSecret: process.env.AZURE_B2C_SECRET, issuer: process.env.AZURE_B2C_ISSUER }),
    BoxyHQSAML({ issuer: "https://jackson-demo.boxyhq.com", clientId: "tenant=boxyhq.com&product=saml-demo.boxyhq.com", clientSecret: "dummy" }),
    Cognito({ clientId: process.env.COGNITO_ID, clientSecret: process.env.COGNITO_SECRET, issuer: process.env.COGNITO_ISSUER }),
    Discord({ clientId: process.env.DISCORD_ID, clientSecret: process.env.DISCORD_SECRET }),
    DuendeIDS6({ clientId: "interactive.confidential", clientSecret: "secret", issuer: "https://demo.duendesoftware.com" }),
    Facebook({ clientId: process.env.FACEBOOK_ID, clientSecret: process.env.FACEBOOK_SECRET }),
    Foursquare({ clientId: process.env.FOURSQUARE_ID, clientSecret: process.env.FOURSQUARE_SECRET }),
    Freshbooks({ clientId: process.env.FRESHBOOKS_ID, clientSecret: process.env.FRESHBOOKS_SECRET }),
    GitHub({ clientId: process.env.GITHUB_ID, clientSecret: process.env.GITHUB_SECRET }),
    Gitlab({ clientId: process.env.GITLAB_ID, clientSecret: process.env.GITLAB_SECRET }),
    Google({ clientId: process.env.GOOGLE_ID, clientSecret: process.env.GOOGLE_SECRET }),
    Hubspot({ clientId: process.env.HUBSPOT_ID, clientSecret: process.env.HUBSPOT_SECRET }),
    IDS4({ clientId: process.env.IDS4_ID, clientSecret: process.env.IDS4_SECRET, issuer: process.env.IDS4_ISSUER }),
    Instagram({ clientId: process.env.INSTAGRAM_ID, clientSecret: process.env.INSTAGRAM_SECRET }),
    Keycloak({ clientId: process.env.KEYCLOAK_ID, clientSecret: process.env.KEYCLOAK_SECRET, issuer: process.env.KEYCLOAK_ISSUER }),
    Line({ clientId: process.env.LINE_ID, clientSecret: process.env.LINE_SECRET }),
    LinkedIn({ clientId: process.env.LINKEDIN_ID, clientSecret: process.env.LINKEDIN_SECRET }),
    Mailchimp({ clientId: process.env.MAILCHIMP_ID, clientSecret: process.env.MAILCHIMP_SECRET }),
    Okta({ clientId: process.env.OKTA_ID, clientSecret: process.env.OKTA_SECRET, issuer: process.env.OKTA_ISSUER }),
    Osu({ clientId: process.env.OSU_CLIENT_ID, clientSecret: process.env.OSU_CLIENT_SECRET }),
    Patreon({ clientId: process.env.PATREON_ID, clientSecret: process.env.PATREON_SECRET }),
    Slack({ clientId: process.env.SLACK_ID, clientSecret: process.env.SLACK_SECRET }),
    Spotify({ clientId: process.env.SPOTIFY_ID, clientSecret: process.env.SPOTIFY_SECRET }),
    Trakt({ clientId: process.env.TRAKT_ID, clientSecret: process.env.TRAKT_SECRET }),
    Twitch({ clientId: process.env.TWITCH_ID, clientSecret: process.env.TWITCH_SECRET }),
    Twitter({ version: "2.0", clientId: process.env.TWITTER_ID, clientSecret: process.env.TWITTER_SECRET }),
    TwitterLegacy({ clientId: process.env.TWITTER_LEGACY_ID, clientSecret: process.env.TWITTER_LEGACY_SECRET }),
    Vk({ clientId: process.env.VK_ID, clientSecret: process.env.VK_SECRET }),
    Wikimedia({ clientId: process.env.WIKIMEDIA_ID, clientSecret: process.env.WIKIMEDIA_SECRET }),
    WorkOS({ clientId: process.env.WORKOS_ID, clientSecret: process.env.WORKOS_SECRET }),
    Zitadel({ issuer: process.env.ZITADEL_ISSUER, clientId: process.env.ZITADEL_CLIENT_ID, clientSecret: process.env.ZITADEL_CLIENT_SECRET }),
  ],
}

export default NextAuth(authOptions)<|MERGE_RESOLUTION|>--- conflicted
+++ resolved
@@ -36,51 +36,10 @@
 import Vk from "next-auth/providers/vk"
 import Wikimedia from "next-auth/providers/wikimedia"
 import WorkOS from "next-auth/providers/workos"
-<<<<<<< HEAD
-import { MongoDBAdapter } from "@next-auth/mongodb-adapter"
-import clientPromise from "../../../lib/mongodb/client"
-=======
 import Zitadel from "next-auth/providers/zitadel"
->>>>>>> 6758e1c6
 
 // Adapters
 
-<<<<<<< HEAD
-// Add an adapter you want to test here.
-const adapters = {
-  prisma() {
-    const client = globalThis.prisma || new PrismaClient()
-    if (process.env.NODE_ENV !== "production") globalThis.prisma = client
-    return PrismaAdapter(client)
-  },
-  typeorm() {
-    return TypeORMLegacyAdapter({
-      type: "sqlite",
-      name: "next-auth-test-memory",
-      database: "./typeorm/dev.db",
-      synchronize: true,
-    })
-  },
-  fauna() {
-    const client =
-      globalThis.fauna ||
-
-      new FaunaClient({
-        secret: process.env.FAUNA_SECRET,
-        domain: process.env.FAUNA_DOMAIN,
-      })
-    if (process.env.NODE_ENV !== "production") global.fauna = client
-    return FaunaAdapter(client)
-  },
-  noop() {
-    return undefined
-  },
-}
-
-export const authOptions: NextAuthOptions = {
-  adapter: MongoDBAdapter(clientPromise),
-  debug: true,
-=======
 // // Prisma
 // import { PrismaClient } from "@prisma/client"
 // import { PrismaAdapter } from "@next-auth/prisma-adapter"
@@ -108,52 +67,17 @@
 export const authOptions: NextAuthOptions = {
   // adapter,
   debug: process.env.NODE_ENV !== "production",
->>>>>>> 6758e1c6
   theme: {
     logo: "https://next-auth.js.org/img/logo/logo-sm.png",
     brandColor: "#1786fb",
   },
   providers: [
     Credentials({
-      name: 'Credentials',
-      credentials: {
-        email: { label: "Email", type: "email", placeholder: "foo@bar.com" },
-        password: {  label: "Password", type: "password", placeholder: "•••••••••" }
+      credentials: { password: { label: "Password", type: "password" } },
+      async authorize(credentials) {
+        if (credentials.password !== "pw") return null
+        return { name: "Fill Murray", email: "bill@fillmurray.com", image: "https://www.fillmurray.com/64/64" }
       },
-      async authorize(credentials) {
-        // TODO: in a real API probably you would instead make a POST request to a `/user/login` 
-        //       endpoint and if the user exists this would return you the user details.
-        //       In this example, to keep it simple we just make a GET request.
-        try {
-          const authResult = await fetch('http://localhost:3004/users/1xdf6', {
-            method: 'GET',
-            headers: {
-              'Content-Type': 'application/json'
-            },
-          })
-
-          if (authResult.status !== 200) throw new Error('Invalid user or password')
-  
-          const authResponse = await authResult.json()
-          
-          console.log(authResponse)
-          return authResponse
-        } catch(e) {
-          console.error("Invalid auth", e)
-          return null
-        }
-      },
-    }),
-    Email({
-      server: {
-        host: process.env.SMTP_HOST,
-        port: Number(process.env.SMTP_PORT),
-        auth: {
-          user: process.env.SMTP_USER,
-          pass: process.env.SMTP_PASSWORD
-        }
-      },
-      from: process.env.EMAIL_FROM
     }),
     Apple({ clientId: process.env.APPLE_ID, clientSecret: process.env.APPLE_SECRET }),
     Auth0({ clientId: process.env.AUTH0_ID, clientSecret: process.env.AUTH0_SECRET, issuer: process.env.AUTH0_ISSUER }),
@@ -192,4 +116,12 @@
   ],
 }
 
+if (authOptions.adapter) {
+  authOptions.providers.unshift(
+    // NOTE: You can start a fake e-mail server with `pnpm email`
+    // and then go to `http://localhost:1080` in the browser
+    Email({ server: "smtp://127.0.0.1:1025?tls.rejectUnauthorized=false" })
+  )
+}
+
 export default NextAuth(authOptions)