--- conflicted
+++ resolved
@@ -19,7 +19,6 @@
 import GitHub from "next-auth/providers/github"
 import Gitlab from "next-auth/providers/gitlab"
 import Google from "next-auth/providers/google"
-import Hubspot from "next-auth/providers/hubspot"
 import IDS4 from "next-auth/providers/identity-server4"
 import Instagram from "next-auth/providers/instagram"
 import Keycloak from "next-auth/providers/keycloak"
@@ -31,17 +30,14 @@
 import Patreon from "next-auth/providers/patreon"
 import Slack from "next-auth/providers/slack"
 import Spotify from "next-auth/providers/spotify"
-import Todoist from "next-auth/providers/todoist"
 import Trakt from "next-auth/providers/trakt"
 import Twitch from "next-auth/providers/twitch"
 import Twitter, { TwitterLegacy } from "next-auth/providers/twitter"
 import Vk from "next-auth/providers/vk"
 import Wikimedia from "next-auth/providers/wikimedia"
 import WorkOS from "next-auth/providers/workos"
-import Zitadel from "next-auth/providers/zitadel"
 
 // Adapters
-<<<<<<< HEAD
 import { PrismaClient } from "@prisma/client"
 import { PrismaAdapter } from "@next-auth/prisma-adapter"
 import { Client as FaunaClient } from "faunadb"
@@ -104,37 +100,7 @@
       return session
     },
   },
-  debug: true,
-=======
-
-// // Prisma
-// import { PrismaClient } from "@prisma/client"
-// import { PrismaAdapter } from "@next-auth/prisma-adapter"
-// const client = globalThis.prisma || new PrismaClient()
-// if (process.env.NODE_ENV !== "production") globalThis.prisma = client
-// const adapter = PrismaAdapter(client)
-
-// // Fauna
-// import { Client as FaunaClient } from "faunadb"
-// import { FaunaAdapter } from "@next-auth/fauna-adapter"
-// const opts = { secret: process.env.FAUNA_SECRET, domain: process.env.FAUNA_DOMAIN }
-// const client = globalThis.fauna || new FaunaClient(opts)
-// if (process.env.NODE_ENV !== "production") globalThis.fauna = client
-// const adapter = FaunaAdapter(client)
-
-// // TypeORM
-// import { TypeORMLegacyAdapter } from "@next-auth/typeorm-legacy-adapter"
-// const adapter = TypeORMLegacyAdapter({
-//   type: "sqlite",
-//   name: "next-auth-test-memory",
-//   database: "./typeorm/dev.db",
-//   synchronize: true,
-// })
-
-export const authOptions: NextAuthOptions = {
-  // adapter,
   debug: process.env.NODE_ENV !== "production",
->>>>>>> 58e30a6a
   theme: {
     logo: "https://next-auth.js.org/img/logo/logo-sm.png",
     brandColor: "#1786fb",
@@ -161,7 +127,6 @@
     GitHub({ clientId: process.env.GITHUB_ID, clientSecret: process.env.GITHUB_SECRET }),
     Gitlab({ clientId: process.env.GITLAB_ID, clientSecret: process.env.GITLAB_SECRET }),
     Google({ clientId: process.env.GOOGLE_ID, clientSecret: process.env.GOOGLE_SECRET }),
-    Hubspot({ clientId: process.env.HUBSPOT_ID, clientSecret: process.env.HUBSPOT_SECRET }),
     IDS4({ clientId: process.env.IDS4_ID, clientSecret: process.env.IDS4_SECRET, issuer: process.env.IDS4_ISSUER }),
     Instagram({ clientId: process.env.INSTAGRAM_ID, clientSecret: process.env.INSTAGRAM_SECRET }),
     Keycloak({ clientId: process.env.KEYCLOAK_ID, clientSecret: process.env.KEYCLOAK_SECRET, issuer: process.env.KEYCLOAK_ISSUER }),
@@ -173,7 +138,6 @@
     Patreon({ clientId: process.env.PATREON_ID, clientSecret: process.env.PATREON_SECRET }),
     Slack({ clientId: process.env.SLACK_ID, clientSecret: process.env.SLACK_SECRET }),
     Spotify({ clientId: process.env.SPOTIFY_ID, clientSecret: process.env.SPOTIFY_SECRET }),
-    Todoist({ clientId: process.env.TODOIST_ID, clientSecret: process.env.TODOIST_SECRET }),
     Trakt({ clientId: process.env.TRAKT_ID, clientSecret: process.env.TRAKT_SECRET }),
     Twitch({ clientId: process.env.TWITCH_ID, clientSecret: process.env.TWITCH_SECRET }),
     Twitter({ version: "2.0", clientId: process.env.TWITTER_ID, clientSecret: process.env.TWITTER_SECRET }),
@@ -181,7 +145,6 @@
     Vk({ clientId: process.env.VK_ID, clientSecret: process.env.VK_SECRET }),
     Wikimedia({ clientId: process.env.WIKIMEDIA_ID, clientSecret: process.env.WIKIMEDIA_SECRET }),
     WorkOS({ clientId: process.env.WORKOS_ID, clientSecret: process.env.WORKOS_SECRET }),
-    Zitadel({ issuer: process.env.ZITADEL_ISSUER, clientId: process.env.ZITADEL_CLIENT_ID, clientSecret: process.env.ZITADEL_CLIENT_SECRET }),
   ],
 }
 
