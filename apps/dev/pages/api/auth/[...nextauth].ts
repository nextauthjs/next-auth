--- conflicted
+++ resolved
@@ -1,57 +1,9 @@
-<<<<<<< HEAD
-import NextAuth, { NextAuthOptions } from "next-auth"
-// import EmailProvider from "next-auth/providers/email"
-import GitHubProvider from "next-auth/providers/github"
-import Auth0Provider from "next-auth/providers/auth0"
-import KeycloakProvider from "next-auth/providers/keycloak"
-import TwitterProvider, {
-  // TwitterLegacy as TwitterLegacyProvider,
-} from "next-auth/providers/twitter"
-import CredentialsProvider from "next-auth/providers/credentials"
-import IDS4Provider from "next-auth/providers/identity-server4"
-import DuendeIDS6Provider from "next-auth/providers/duende-identity-server6"
-import Twitch from "next-auth/providers/twitch"
-import GoogleProvider from "next-auth/providers/google"
-import FacebookProvider from "next-auth/providers/facebook"
-import FoursquareProvider from "next-auth/providers/foursquare"
-// import FreshbooksProvider from "next-auth/providers/freshbooks"
-import GitlabProvider from "next-auth/providers/gitlab"
-import InstagramProvider from "next-auth/providers/instagram"
-import LineProvider from "next-auth/providers/line"
-import LinkedInProvider from "next-auth/providers/linkedin"
-import MailchimpProvider from "next-auth/providers/mailchimp"
-import DiscordProvider from "next-auth/providers/discord"
-import AzureADProvider from "next-auth/providers/azure-ad"
-import SpotifyProvider from "next-auth/providers/spotify"
-import CognitoProvider from "next-auth/providers/cognito"
-import SlackProvider from "next-auth/providers/slack"
-import Okta from "next-auth/providers/okta"
-import AzureB2C from "next-auth/providers/azure-ad-b2c"
-import OsuProvider from "next-auth/providers/osu"
-import AppleProvider from "next-auth/providers/apple"
-import PatreonProvider from "next-auth/providers/patreon"
-import AsgardeoProvider from "next-auth/providers/asgardeo"
-import TraktProvider from "next-auth/providers/trakt"
-import WorkOSProvider from "next-auth/providers/workos"
-import BoxyHQSAMLProvider from "next-auth/providers/boxyhq-saml"
-import WikimediaProvider from "next-auth/providers/wikimedia"
-import VkProvider from "next-auth/providers/vk"
-
-// TypeORM
-// import { TypeORMLegacyAdapter } from "@next-auth/typeorm-legacy-adapter"
-// const adapter = TypeORMLegacyAdapter({
-//   type: "sqlite",
-//   name: "next-auth-test-memory",
-//   database: "./typeorm/dev.db",
-//   synchronize: true,
-// })
-=======
 import NextAuth from "next-auth"
 import type { NextAuthOptions } from "next-auth"
->>>>>>> a21db895
 
 // Providers
 import Apple from "next-auth/providers/apple"
+import AsgardeoProvider from "next-auth/providers/asgardeo"
 import Auth0 from "next-auth/providers/auth0"
 import AzureAD from "next-auth/providers/azure-ad"
 import AzureB2C from "next-auth/providers/azure-ad-b2c"
@@ -123,189 +75,7 @@
 }
 
 export const authOptions: NextAuthOptions = {
-<<<<<<< HEAD
-  // adapter,
-  providers: [
-    // E-mail
-    // Start fake e-mail server with `npm run start:email`
-    // EmailProvider({
-    //   server: {
-    //     host: "127.0.0.1",
-    //     auth: null,
-    //     secure: false,
-    //     port: 1025,
-    //     tls: { rejectUnauthorized: false },
-    //   },
-    // }),
-    // Credentials
-    CredentialsProvider({
-      name: "Credentials",
-      credentials: {
-        password: { label: "Password", type: "password" },
-      },
-      async authorize(credentials) {
-        if (credentials.password === "pw") {
-          return {
-            name: "Fill Murray",
-            email: "bill@fillmurray.com",
-            image: "https://www.fillmurray.com/64/64",
-          }
-        }
-        return null
-      },
-    }),
-    // OAuth 1
-    // TwitterLegacyProvider({
-    //   clientId: process.env.TWITTER_LEGACY_ID,
-    //   clientSecret: process.env.TWITTER_LEGACY_SECRET,
-    // }),
-    // OAuth 2 / OIDC
-    TwitterProvider({
-      // Opt-in to the new Twitter API for now. Should be default in the future.
-      version: "2.0",
-      clientId: process.env.TWITTER_ID,
-      clientSecret: process.env.TWITTER_SECRET,
-    }),
-    GitHubProvider({
-      clientId: process.env.GITHUB_ID,
-      clientSecret: process.env.GITHUB_SECRET,
-    }),
-    Auth0Provider({
-      clientId: process.env.AUTH0_ID,
-      clientSecret: process.env.AUTH0_SECRET,
-      issuer: process.env.AUTH0_ISSUER,
-    }),
-    KeycloakProvider({
-      clientId: process.env.KEYCLOAK_ID,
-      clientSecret: process.env.KEYCLOAK_SECRET,
-      issuer: process.env.KEYCLOAK_ISSUER,
-    }),
-    Twitch({
-      clientId: process.env.TWITCH_ID,
-      clientSecret: process.env.TWITCH_SECRET,
-    }),
-    GoogleProvider({
-      clientId: process.env.GOOGLE_ID,
-      clientSecret: process.env.GOOGLE_SECRET,
-    }),
-    FacebookProvider({
-      clientId: process.env.FACEBOOK_ID,
-      clientSecret: process.env.FACEBOOK_SECRET,
-    }),
-    FoursquareProvider({
-      clientId: process.env.FOURSQUARE_ID,
-      clientSecret: process.env.FOURSQUARE_SECRET,
-    }),
-    // FreshbooksProvider({
-    //   clientId: process.env.FRESHBOOKS_ID,
-    //   clientSecret: process.env.FRESHBOOKS_SECRET,
-    // }),
-    GitlabProvider({
-      clientId: process.env.GITLAB_ID,
-      clientSecret: process.env.GITLAB_SECRET,
-    }),
-    InstagramProvider({
-      clientId: process.env.INSTAGRAM_ID,
-      clientSecret: process.env.INSTAGRAM_SECRET,
-    }),
-    LineProvider({
-      clientId: process.env.LINE_ID,
-      clientSecret: process.env.LINE_SECRET,
-    }),
-    LinkedInProvider({
-      clientId: process.env.LINKEDIN_ID,
-      clientSecret: process.env.LINKEDIN_SECRET,
-    }),
-    MailchimpProvider({
-      clientId: process.env.MAILCHIMP_ID,
-      clientSecret: process.env.MAILCHIMP_SECRET,
-    }),
-    IDS4Provider({
-      clientId: process.env.IDS4_ID,
-      clientSecret: process.env.IDS4_SECRET,
-      issuer: process.env.IDS4_ISSUER,
-    }),
-    DuendeIDS6Provider({
-      clientId: "interactive.confidential",
-      clientSecret: "secret",
-      issuer: "https://demo.duendesoftware.com",
-    }),
-    DiscordProvider({
-      clientId: process.env.DISCORD_ID,
-      clientSecret: process.env.DISCORD_SECRET,
-    }),
-    AzureADProvider({
-      clientId: process.env.AZURE_AD_CLIENT_ID,
-      clientSecret: process.env.AZURE_AD_CLIENT_SECRET,
-      tenantId: process.env.AZURE_AD_TENANT_ID,
-      profilePhotoSize: 48,
-    }),
-    SpotifyProvider({
-      clientId: process.env.SPOTIFY_ID,
-      clientSecret: process.env.SPOTIFY_SECRET,
-    }),
-    CognitoProvider({
-      clientId: process.env.COGNITO_ID,
-      clientSecret: process.env.COGNITO_SECRET,
-      issuer: process.env.COGNITO_ISSUER,
-    }),
-    Okta({
-      clientId: process.env.OKTA_ID,
-      clientSecret: process.env.OKTA_SECRET,
-      issuer: process.env.OKTA_ISSUER,
-    }),
-    SlackProvider({
-      clientId: process.env.SLACK_ID,
-      clientSecret: process.env.SLACK_SECRET,
-    }),
-    AzureB2C({
-      clientId: process.env.AZURE_B2C_ID,
-      clientSecret: process.env.AZURE_B2C_SECRET,
-      tenantId: process.env.AZURE_B2C_TENANT_ID,
-      primaryUserFlow: process.env.AZURE_B2C_PRIMARY_USER_FLOW,
-    }),
-    OsuProvider({
-      clientId: process.env.OSU_CLIENT_ID,
-      clientSecret: process.env.OSU_CLIENT_SECRET,
-    }),
-    AppleProvider({
-      clientId: process.env.APPLE_ID,
-      clientSecret: process.env.APPLE_SECRET,
-    }),
-    PatreonProvider({
-      clientId: process.env.PATREON_ID,
-      clientSecret: process.env.PATREON_SECRET,
-    }),
-    AsgardeoProvider({
-      clientId: process.env.ASGARDEO_CLIENT_ID,
-      clientSecret: process.env.ASGARDEO_CLIENT_SECRET,
-      issuer: process.env.ASGARDEO_ISSUER
-    }),
-    TraktProvider({
-      clientId: process.env.TRAKT_ID,
-      clientSecret: process.env.TRAKT_SECRET,
-    }),
-    WorkOSProvider({
-      clientId: process.env.WORKOS_ID,
-      clientSecret: process.env.WORKOS_SECRET,
-    }),
-    BoxyHQSAMLProvider({
-      issuer: process.env.BOXYHQSAML_ISSUER ?? "https://example.com",
-      clientId: process.env.BOXYHQSAML_ID,
-      clientSecret: process.env.BOXYHQSAML_SECRET,
-    }),
-    WikimediaProvider({
-      clientId: process.env.WIKIMEDIA_ID,
-      clientSecret: process.env.WIKIMEDIA_SECRET,
-    }),
-    VkProvider({
-      clientId: process.env.VK_ID,
-      clientSecret: process.env.VK_SECRET
-    }),
-  ],
-=======
   adapter: adapters.noop(),
->>>>>>> a21db895
   debug: true,
   theme: {
     logo: "https://next-auth.js.org/img/logo/logo-sm.png",
@@ -320,6 +90,7 @@
       },
     }),
     Apple({ clientId: process.env.APPLE_ID, clientSecret: process.env.APPLE_SECRET }),
+    AsgardeoProvider({ clientId: process.env.ASGARDEO_CLIENT_ID, clientSecret: process.env.ASGARDEO_CLIENT_SECRET, issuer: process.env.ASGARDEO_ISSUER }),
     Auth0({ clientId: process.env.AUTH0_ID, clientSecret: process.env.AUTH0_SECRET, issuer: process.env.AUTH0_ISSUER }),
     AzureAD({ clientId: process.env.AZURE_AD_CLIENT_ID, clientSecret: process.env.AZURE_AD_CLIENT_SECRET, tenantId: process.env.AZURE_AD_TENANT_ID }),
     AzureB2C({ clientId: process.env.AZURE_B2C_ID, clientSecret: process.env.AZURE_B2C_SECRET, issuer: process.env.AZURE_B2C_ISSUER }),
