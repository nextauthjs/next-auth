{
  "name": "next-auth-app",
  "version": "1.0.0",
  "description": "NextAuth.js Developer app",
  "private": true,
  "scripts": {
    "clean": "rm -rf .next",
    "dev": "next dev",
    "lint": "next lint",
    "build": "next build",
    "start": "next start",
    "email": "fake-smtp-server",
    "start:email": "pnpm email"
  },
  "license": "ISC",
  "dependencies": {
    "@next-auth/fauna-adapter": "workspace:*",
    "@next-auth/prisma-adapter": "workspace:*",
    "@next-auth/supabase-adapter": "workspace:*",
    "@next-auth/typeorm-legacy-adapter": "workspace:*",
    "@prisma/client": "^3",
    "@supabase/supabase-js": "^2.0.5",
    "faunadb": "^4",
<<<<<<< HEAD
    "jsonwebtoken": "^8.5.1",
    "next": "12.2.0",
=======
    "next": "13.0.2",
    "next-auth": "workspace:*",
>>>>>>> 58e30a6a
    "nodemailer": "^6",
    "react": "^18",
    "react-dom": "^18"
  },
  "devDependencies": {
    "@types/jsonwebtoken": "^8.5.5",
    "@types/react": "^18.0.15",
    "@types/react-dom": "^18.0.6",
    "fake-smtp-server": "^0.8.0",
    "pg": "^8.7.3",
    "prisma": "^3",
    "sqlite3": "^5.0.8",
    "typeorm": "0.3.7"
  }
}<|MERGE_RESOLUTION|>--- conflicted
+++ resolved
@@ -21,13 +21,9 @@
     "@prisma/client": "^3",
     "@supabase/supabase-js": "^2.0.5",
     "faunadb": "^4",
-<<<<<<< HEAD
     "jsonwebtoken": "^8.5.1",
-    "next": "12.2.0",
-=======
     "next": "13.0.2",
     "next-auth": "workspace:*",
->>>>>>> 58e30a6a
     "nodemailer": "^6",
     "react": "^18",
     "react-dom": "^18"
