--- conflicted
+++ resolved
@@ -11,18 +11,11 @@
     "dev:docs": "turbo run dev --parallel --no-deps --no-cache --filter=next-auth-docs",
     "dev": "pnpm dev:app",
     "email": "cd apps/dev && pnpm email",
-<<<<<<< HEAD
     "lint:fix": "turbo run lint -- --fix",
     "lint": "turbo run lint --filter=!next-auth-docs",
-    "release": "ts-node scripts/release",
+    "release": "release",
     "test": "turbo run test --concurrency=1 --filter=!@next-auth/pouchdb-adapter --filter=!next-auth-* --filter=[HEAD^1]",
     "version:pr": "node ./config/version-pr"
-=======
-    "dev:app": "turbo run dev --parallel --no-deps --no-cache --filter=next-auth-app",
-    "dev:docs": "turbo run dev --parallel --no-deps --no-cache --filter=next-auth-docs",
-    "version:pr": "node ./config/version-pr",
-    "release": "release"
->>>>>>> f1d3bc26
   },
   "devDependencies": {
     "@actions/core": "^1.6.0",
