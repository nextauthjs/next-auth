--- conflicted
+++ resolved
@@ -49,11 +49,7 @@
   "engines": {
     "node": "^16.13.0 || ^18.12.0"
   },
-<<<<<<< HEAD
   "packageManager": "pnpm@8.1.0",
-=======
-  "packageManager": "pnpm@8.7.1",
->>>>>>> d0cc046e
   "funding": [
     {
       "type": "github",
