{
  "name": "next-auth",
  "version": "3.1.0",
  "description": "Authentication for Next.js",
  "homepage": "https://next-auth.js.org",
  "repository": "https://github.com/nextauthjs/next-auth.git",
  "author": "Iain Collins <me@iaincollins.com>",
  "main": "index.js",
  "typings": "index.d.ts",
  "scripts": {
    "build": "concurrently \"npm:build:*\"",
    "build:js": "tsc -p tsconfig.json",
    "build:css": "postcss src/**/*.css --base src --dir dist && node scripts/wrap-css.js",
    "watch": "concurrently \"npm:watch:*\"",
    "watch:js": "tsc -p tsconfig.json -w",
    "watch:css": "postcss --watch src/**/*.css --base src --dir dist",
    "test": "npm run lint",
    "test:db": "npm run test:db:mysql && npm run test:db:postgres && npm run test:db:mongodb && npm run test:db:mssql",
    "test:db:mysql": "node test/mysql.js",
    "test:db:postgres": "node test/postgres.js",
    "test:db:mongodb": "node test/mongodb.js",
    "test:db:mssql": "node test/mssql.js",
    "db:start": "docker-compose -f test/docker/docker-compose.yml up -d",
    "db:start:mongo": "docker-compose -f test/docker/mongo.yml up -d",
    "db:start:mysql": "docker-compose -f test/docker/mysql.yml up -d",
    "db:start:postgres": "docker-compose -f test/docker/postgres.yml up -d",
    "db:start:mssql": "docker-compose -f test/docker/mssql.yml up -d",
    "db:stop": "docker-compose -f test/docker/docker-compose.yml down",
    "db:stop:mongo": "docker-compose -f test/docker/mongo.yml down",
    "db:stop:mysql": "docker-compose -f test/docker/mysql.yml down",
    "db:stop:postgres": "docker-compose -f test/docker/postgres.yml down",
    "db:stop:mssql": "docker-compose -f test/docker/mssql.yml down",
    "prepublishOnly": "npm run build",
    "publish:beta": "npm publish --tag beta",
    "publish:canary": "npm publish --tag canary",
    "lint": "standard",
    "lint:fix": "standard --fix"
  },
  "files": [
    "dist",
    "index.js",
    "index.d.ts",
    "providers.js",
    "providers.d.ts",
    "adapters.js",
    "adapters.d.ts",
    "client.js",
    "client.d.ts",
    "jwt.js",
    "jwt.d.ts"
  ],
  "license": "ISC",
  "dependencies": {
    "cpy": "^8.1.0",
    "crypto-js": "^4.0.0",
    "futoin-hkdf": "^1.3.2",
    "jose": "^1.27.2",
    "jsonwebtoken": "^8.5.1",
    "jwt-decode": "^2.2.0",
    "nodemailer": "^6.4.6",
    "oauth": "^0.9.15",
    "preact": "^10.4.1",
    "preact-render-to-string": "^5.1.7",
    "querystring": "^0.2.0",
    "require_optional": "^1.0.1",
    "typeorm": "^0.2.24"
  },
  "peerDependencies": {
    "react": "^16.13.1",
    "react-dom": "^16.13.1"
  },
  "peerOptionalDependencies": {
    "mongodb": "^3.5.9",
    "mysql": "^2.18.1",
    "mssql": "^6.2.1",
    "pg": "^8.2.1",
    "@prisma/client": "^2.3.0"
  },
  "devDependencies": {
    "@babel/cli": "^7.8.4",
    "@babel/core": "^7.9.6",
    "@babel/preset-env": "^7.9.6",
    "@types/react": "^16.9.43",
    "@types/react-dom": "^16.9.8",
    "autoprefixer": "^9.7.6",
    "babel-preset-preact": "^2.0.0",
    "concurrently": "^5.2.0",
    "cssnano": "^4.1.10",
    "mongodb": "^3.5.9",
    "mysql": "^2.18.1",
<<<<<<< HEAD
    "next": "^9.5.1",
=======
    "mssql": "^6.2.1",
>>>>>>> 07ef3d59
    "pg": "^8.2.1",
    "postcss-cli": "^7.1.1",
    "postcss-nested": "^4.2.1",
    "react": "^16.13.1",
    "standard": "^14.3.3"
  }
}<|MERGE_RESOLUTION|>--- conflicted
+++ resolved
@@ -88,11 +88,8 @@
     "cssnano": "^4.1.10",
     "mongodb": "^3.5.9",
     "mysql": "^2.18.1",
-<<<<<<< HEAD
+    "mssql": "^6.2.1",
     "next": "^9.5.1",
-=======
-    "mssql": "^6.2.1",
->>>>>>> 07ef3d59
     "pg": "^8.2.1",
     "postcss-cli": "^7.1.1",
     "postcss-nested": "^4.2.1",
