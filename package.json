--- conflicted
+++ resolved
@@ -49,11 +49,7 @@
     "prepublishOnly": "npm run build",
     "lint": "eslint .",
     "lint:fix": "eslint . --fix",
-<<<<<<< HEAD
-    "website": "cd www && npm run start"
-=======
     "version:pr": "node ./config/version-pr"
->>>>>>> 1c1e8410
   },
   "files": [
     "lib",
