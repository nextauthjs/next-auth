{
  "name": "root",
  "version": "0.0.0",
  "private": true,
  "repository": "https://github.com/nextauthjs/next-auth.git",
  "scripts": {
    "build:app": "turbo run build --filter=next-auth-app --include-dependencies",
    "build": "turbo run build --filter=next-auth --filter=@next-auth/* --no-deps",
    "lint": "turbo run lint --filter=!next-auth-docs",
    "lint:fix": "turbo run lint -- --fix",
    "test": "turbo run test --concurrency=1 --filter=!@next-auth/pouchdb-adapter --filter=!next-auth-* --filter=[HEAD^1]",
    "setup": "turbo run setup",
<<<<<<< HEAD
    "dev": "yarn dev:app",
    "dev:app": "turbo run dev --parallel --no-deps --no-cache --filter=next-auth-app",
    "dev:docs": "turbo run dev --parallel --no-deps --no-cache --filter=next-auth-docs",
=======
    "dev": "pnpm dev:app",
    "dev:app": "turbo run dev --parallel --no-deps --no-cache --scope=next-auth-app",
    "dev:docs": "turbo run dev --parallel --no-deps --no-cache --scope=next-auth-docs",
>>>>>>> 70d59bb6
    "version:pr": "node ./config/version-pr",
    "release": "ts-node scripts/release"
  },
  "devDependencies": {
    "@actions/core": "^1.6.0",
    "@commitlint/parse": "16.0.0",
    "@types/node": "^17.0.25",
    "@types/semver": "7.3.9",
    "@typescript-eslint/eslint-plugin": "^5.10.2",
    "@typescript-eslint/parser": "^4.33.0",
    "eslint": "^7.32.0",
    "eslint-config-prettier": "^8.3.0",
    "eslint-config-standard-with-typescript": "^21.0.1",
    "eslint-plugin-import": "^2.25.4",
    "eslint-plugin-jest": "^25.3.0",
    "eslint-plugin-node": "^11.1.0",
    "eslint-plugin-promise": "^6.0.0",
    "git-log-parser": "1.2.0",
    "husky": "^7.0.4",
    "prettier": "2.4.1",
    "pretty-quick": "^3.1.2",
    "semver": "7.3.5",
    "stream-to-array": "2.3.0",
    "ts-node": "10.5.0",
    "turbo": "^1.2.5",
    "typescript": "^4.5.2"
  },
  "engines": {
    "node": "^12.19.0 || ^14.15.0 || ^16.13.0",
    "pnpm": ">=6.32.3"
  },
  "prettier": {
    "semi": false,
    "singleQuote": false
  },
  "eslintConfig": {
    "parser": "@typescript-eslint/parser",
    "extends": [
      "standard-with-typescript",
      "prettier"
    ],
    "ignorePatterns": [
      "node_modules",
      "next-env.d.ts",
      "types",
      ".next",
      "dist",
      "/core",
      "/react.js"
    ],
    "globals": {
      "localStorage": "readonly",
      "location": "readonly",
      "fetch": "readonly"
    },
    "rules": {
      "camelcase": "off",
      "@typescript-eslint/naming-convention": "off",
      "@typescript-eslint/strict-boolean-expressions": "off",
      "@typescript-eslint/explicit-function-return-type": "off",
      "@typescript-eslint/restrict-template-expressions": "off"
    },
    "overrides": [
      {
        "files": [
          "./**/*test.js"
        ],
        "env": {
          "jest/globals": true
        },
        "extends": [
          "plugin:jest/recommended"
        ],
        "plugins": [
          "jest"
        ]
      }
    ]
  },
  "eslintIgnore": [
    "./*.d.ts",
    "**/tests",
    "**/__tests__"
  ],
  "packageManager": "pnpm@6.32.8",
  "funding": [
    {
      "type": "github",
      "url": "https://github.com/sponsors/balazsorban44"
    },
    {
      "type": "opencollective",
      "url": "https://opencollective.com/nextauth"
    }
  ]
}<|MERGE_RESOLUTION|>--- conflicted
+++ resolved
@@ -10,15 +10,9 @@
     "lint:fix": "turbo run lint -- --fix",
     "test": "turbo run test --concurrency=1 --filter=!@next-auth/pouchdb-adapter --filter=!next-auth-* --filter=[HEAD^1]",
     "setup": "turbo run setup",
-<<<<<<< HEAD
-    "dev": "yarn dev:app",
+    "dev": "pnpm dev:app",
     "dev:app": "turbo run dev --parallel --no-deps --no-cache --filter=next-auth-app",
     "dev:docs": "turbo run dev --parallel --no-deps --no-cache --filter=next-auth-docs",
-=======
-    "dev": "pnpm dev:app",
-    "dev:app": "turbo run dev --parallel --no-deps --no-cache --scope=next-auth-app",
-    "dev:docs": "turbo run dev --parallel --no-deps --no-cache --scope=next-auth-docs",
->>>>>>> 70d59bb6
     "version:pr": "node ./config/version-pr",
     "release": "ts-node scripts/release"
   },
