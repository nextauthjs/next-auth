{
  "name": "next-auth",
  "version": "0.0.0-semantically-released",
  "description": "Authentication for Next.js",
  "homepage": "https://next-auth.js.org",
  "repository": "https://github.com/nextauthjs/next-auth.git",
  "author": "Iain Collins <me@iaincollins.com>",
  "main": "index.js",
  "types": "./index.d.ts",
  "keywords": [
    "react",
    "nodejs",
    "oauth",
    "jwt",
    "oauth2",
    "authentication",
    "nextjs",
    "csrf",
    "oidc",
    "nextauth"
  ],
  "exports": {
    ".": "./dist/server/index.js",
    "./jwt": "./dist/lib/jwt.js",
    "./react": "./dist/client/react.js",
    "./providers": "./dist/providers/index.js",
    "./providers/*": "./dist/providers/*.js",
    "./errors": "./dist/lib/errors.js"
  },
  "scripts": {
    "build": "npm run build:js && npm run build:css",
    "build:js": "node ./config/build.js && babel --config-file ./config/babel.config.js src --out-dir dist",
    "build:css": "postcss --config config/postcss.config.js src/**/*.css --base src --dir dist && node config/wrap-css.js",
    "dev:setup": "npm i && npm run build:css && cd app && npm i",
    "dev": "cd app && npm run dev",
    "watch": "npm run watch:js | npm run watch:css",
    "watch:js": "babel --config-file ./config/babel.config.js --watch src --out-dir dist",
    "watch:css": "postcss --config config/postcss.config.js --watch src/**/*.css --base src --dir dist",
    "test": "jest --config ./config/jest.config.js",
    "test:ci": "npm run lint && npm run test:types && npm run test -- --ci",
    "test:types": "dtslint types --onlyTestTsNext",
    "prepublishOnly": "npm run build",
    "lint": "eslint .",
    "lint:fix": "eslint . --fix",
    "version:pr": "node ./config/version-pr",
    "website": "cd www && npm run start"
  },
  "files": [
    "dist",
    "index.js",
    "index.d.ts",
    "providers.js",
    "providers.d.ts",
    "adapters.js",
    "adapters.d.ts",
    "react.js",
    "react.d.ts",
    "errors.js",
    "errors.d.ts",
    "jwt.js",
    "jwt.d.ts",
    "internals"
  ],
  "license": "ISC",
  "dependencies": {
    "@babel/runtime": "^7.14.6",
    "futoin-hkdf": "^1.3.3",
    "jose": "^1.27.2",
    "oauth": "^0.9.15",
<<<<<<< HEAD
    "openid-client": "^4.6.0",
    "preact": "^10.4.1",
    "preact-render-to-string": "^5.1.14"
=======
    "pkce-challenge": "^2.2.0",
    "preact": "^10.5.13",
    "preact-render-to-string": "^5.1.19"
>>>>>>> cff153bd
  },
  "peerDependencies": {
    "nodemailer": "^6.6.2",
    "react": "^17.0.2",
    "react-dom": "^17.0.2"
  },
  "peerOptionalDependencies": {
    "nodemailer": "^6.6.2"
  },
  "peerDependenciesMeta": {
    "nodemailer": {
      "optional": true
    }
  },
  "devDependencies": {
    "@babel/cli": "^7.14.5",
    "@babel/core": "^7.14.6",
    "@babel/plugin-proposal-optional-catch-binding": "^7.14.5",
    "@babel/plugin-transform-runtime": "^7.14.5",
    "@babel/preset-env": "^7.14.7",
    "@babel/preset-react": "^7.14.5",
    "@testing-library/jest-dom": "^5.14.1",
    "@testing-library/react": "^12.0.0",
    "@testing-library/user-event": "^13.1.9",
    "@types/nodemailer": "^6.4.2",
    "@types/react": "^17.0.11",
    "@typescript-eslint/eslint-plugin": "^4.28.0",
    "@typescript-eslint/parser": "^4.28.0",
    "autoprefixer": "^10.2.6",
    "babel-jest": "^27.0.5",
    "babel-preset-preact": "^2.0.0",
    "conventional-changelog-conventionalcommits": "4.6.0",
    "cssnano": "^5.0.6",
    "dtslint": "^4.1.0",
    "eslint": "^7.29.0",
    "eslint-config-prettier": "^8.3.0",
    "eslint-config-standard-with-typescript": "^20.0.0",
    "eslint-plugin-import": "^2.23.4",
    "eslint-plugin-jest": "^24.3.6",
    "eslint-plugin-node": "^11.1.0",
    "eslint-plugin-promise": "^5.1.0",
    "fs-extra": "^10.0.0",
    "husky": "^6.0.0",
    "jest": "^27.0.5",
    "msw": "^0.30.0",
    "next": "^11.0.1",
    "postcss-cli": "^8.3.1",
    "postcss-nested": "^5.0.5",
    "prettier": "^2.3.1",
    "pretty-quick": "^3.1.1",
    "react": "^17.0.2",
    "react-dom": "^17.0.2",
    "typescript": "^4.3.4",
    "whatwg-fetch": "^3.6.2"
  },
  "prettier": {
    "semi": false
  },
  "eslintConfig": {
    "parser": "@typescript-eslint/parser",
    "parserOptions": {
      "project": "./tsconfig.json"
    },
    "extends": [
      "standard-with-typescript",
      "prettier"
    ],
    "ignorePatterns": [
      "node_modules",
      "test",
      "next-env.d.ts",
      "types",
      "www",
      ".next",
      "dist"
    ],
    "globals": {
      "localStorage": "readonly",
      "location": "readonly",
      "fetch": "readonly"
    },
    "overrides": [
      {
        "files": [
          "./**/*test.js"
        ],
        "env": {
          "jest/globals": true
        },
        "extends": [
          "plugin:jest/recommended"
        ],
        "plugins": [
          "jest"
        ]
      }
    ]
  },
  "release": {
    "branches": [
      "+([0-9])?(.{+([0-9]),x}).x",
      "main",
      {
        "name": "beta",
        "prerelease": true
      },
      {
        "name": "next",
        "prerelease": true
      }
    ],
    "plugins": [
      "@semantic-release/commit-analyzer",
      "@semantic-release/release-notes-generator",
      "@semantic-release/npm",
      [
        "@semantic-release/github",
        {
          "releasedLabels": false,
          "successComment": false
        }
      ]
    ]
  },
  "funding": [
    {
      "type": "github",
      "url": "https://github.com/sponsors/balazsorban44"
    }
  ]
}<|MERGE_RESOLUTION|>--- conflicted
+++ resolved
@@ -67,15 +67,9 @@
     "futoin-hkdf": "^1.3.3",
     "jose": "^1.27.2",
     "oauth": "^0.9.15",
-<<<<<<< HEAD
     "openid-client": "^4.6.0",
-    "preact": "^10.4.1",
-    "preact-render-to-string": "^5.1.14"
-=======
-    "pkce-challenge": "^2.2.0",
     "preact": "^10.5.13",
     "preact-render-to-string": "^5.1.19"
->>>>>>> cff153bd
   },
   "peerDependencies": {
     "nodemailer": "^6.6.2",
