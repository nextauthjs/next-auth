--- conflicted
+++ resolved
@@ -31,14 +31,9 @@
     "@balazsorban/monorepo-release": "0.3.1",
     "@types/jest": "^29.5.7",
     "@types/node": "^20.8.10",
-<<<<<<< HEAD
     "@typescript-eslint/eslint-plugin": "v6.19.1",
     "@typescript-eslint/parser": "v6.19.1",
-=======
-    "@typescript-eslint/eslint-plugin": "5.47.0",
-    "@typescript-eslint/parser": "5.47.0",
     "@vitest/coverage-v8": "1.2.1",
->>>>>>> f9e84383
     "eslint": "8.30.0",
     "eslint-config-prettier": "^8.5.0",
     "eslint-config-standard-with-typescript": "^21.0.1",
