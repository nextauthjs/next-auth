--- conflicted
+++ resolved
@@ -62,10 +62,7 @@
   ],
   "license": "ISC",
   "dependencies": {
-<<<<<<< HEAD
-=======
     "@babel/runtime": "^7.14.0",
->>>>>>> d29e3e9c
     "futoin-hkdf": "^1.3.2",
     "jose": "^1.27.2",
     "jsonwebtoken": "^8.5.1",
@@ -75,23 +72,16 @@
     "preact-render-to-string": "^5.1.14"
   },
   "peerDependencies": {
+    "nodemailer": "^6.4.16",
     "react": "^16.13.1 || ^17",
-<<<<<<< HEAD
-    "react-dom": "^16.13.1 || ^17",
-=======
     "react-dom": "^16.13.1 || ^17"
   },
   "peerOptionalDependencies": {
->>>>>>> d29e3e9c
     "nodemailer": "^6.4.16"
   },
   "peerDependenciesMeta": {
     "nodemailer": {
-<<<<<<< HEAD
-      "optinal": true
-=======
       "optional": true
->>>>>>> d29e3e9c
     }
   },
   "devDependencies": {
@@ -126,20 +116,14 @@
     "eslint-plugin-node": "^11.1.0",
     "eslint-plugin-promise": "^4.3.1",
     "eslint-plugin-standard": "^5.0.0",
-<<<<<<< HEAD
-=======
     "husky": "^6.0.0",
     "jest": "^26.6.3",
     "msw": "^0.28.2",
->>>>>>> d29e3e9c
     "next": "^10.0.5",
     "postcss-cli": "^7.1.1",
     "postcss-nested": "^4.2.1",
     "prettier": "^2.2.1",
-<<<<<<< HEAD
-=======
     "pretty-quick": "^3.1.0",
->>>>>>> d29e3e9c
     "react": "^17.0.1",
     "react-dom": "^17.0.1",
     "typescript": "^4.1.3",
