--- conflicted
+++ resolved
@@ -19,11 +19,8 @@
   "devDependencies": {
     "@actions/core": "^1.6.0",
     "@balazsorban/monorepo-release": "0.0.4",
-<<<<<<< HEAD
+    "@types/jest": "^28.1.3",
     "@next-auth/mongodb-adapter": "workspace:^1.0.4",
-=======
-    "@types/jest": "^28.1.3",
->>>>>>> a0beb02f
     "@types/node": "^17.0.25",
     "@typescript-eslint/eslint-plugin": "^5.10.2",
     "@typescript-eslint/parser": "^4.33.0",
