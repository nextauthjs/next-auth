// @ts-check
/** @type {import('@docusaurus/plugin-content-docs').SidebarsConfig} */
module.exports = {
  gettingStartedSidebar: [
    {
      type: "autogenerated",
      dirName: "getting-started",
    },
  ],
  guidesSidebar: [
    {
      type: "autogenerated",
      dirName: "guides",
    },
  ],
  referenceSidebar: [
    "reference/index",
    {
      type: "category",
      label: "@auth/core",
      link: { type: "doc", id: "reference/core/index" },
      items: [{ type: "autogenerated", dirName: "reference/core" }],
    },
    {
      type: "category",
      label: "@auth/sveltekit",
      link: { type: "doc", id: "reference/sveltekit/index" },
      items: [{ type: "autogenerated", dirName: "reference/sveltekit" }],
    },
    {
      type: "category",
      label: "@auth/solid-start",
      link: { type: "doc", id: "reference/solidstart/index" },
      items: [{ type: "autogenerated", dirName: "reference/solidstart" }],
    },
    {
      type: "category",
      label: "@auth/nextjs",
      link: { type: "doc", id: "reference/nextjs/index" },
      items: [
        "reference/nextjs/client",
        {
          type: "link",
          label: "NextAuth.js (next-auth)",
          href: "https://next-auth.js.org",
        },
      ],
    },
    {
      type: "category",
      label: "Database Adapters",
      link: { type: "doc", id: "reference/adapters/index" },
      items: [
<<<<<<< HEAD
        { type: "doc", id: "reference/adapter/prisma/index" },
        { type: "doc", id: "reference/adapter/kysely/index" },
        { type: "doc", id: "reference/adapter/typeorm/index" },
        { type: "doc", id: "reference/adapter/mongodb/index" },
        { type: "doc", id: "reference/adapter/firebase/index" },
=======
        { type: "doc", id: "reference/adapter/dgraph/index" },
>>>>>>> 6c07331c
        { type: "doc", id: "reference/adapter/dynamodb/index" },
        { type: "doc", id: "reference/adapter/fauna/index" },
        { type: "doc", id: "reference/adapter/firebase/index" },
        { type: "doc", id: "reference/adapter/mikro-orm/index" },
        { type: "doc", id: "reference/adapter/mongodb/index" },
        { type: "doc", id: "reference/adapter/neo4j/index" },
        { type: "doc", id: "reference/adapter/pouchdb/index" },
        { type: "doc", id: "reference/adapter/prisma/index" },
        { type: "doc", id: "reference/adapter/sequelize/index" },
        { type: "doc", id: "reference/adapter/supabase/index" },
        { type: "doc", id: "reference/adapter/typeorm/index" },
        { type: "doc", id: "reference/adapter/upstash-redis/index" },
        { type: "doc", id: "reference/adapter/xata/index" },
      ],
    },
    "reference/warnings",
  ],
  conceptsSidebar: [
    {
      type: "autogenerated",
      dirName: "concepts",
    },
  ],
}<|MERGE_RESOLUTION|>--- conflicted
+++ resolved
@@ -51,18 +51,11 @@
       label: "Database Adapters",
       link: { type: "doc", id: "reference/adapters/index" },
       items: [
-<<<<<<< HEAD
-        { type: "doc", id: "reference/adapter/prisma/index" },
-        { type: "doc", id: "reference/adapter/kysely/index" },
-        { type: "doc", id: "reference/adapter/typeorm/index" },
-        { type: "doc", id: "reference/adapter/mongodb/index" },
-        { type: "doc", id: "reference/adapter/firebase/index" },
-=======
         { type: "doc", id: "reference/adapter/dgraph/index" },
->>>>>>> 6c07331c
         { type: "doc", id: "reference/adapter/dynamodb/index" },
         { type: "doc", id: "reference/adapter/fauna/index" },
         { type: "doc", id: "reference/adapter/firebase/index" },
+        { type: "doc", id: "reference/adapter/kysely/index" },
         { type: "doc", id: "reference/adapter/mikro-orm/index" },
         { type: "doc", id: "reference/adapter/mongodb/index" },
         { type: "doc", id: "reference/adapter/neo4j/index" },
