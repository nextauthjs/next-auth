{
  "name": "next-auth-docs",
  "version": "0.2.0",
  "repository": {
    "type": "git",
    "url": "git://github.com/nextauthjs/docs.git"
  },
  "scripts": {
    "start": "npm run generate-providers && docusaurus start --no-open --port 8000",
    "dev": "npm run start",
    "build": "npm run generate-providers && docusaurus build",
    "docusaurus": "docusaurus",
    "swizzle": "docusaurus swizzle",
    "deploy": "docusaurus deploy",
    "serve": "docusaurus serve",
    "clear": "docusaurus clear",
    "lint": "prettier .",
    "lint:fix": "prettier --write .",
    "generate-providers": "node ./scripts/generate-providers.js"
  },
  "dependencies": {
<<<<<<< HEAD
    "@docusaurus/core": "^2.0.0-beta.17",
    "@docusaurus/preset-classic": "^2.0.0-beta.17",
    "@docusaurus/remark-plugin-npm2yarn": "^2.0.0-beta.17",
=======
    "@codesandbox/sandpack-react": "^0.13.12",
    "@docusaurus/core": "^2.0.0-beta.20",
    "@docusaurus/preset-classic": "^2.0.0-beta.20",
    "@docusaurus/remark-plugin-npm2yarn": "^2.0.0-beta.20",
    "@docusaurus/theme-common": "2.0.0-beta.20",
    "@mdx-js/react": "1.6.22",
>>>>>>> 714579e8
    "classnames": "^2.3.1",
    "mdx-mermaid": "^1.2.2",
    "mermaid": "^9.0.1",
    "prism-react-renderer": "1.3.1",
    "react": "^18.1.0",
    "react-dom": "^18.1.0",
    "react-marquee-slider": "^1.1.5",
    "remark-github": "^10.1.0",
    "styled-components": "5.3.3"
  },
  "devDependencies": {
    "@docusaurus/module-type-aliases": "2.0.0-beta.20",
    "prettier": "^2.6.2"
  },
  "browserslist": {
    "production": [
      ">0.2%",
      "not dead",
      "not op_mini all"
    ],
    "development": [
      "last 1 chrome version",
      "last 1 firefox version",
      "last 1 safari version"
    ]
  },
  "prettier": {
    "semi": false,
    "singleQuote": false
  }
}<|MERGE_RESOLUTION|>--- conflicted
+++ resolved
@@ -19,18 +19,12 @@
     "generate-providers": "node ./scripts/generate-providers.js"
   },
   "dependencies": {
-<<<<<<< HEAD
-    "@docusaurus/core": "^2.0.0-beta.17",
-    "@docusaurus/preset-classic": "^2.0.0-beta.17",
-    "@docusaurus/remark-plugin-npm2yarn": "^2.0.0-beta.17",
-=======
     "@codesandbox/sandpack-react": "^0.13.12",
     "@docusaurus/core": "^2.0.0-beta.20",
     "@docusaurus/preset-classic": "^2.0.0-beta.20",
     "@docusaurus/remark-plugin-npm2yarn": "^2.0.0-beta.20",
     "@docusaurus/theme-common": "2.0.0-beta.20",
     "@mdx-js/react": "1.6.22",
->>>>>>> 714579e8
     "classnames": "^2.3.1",
     "mdx-mermaid": "^1.2.2",
     "mermaid": "^9.0.1",
