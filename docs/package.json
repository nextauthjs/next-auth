{
  "private": true,
  "repository": "https://github.com/nextauthjs/next-auth",
  "name": "docs",
  "scripts": {
<<<<<<< HEAD
    "start": "npm run generate-providers && docusaurus start --no-open --port 8000",
    "dev": "pnpm docusaurus start --poll --no-open --port 8000",
    "build": "npm run generate-providers && docusaurus build",
=======
    "start": "TYPEDOC_WATCH=true docusaurus start --no-open --port 8000",
    "dev": "pnpm providers && pnpm snippets && pnpm start",
    "build": "pnpm providers && docusaurus build",
>>>>>>> 294039a4
    "docusaurus": "docusaurus",
    "swizzle": "docusaurus swizzle",
    "deploy": "docusaurus deploy",
    "serve": "docusaurus serve",
    "clear": "docusaurus clear",
    "providers": "node scripts/generate-providers.mjs",
    "snippets": "node scripts/generate-snippets.mjs"
  },
  "dependencies": {
    "@auth/core": "workspace:*",
    "@auth/sveltekit": "workspace:*",
    "@mdx-js/react": "1.6.22",
    "@sapphire/docusaurus-plugin-npm2yarn2pnpm": "1.1.4",
    "classnames": "^2.3.2",
    "mdx-mermaid": "1.2.2",
    "mermaid": "9.0.1",
    "next-auth": "workspace:*",
    "prism-react-renderer": "1.3.5",
    "react": "^18.2.0",
    "react-dom": "^18.2.0",
    "react-marquee-slider": "^1.1.5",
    "remark-github": "10.1.0",
    "styled-components": "5.3.6"
  },
  "devDependencies": {
    "@docusaurus/core": "2.2.0",
    "@docusaurus/eslint-plugin": "2.2.0",
    "@docusaurus/module-type-aliases": "2.2.0",
    "@docusaurus/preset-classic": "2.2.0",
    "@docusaurus/theme-common": "2.2.0",
    "@docusaurus/types": "2.2.0",
    "docusaurus-plugin-typedoc": "^0.18.0"
  },
  "browserslist": {
    "production": [
      ">0.2%",
      "not dead",
      "not op_mini all"
    ],
    "development": [
      "last 1 chrome version",
      "last 1 firefox version",
      "last 1 safari version"
    ]
  }
}<|MERGE_RESOLUTION|>--- conflicted
+++ resolved
@@ -3,15 +3,9 @@
   "repository": "https://github.com/nextauthjs/next-auth",
   "name": "docs",
   "scripts": {
-<<<<<<< HEAD
-    "start": "npm run generate-providers && docusaurus start --no-open --port 8000",
-    "dev": "pnpm docusaurus start --poll --no-open --port 8000",
-    "build": "npm run generate-providers && docusaurus build",
-=======
     "start": "TYPEDOC_WATCH=true docusaurus start --no-open --port 8000",
     "dev": "pnpm providers && pnpm snippets && pnpm start",
     "build": "pnpm providers && docusaurus build",
->>>>>>> 294039a4
     "docusaurus": "docusaurus",
     "swizzle": "docusaurus swizzle",
     "deploy": "docusaurus deploy",
