--- conflicted
+++ resolved
@@ -99,13 +99,7 @@
   return (
     <div>
       <img
-<<<<<<< HEAD
-        src={
-          session?.user?.image ?? "https://source.boringavatars.com/marble/120"
-        }
-=======
         src={session?.user?.image ?? "https://i.pravatar.cc/300"}
->>>>>>> 71378728
         alt="User Avatar"
       />
     </div>
