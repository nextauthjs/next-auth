--- conflicted
+++ resolved
@@ -66,7 +66,6 @@
         <div className="text-sm text-center">Postmark</div>
       </RichTabs.Trigger>
       <RichTabs.Trigger
-<<<<<<< HEAD
         value="loops"
         orientation="vertical"
         className="!border border-neutral-200 dark:border-neutral-700 aria-selected:!bg-neutral-100 aria-selected:dark:!bg-neutral-950 dark:!bg-neutral-900 !bg-white !h-auto !w-auto !gap-2 !justify-start p-6 px-8 rounded-md outline-none transition-all duration-300 hover:bg-neutral-200 !font-normal"
@@ -74,16 +73,14 @@
         <img className="size-16" src={`/img/providers/loops.svg`} />
         <div className="text-sm text-center">Loops</div>
       </RichTabs.Trigger>
-
-=======
-        value="mailgun"
+  <RichTabs.Trigger
+                                value="mailgun"
         orientation="vertical"
         className="!border border-neutral-200 dark:border-neutral-700 aria-selected:!bg-neutral-100 aria-selected:dark:!bg-neutral-950 dark:!bg-neutral-900 !bg-white !h-auto !w-auto !gap-2 !justify-start p-6 px-8 rounded-md outline-none transition-all duration-300 hover:bg-neutral-200 !font-normal"
       >
-        <img className="size-16" src={`/img/providers/mailgun.svg`} />
+                <img className="size-16" src={`/img/providers/mailgun.svg`} />
         <div className="text-sm text-center">Mailgun</div>
-      </RichTabs.Trigger>
->>>>>>> e6eaa954
+        </RichTabs.Trigger>
     </RichTabs.List>
   <RichTabs.Content
     orientation="vertical"
@@ -924,7 +921,7 @@
 import { component$ } from "@builder.io/qwik"
 import { useSignIn } from "./plugin@auth"
 
-<<<<<<< HEAD
+
 <RichTabs.Content
 orientation="vertical"
 value="loops"
@@ -1039,7 +1036,7 @@
 
 ```ts filename="src/routes/+page.svelte"
 
-=======
+
 export default component$(() => {
   const signInSig = useSignIn()
 
@@ -1057,7 +1054,7 @@
 <Code.Svelte>
 
 ```html filename="src/routes/+page.svelte"
->>>>>>> e6eaa954
+
 <script lang="ts">
   import { SignIn } from "@auth/sveltekit/components"
 </script>
@@ -1065,16 +1062,16 @@
 <div>
   <nav>
     <img src="/img/logo.svg" alt="Company Logo" />
-<<<<<<< HEAD
+
     <SignIn provider="loops"/>
   </nav>
 </div>
 
-=======
+
     <SignIn provider="mailgun" />
   </nav>
 </div>
->>>>>>> e6eaa954
+
 ```
 
 </Code.Svelte>
@@ -1082,7 +1079,7 @@
 
 ### Signin
 
-<<<<<<< HEAD
+
 Start your application, click on the signin button we just added, and you should see Auth.js built-in sign in page with the option to sign in with your email.
 A user can enter their email, click "Sign in with Loops", and receive their beautifully formatted signin email. 
 Clicking on the link in the email will redirect the user to your application, landing already authenticated!
@@ -1090,7 +1087,7 @@
 </Steps>
 </RichTabs.Content>
 </RichTabs>
-=======
+
 Start your application, once the user enters their Email and clicks on the signin button, they'll be redirected to a page that asks them to check their email. When they click on the link in their email, they will be signed in.
 
 </Steps>
@@ -1105,5 +1102,5 @@
 
 </RichTabs.Content>
   </RichTabs>
->>>>>>> e6eaa954
+
 </div>