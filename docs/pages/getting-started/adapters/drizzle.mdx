import { Callout } from "nextra/components"
import { Code } from "@/components/Code"
import { Accordion, Accordions } from "@/components/Accordion"

<a href="https://orm.drizzle.team">
  <img align="right" src="/img/adapters/drizzle.svg" width="64" height="64" />
</a>

# Drizzle ORM Adapter

## Resources

- [Drizzle ORM documentation](https://orm.drizzle.team/docs/overview)

## Setup

### Installation

```bash npm2yarn
npm install drizzle-orm @auth/drizzle-adapter
npm install drizzle-kit --save-dev
```

### Environment Variables

```sh
AUTH_DRIZZLE_URL=postgres://postgres:postgres@127.0.0.1:5432/db
```

### Configuration

To use this adapter, you must have setup Drizzle ORM and Drizzle Kit in your project. Drizzle provides a simple [quick start guide](https://orm.drizzle.team/kit-docs/quick). For more details, follow the Drizzle documentation for your respective database ([PostgreSQL](https://orm.drizzle.team/docs/get-started-postgresql), [MySQL](https://orm.drizzle.team/docs/get-started-mysql) or [SQLite](https://orm.drizzle.team/docs/get-started-sqlite)). In summary, that setup should look something like this.

1. Create your schema file, based off of one of the ones below.
2. Install a supported database driver to your project, like `@libsql/client`, `mysql2` or `postgres`.
3. Create a `drizzle.config.ts` [file](https://orm.drizzle.team/kit-docs/conf).
4. Generate the initial migration from your schema file with a command like, `drizzle-kit generate:pg`.
5. Apply migrations by using `migrate()` function or push changes directly to your database with a command like, `drizzle-kit push:pg`.
6. If your schemas differ from the default ones, pass them as the second parameter to the adapter.

#### Schemas

<Accordions>
<Accordion title="PostgreSQL">
If you want to modify the schema or add additional fields, you can use the following schema as a starting point:

```ts filename="schema.ts"
import {
  boolean,
  timestamp,
  pgTable,
  text,
  primaryKey,
  integer,
} from "drizzle-orm/pg-core"
import postgres from "postgres"
import { drizzle } from "drizzle-orm/postgres-js"
<<<<<<< HEAD
import type { AdapterAccountType } from "@auth/core/adapters"
=======
import type { AdapterAccountType } from "next-auth/adapters"
>>>>>>> af246b79

const connectionString = "postgres://postgres:postgres@localhost:5432/drizzle"
const pool = postgres(connectionString, { max: 1 })

export const db = drizzle(pool)

export const users = pgTable("user", {
  id: text("id")
    .primaryKey()
    .$defaultFn(() => crypto.randomUUID()),
  name: text("name"),
  email: text("email").notNull(),
  emailVerified: timestamp("emailVerified", { mode: "date" }),
  image: text("image"),
})

export const accounts = pgTable(
  "account",
  {
    userId: text("userId")
      .notNull()
      .references(() => users.id, { onDelete: "cascade" }),
    type: text("type").$type<AdapterAccountType>().notNull(),
    provider: text("provider").notNull(),
    providerAccountId: text("providerAccountId").notNull(),
    refresh_token: text("refresh_token"),
    access_token: text("access_token"),
    expires_at: integer("expires_at"),
    token_type: text("token_type"),
    scope: text("scope"),
    id_token: text("id_token"),
    session_state: text("session_state"),
  },
  (account) => ({
    compoundKey: primaryKey({
      columns: [account.provider, account.providerAccountId],
    }),
  })
)

export const sessions = pgTable("session", {
  sessionToken: text("sessionToken").primaryKey(),
  userId: text("userId")
    .notNull()
    .references(() => users.id, { onDelete: "cascade" }),
  expires: timestamp("expires", { mode: "date" }).notNull(),
})

export const verificationTokens = pgTable(
  "verificationToken",
  {
    identifier: text("identifier").notNull(),
    token: text("token").notNull(),
    expires: timestamp("expires", { mode: "date" }).notNull(),
  },
  (verificationToken) => ({
    compositePk: primaryKey({
      columns: [verificationToken.identifier, verificationToken.token],
    }),
  })
)

export const authenticators = pgTable(
  "authenticator",
  {
    credentialID: text("credentialID").notNull().unique(),
    userId: text("userId")
      .notNull()
      .references(() => users.id, { onDelete: "cascade" }),
    providerAccountId: text("providerAccountId").notNull(),
    credentialPublicKey: text("credentialPublicKey").notNull(),
    counter: integer("counter").notNull(),
    credentialDeviceType: text("credentialDeviceType").notNull(),
    credentialBackedUp: boolean("credentialBackedUp").notNull(),
    transports: text("transports"),
  },
  (authenticator) => ({
    compositePK: primaryKey({
      columns: [authenticator.userId, authenticator.credentialID],
    }),
  })
)
```

</Accordion>
<Accordion title="MySQL">
If you want to modify the schema or add additional fields, you can use the following schema as a starting point:

```ts filename="schema.ts"
import {
  boolean,
  int,
  timestamp,
  mysqlTable,
  primaryKey,
  varchar,
} from "drizzle-orm/mysql-core"
import mysql from "mysql2/promise"
import { drizzle } from "drizzle-orm/mysql2"
<<<<<<< HEAD
import type { AdapterAccountType } from "@auth/core/adapters"
=======
import type { AdapterAccountType } from "next-auth/adapters"
>>>>>>> af246b79

export const connection = await mysql.createConnection({
  host: "host",
  user: "user",
  password: "password",
  database: "database",
})

export const db = drizzle(connection)

export const users = mysqlTable("user", {
  id: varchar("id", { length: 255 })
    .primaryKey()
    .$defaultFn(() => crypto.randomUUID()),
  name: varchar("name", { length: 255 }),
  email: varchar("email", { length: 255 }).notNull(),
  emailVerified: timestamp("emailVerified", {
    mode: "date",
    fsp: 3,
  }),
  image: varchar("image", { length: 255 }),
})

export const accounts = mysqlTable(
  "account",
  {
    userId: varchar("userId", { length: 255 })
      .notNull()
      .references(() => users.id, { onDelete: "cascade" }),
    type: varchar("type", { length: 255 })
      .$type<AdapterAccountType>()
      .notNull(),
    provider: varchar("provider", { length: 255 }).notNull(),
    providerAccountId: varchar("providerAccountId", { length: 255 }).notNull(),
    refresh_token: varchar("refresh_token", { length: 255 }),
    access_token: varchar("access_token", { length: 255 }),
    expires_at: int("expires_at"),
    token_type: varchar("token_type", { length: 255 }),
    scope: varchar("scope", { length: 255 }),
    id_token: varchar("id_token", { length: 2048 }),
    session_state: varchar("session_state", { length: 255 }),
  },
  (account) => ({
    compoundKey: primaryKey({
      columns: [account.provider, account.providerAccountId],
    }),
  })
)

export const sessions = mysqlTable("session", {
  sessionToken: varchar("sessionToken", { length: 255 }).primaryKey(),
  userId: varchar("userId", { length: 255 })
    .notNull()
    .references(() => users.id, { onDelete: "cascade" }),
  expires: timestamp("expires", { mode: "date" }).notNull(),
})

export const verificationTokens = mysqlTable(
  "verificationToken",
  {
    identifier: varchar("identifier", { length: 255 }).notNull(),
    token: varchar("token", { length: 255 }).notNull(),
    expires: timestamp("expires", { mode: "date" }).notNull(),
  },
  (verificationToken) => ({
    compositePk: primaryKey({
      columns: [verificationToken.identifier, verificationToken.token],
    }),
  })
)

export const authenticators = mysqlTable(
  "authenticator",
  {
    credentialID: varchar("credentialID", { length: 255 }).notNull().unique(),
    userId: varchar("userId", { length: 255 })
      .notNull()
      .references(() => users.id, { onDelete: "cascade" }),
    providerAccountId: varchar("providerAccountId", { length: 255 }).notNull(),
    credentialPublicKey: varchar("credentialPublicKey", {
      length: 255,
    }).notNull(),
    counter: int("counter").notNull(),
    credentialDeviceType: varchar("credentialDeviceType", {
      length: 255,
    }).notNull(),
    credentialBackedUp: boolean("credentialBackedUp").notNull(),
    transports: varchar("transports", { length: 255 }),
  },
  (authenticator) => ({
    compositePk: primaryKey({
      columns: [authenticator.userId, authenticator.credentialID],
    }),
  })
)
```

</Accordion>
<Accordion title="SQLite">
If you want to modify the schema or add additional fields, you can use the following schema as a starting point:

```ts filename="schema.ts"
import { integer, sqliteTable, text, primaryKey } from "drizzle-orm/sqlite-core"
import { createClient } from "@libsql/client"
import { drizzle } from "drizzle-orm/libsql"
<<<<<<< HEAD
import type { AdapterAccountType } from "@auth/core/adapters"
=======
import type { AdapterAccountType } from "next-auth/adapters"
>>>>>>> af246b79

const client = createClient({
  url: "DATABASE_URL",
  authToken: "DATABASE_AUTH_TOKEN",
})
export const db = drizzle(client)

export const users = sqliteTable("user", {
  id: text("id")
    .primaryKey()
    .$defaultFn(() => crypto.randomUUID()),
  name: text("name"),
  email: text("email").notNull(),
  emailVerified: integer("emailVerified", { mode: "timestamp_ms" }),
  image: text("image"),
})

export const accounts = sqliteTable(
  "account",
  {
    userId: text("userId")
      .notNull()
      .references(() => users.id, { onDelete: "cascade" }),
    type: text("type").$type<AdapterAccountType>().notNull(),
    provider: text("provider").notNull(),
    providerAccountId: text("providerAccountId").notNull(),
    refresh_token: text("refresh_token"),
    access_token: text("access_token"),
    expires_at: integer("expires_at"),
    token_type: text("token_type"),
    scope: text("scope"),
    id_token: text("id_token"),
    session_state: text("session_state"),
  },
  (account) => ({
    compoundKey: primaryKey({
      columns: [account.provider, account.providerAccountId],
    }),
  })
)

export const sessions = sqliteTable("session", {
  sessionToken: text("sessionToken").primaryKey(),
  userId: text("userId")
    .notNull()
    .references(() => users.id, { onDelete: "cascade" }),
  expires: integer("expires", { mode: "timestamp_ms" }).notNull(),
})

export const verificationTokens = sqliteTable(
  "verificationToken",
  {
    identifier: text("identifier").notNull(),
    token: text("token").notNull(),
    expires: integer("expires", { mode: "timestamp_ms" }).notNull(),
  },
  (verificationToken) => ({
    compositePk: primaryKey({
      columns: [verificationToken.identifier, verificationToken.token],
    }),
  })
)

export const authenticators = sqliteTable(
  "authenticator",
  {
    credentialID: text("credentialID").notNull().unique(),
    userId: text("userId")
      .notNull()
      .references(() => users.id, { onDelete: "cascade" }),
    providerAccountId: text("providerAccountId").notNull(),
    credentialPublicKey: text("credentialPublicKey").notNull(),
    counter: integer("counter").notNull(),
    credentialDeviceType: text("credentialDeviceType").notNull(),
    credentialBackedUp: integer("credentialBackedUp", {
      mode: "boolean",
    }).notNull(),
    transports: text("transports"),
  },
  (authenticator) => ({
    compositePK: primaryKey({
      columns: [authenticator.userId, authenticator.credentialID],
    }),
  })
)
```

</Accordion>
</Accordions>

### Adapter Setup

<Code>
<Code.Next>

```ts filename="./auth.ts"
import NextAuth from "next-auth"
import { DrizzleAdapter } from "@auth/drizzle-adapter"
import { db } from "./schema.ts"

export const { handlers, auth, signIn, signOut } = NextAuth({
  adapter: DrizzleAdapter(db),
  providers: [],
})
```

</Code.Next>
<Code.Svelte>

```ts filename="./src/auth.ts"
import { SvelteKitAuth } from "@auth/sveltekit"
import { DrizzleAdapter } from "@auth/drizzle-adapter"
import { db } from "./schema.ts"

export const { handle, signIn, signOut } = SvelteKitAuth({
  adapter: DrizzleAdapter(db),
  providers: [],
})
```

</Code.Svelte>
<Code.Express>

```ts filename="./src/routes/auth.route.ts"
import { ExpressAuth } from "@auth/express"
import { DrizzleAdapter } from "@auth/drizzle-adapter"
import { db } from "./schema.ts"

const app = express()

app.set("trust proxy", true)
app.use(
  "/auth/*",
  ExpressAuth({
    providers: [],
    adapter: DrizzleAdapter(db),
  })
)
```

</Code.Express>
</Code>

#### Passing your own Schemas

If you want to use your own tables, you can pass them as a second argument to `DrizzleAdapter`.

- The `sessionsTable` is optional and only required if you're using the database session strategy.
- The `verificationTokensTable` is optional and only required if you're using a Magic Link provider.

```ts filename="auth.ts"
import NextAuth from "next-auth"
import Google from "next-auth/providers/google"
import { DrizzleAdapter } from "@auth/drizzle-adapter"
import { db, accounts, sessions, users, verificationTokens } from "./schema"

export const { handlers, auth } = NextAuth({
  adapter: DrizzleAdapter(db, {
    usersTable: users,
    accountsTable: accounts,
    sessionsTable: sessions,
    verificationTokensTable: verificationTokens,
  }),
  providers: [Google],
})
```

### Migrating your database

With your schema now described in your code, you'll need to migrate your database to your schema. An example `migrate.ts` file looks like this. For more information, check out Drizzle's migration [quick start guide](https://orm.drizzle.team/docs/migrations).

```ts filename="migrate.ts"
import "dotenv/config"
import { migrate } from "drizzle-orm/mysql2/migrator"
import { db, connection } from "./db"

// This will run migrations on the database, skipping the ones already applied
await migrate(db, { migrationsFolder: "./drizzle" })

// Don't forget to close the connection, otherwise the script will hang
await connection.end()
```

Full documentation on how to manage migrations with Drizzle can be found at the Drizzle Kit [Migrations page](https://orm.drizzle.team/kit-docs/overview#running-migrations).<|MERGE_RESOLUTION|>--- conflicted
+++ resolved
@@ -55,11 +55,7 @@
 } from "drizzle-orm/pg-core"
 import postgres from "postgres"
 import { drizzle } from "drizzle-orm/postgres-js"
-<<<<<<< HEAD
-import type { AdapterAccountType } from "@auth/core/adapters"
-=======
 import type { AdapterAccountType } from "next-auth/adapters"
->>>>>>> af246b79
 
 const connectionString = "postgres://postgres:postgres@localhost:5432/drizzle"
 const pool = postgres(connectionString, { max: 1 })
@@ -159,11 +155,7 @@
 } from "drizzle-orm/mysql-core"
 import mysql from "mysql2/promise"
 import { drizzle } from "drizzle-orm/mysql2"
-<<<<<<< HEAD
-import type { AdapterAccountType } from "@auth/core/adapters"
-=======
 import type { AdapterAccountType } from "next-auth/adapters"
->>>>>>> af246b79
 
 export const connection = await mysql.createConnection({
   host: "host",
@@ -269,11 +261,7 @@
 import { integer, sqliteTable, text, primaryKey } from "drizzle-orm/sqlite-core"
 import { createClient } from "@libsql/client"
 import { drizzle } from "drizzle-orm/libsql"
-<<<<<<< HEAD
-import type { AdapterAccountType } from "@auth/core/adapters"
-=======
 import type { AdapterAccountType } from "next-auth/adapters"
->>>>>>> af246b79
 
 const client = createClient({
   url: "DATABASE_URL",
