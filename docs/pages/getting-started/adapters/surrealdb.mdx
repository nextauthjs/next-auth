--- conflicted
+++ resolved
@@ -99,29 +99,15 @@
 
 ### Authorization
 
-#### Using WS:
+#### Websocket Method:
 
 With this configuration, we can use the websocket endpoint. Thus, the `AUTH_SURREAL_URL` should begin with `ws` or `wss`.
 
-<<<<<<< HEAD
 ```ts filename="./lib/surrealdb.ts"
 import { Surreal } from "surrealdb"
-=======
-const connectionString = process.env.AUTH_SURREALDB_CONNECTION
-const username = process.env.AUTH_SURREALDB_USERNAME
-const password = process.env.AUTH_SURREALDB_PASSWORD
-const namespace = process.env.AUTH_SURREALDB_NAMESPACE
-const database = process.env.AUTH_SURREALDB_DATABASE
-if (!connectionString || !username || !password || !namespace || !database) {
-  throw new Error(
-    "SurrealDB connection string, username, password, namespace, and database are required"
-  )
-}
->>>>>>> b86f7bb7
 
 const clientPromise = new Promise<Surreal>(async (resolve, reject) => {
   try {
-<<<<<<< HEAD
     const db = new Surreal()
     const {
       AUTH_SURREAL_URL: url,
@@ -139,68 +125,9 @@
         password,
       })
     }
-=======
-    await db.connect(`${connectionString}/rpc`, {
-      namespace,
-      database,
-      auth: {
-        username,
-        password,
-      },
-    })
->>>>>>> b86f7bb7
     resolve(db)
   } catch (e) {
     reject(e)
   }
 })
-<<<<<<< HEAD
-=======
-
-// Export a module-scoped Promise<Surreal>. By doing this in a
-// separate module, the client can be shared across functions.
-export default clientPromise
-```
-
-#### Option 2 – Using HTTP:
-
-Useful in serverless environments like Vercel.
-
-```ts filename="./lib/surrealdb.ts"
-import { ExperimentalSurrealHTTP } from "surrealdb.js"
-
-const connectionString = process.env.AUTH_SURREALDB_CONNECTION
-const username = process.env.AUTH_SURREALDB_USERNAME
-const password = process.env.AUTH_SURREALDB_PASSWORD
-const namespace = process.env.AUTH_SURREALDB_NAMESPACE
-const database = process.env.AUTH_SURREALDB_DATABASE
-if (!connectionString || !username || !password || !namespace || !database) {
-  throw new Error(
-    "SurrealDB connection string, username, password, namespace, and database are required"
-  )
-}
-
-const clientPromise = new Promise<ExperimentalSurrealHTTP<typeof fetch>>(
-  async (resolve, reject) => {
-    try {
-      const db = new ExperimentalSurrealHTTP(connectionString, {
-        fetch,
-        namespace,
-        database,
-        auth: {
-          username,
-          password,
-        },
-      })
-      resolve(db)
-    } catch (e) {
-      reject(e)
-    }
-  }
-)
-
-// Export a module-scoped Promise<Surreal>. By doing this in a
-// separate module, the client can be shared across functions.
-export default clientPromise
->>>>>>> b86f7bb7
 ```