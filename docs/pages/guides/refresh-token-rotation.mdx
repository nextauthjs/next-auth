--- conflicted
+++ resolved
@@ -62,23 +62,9 @@
     }),
   ],
   callbacks: {
-    async jwt({ token, account, profile }) {
-<<<<<<< HEAD
+    async jwt({ token, account }) {
       if (account) {
-        // First login, save the `access_token`, `refresh_token`, and other
-        // details into the JWT
-
-        const userProfile: User = {
-          id: token.sub,
-          name: profile?.name,
-          email: profile?.email,
-          image: token?.picture,
-        }
-
-=======
-      if (profile && account) {
         // First-time login, save the `access_token`, its expiry and the `refresh_token`
->>>>>>> b0adaf8e
         return {
           ...token,
           access_token: account.access_token,
