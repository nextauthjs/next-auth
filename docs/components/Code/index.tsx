import { useRouter } from "next/router"
import { useThemeConfig } from "nextra-theme-docs"
import { Tabs } from "nextra/components"
import React, { Children, useEffect, useState } from "react"

interface ChildrenProps {
  children: React.ReactNode
}

const AUTHJS_TAB_KEY = "authjs.codeTab.framework"

Code.Next = NextCode
Code.NextClient = NextClientCode
Code.Svelte = SvelteCode
// Code.Solid = SolidCode;
Code.Express = ExpressCode
<<<<<<< HEAD
Code.Fastify = FastifyCode
=======
Code.Qwik = QwikCode
>>>>>>> 79d4f269

const baseFrameworks = {
  [NextCode.name]: "Next.js",
  [QwikCode.name]: "Qwik",
  [SvelteCode.name]: "SvelteKit",
  [ExpressCode.name]: "Express",
  // [SolidCode.name]: "SolidStart",
  [FastifyCode.name]: "Fastify",
}

const allFrameworks = {
  [NextCode.name]: "Next.js",
  [NextClientCode.name]: "Next.js (Client)",
  [QwikCode.name]: "Qwik",
  [SvelteCode.name]: "SvelteKit",
  // [SolidCode.name]: "SolidStart",
  [ExpressCode.name]: "Express",
  [FastifyCode.name]: "Fastify",
}

const findTabIndex = (frameworks: Record<string, string>, tab: string) => {
  // TODO: Slugify instead of matching on indexes
  return Object.values(frameworks).findIndex(
    (f) => f.toLowerCase() === tab.toLowerCase()
  )
}

export function Code({ children }: ChildrenProps) {
  const router = useRouter()
  const {
    query: { framework },
  } = router
  const childs = Children.toArray(children)
  const { project } = useThemeConfig()

  const withNextJsPages = childs.some(
    // @ts-expect-error: Hacky dynamic child wrangling
    (p) => p && p.type.name === NextClientCode.name
  )

  const renderedFrameworks = withNextJsPages ? allFrameworks : baseFrameworks
  const [tabIndex, setTabIndex] = useState(0)

  useEffect(() => {
    const savedTabPreference = Number(
      window.localStorage.getItem(AUTHJS_TAB_KEY)
    )
    if (framework) {
      window.localStorage.setItem(
        AUTHJS_TAB_KEY,
        String(findTabIndex(renderedFrameworks, framework as string))
      )
      setTabIndex(findTabIndex(renderedFrameworks, framework as string))
    } else if (savedTabPreference) {
      setTabIndex(savedTabPreference)
    }
  }, [framework, renderedFrameworks])

  return (
    <div className="[&_div[role='tablist']]:!pb-0">
      <Tabs
        storageKey={AUTHJS_TAB_KEY}
        items={Object.values(renderedFrameworks)}
        selectedIndex={tabIndex}
      >
        {Object.keys(renderedFrameworks).map((f) => {
          // @ts-expect-error: Hacky dynamic child wrangling
          const child = childs.find((c) => c?.type?.name === f)

          // @ts-expect-error: Hacky dynamic child wrangling
          return Object.keys(child?.props ?? {}).length ? (
            child
          ) : (
            <Tabs.Tab key={f}>
              <p className="p-6 font-semibold rounded-lg bg-slate-100 dark:bg-neutral-950">
                {renderedFrameworks[f]} not documented yet. Help us by
                contributing{" "}
                <a
                  className="underline"
                  target="_blank"
                  href={`${project.link}/edit/main/docs/pages${router.pathname}.mdx`}
                  rel="noreferrer"
                >
                  here
                </a>
                .
              </p>
            </Tabs.Tab>
          )
        })}
      </Tabs>
    </div>
  )
}

function NextClientCode({ children }: ChildrenProps) {
  return <Tabs.Tab>{children}</Tabs.Tab>
}

function NextCode({ children }: ChildrenProps) {
  return <Tabs.Tab>{children}</Tabs.Tab>
}

function SvelteCode({ children }: ChildrenProps) {
  return <Tabs.Tab>{children}</Tabs.Tab>
}

// function SolidCode({ children }: ChildrenProps) {
//   return <Tabs.Tab>{children}</Tabs.Tab>;
// }

function ExpressCode({ children }: ChildrenProps) {
  return <Tabs.Tab>{children}</Tabs.Tab>
}

<<<<<<< HEAD
function FastifyCode({ children }: ChildrenProps) {
=======
function QwikCode({ children }: ChildrenProps) {
>>>>>>> 79d4f269
  return <Tabs.Tab>{children}</Tabs.Tab>
}<|MERGE_RESOLUTION|>--- conflicted
+++ resolved
@@ -14,11 +14,8 @@
 Code.Svelte = SvelteCode
 // Code.Solid = SolidCode;
 Code.Express = ExpressCode
-<<<<<<< HEAD
 Code.Fastify = FastifyCode
-=======
 Code.Qwik = QwikCode
->>>>>>> 79d4f269
 
 const baseFrameworks = {
   [NextCode.name]: "Next.js",
@@ -134,10 +131,10 @@
   return <Tabs.Tab>{children}</Tabs.Tab>
 }
 
-<<<<<<< HEAD
-function FastifyCode({ children }: ChildrenProps) {
-=======
 function QwikCode({ children }: ChildrenProps) {
->>>>>>> 79d4f269
+  return <Tabs.Tab>{children}</Tabs.Tab>
+}
+
+function QwikCode({ children }: ChildrenProps) {
   return <Tabs.Tab>{children}</Tabs.Tab>
 }