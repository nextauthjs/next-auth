--- conflicted
+++ resolved
@@ -3,13 +3,7 @@
 title: Twitter
 ---
 
-:::note
-<<<<<<< HEAD
 Twitter is currently the only built-in provider using the OAuth 1.0 spec. This means that you won't receive an `access_token` or `refresh_token`, but an `oauth_token` and `oauth_token_secret` respectively. Remember to add these to your database schema, in case if you are using an [Adapter](https://authjs.dev/getting-started/database).
-=======
-Twitter is currently the only built-in provider using the OAuth 1.0 spec. This means that you won't receive an `access_token` or `refresh_token`, but an `oauth_token` and `oauth_token_secret` respectively. Remember to add these to your database schema, in case if you are using an [Adapter](https://next-auth.js.org/adapters).
->>>>>>> 64544a39
-:::
 
 ## Documentation
 
