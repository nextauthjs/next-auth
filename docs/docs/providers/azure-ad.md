--- conflicted
+++ resolved
@@ -11,12 +11,7 @@
 - `ext_expires_in` (number)
 - `access_token` (string).
 
-<<<<<<< HEAD
 Remember to add these fields to your database schema, in case if you are using an [Adapter](https://authjs.dev/getting-started/database).
-=======
-Remember to add these fields to your database schema, in case if you are using an [Adapter](https://next-auth.js.org/adapters).
->>>>>>> 64544a39
-:::
 
 ## Documentation
 
