--- conflicted
+++ resolved
@@ -85,10 +85,7 @@
 
 ## Models
 
-<<<<<<< HEAD
 
-=======
->>>>>>> d0cc046e
 Auth.js can be used with any database. Models tell you what structures Auth.js expects from your database. Models will vary slightly depending on which adapter you use, but in general, will look something like this:
 
 ```mermaid
@@ -116,10 +113,6 @@
       string providerAccountId
       string access_token
       string id_token
-<<<<<<< HEAD
-=======
-      string session_state
->>>>>>> d0cc046e
     }
     VerificationToken {
       string identifier
@@ -148,11 +141,7 @@
 This provides a way to contact users and for users to maintain access to their account and sign in using email in the event they are unable to sign in with the OAuth provider in the future (if the [Email Provider](/reference/core/providers_email) is configured).
 :::
 
-<<<<<<< HEAD
 User creation in the database is automatic and happens when the user is logging in for the first time with a provider. 
-=======
-User creation in the database is automatic and happens when the user is logging in for the first time with a provider.
->>>>>>> d0cc046e
 If the first sign-in is via the [OAuth Provider](/reference/core/providers_oauth), the default data saved is `id`, `name`, `email` and `image`. You can add more profile data by returning extra fields in your [OAuth provider](/guides/providers/custom-provider)'s [`profile()`](/reference/core/providers#profile) callback.
 
 If the first sign-in is via the [Email Provider](/reference/core/providers_email), then the saved user will have `id`, `email`, `emailVerified`, where `emailVerified` is the timestamp of when the user was created.
@@ -163,11 +152,7 @@
 
 A single User can have multiple Accounts, but each Account can only have one User.
 
-<<<<<<< HEAD
 Account creation in the database is automatic and happens when the user is logging in for the first time with a provider, or the [`Adapter.linkAccount`](/reference/core/adapters#linkaccount) method is invoked. The default data saved is `access_token`, `refresh_token`, `id_token` and `expires_at`. You can save other fields by returning them in the [OAuth provider](/guides/providers/custom-provider)'s [`account()`](/reference/core/providers#account) callback.
-=======
-Account creation in the database is automatic and happens when the user is logging in for the first time with a provider, or the [`Adapter.linkAccount`](/reference/core/adapters#linkaccount) method is invoked. The default data saved is `access_token`, `expires_at`, `refresh_token`, `id_token`, `token_type`, `scope` and `session_state`. You can save other fields or remove the ones you don't need by returning them in the [OAuth provider](/guides/providers/custom-provider)'s [`account()`](/reference/core/providers#account) callback.
->>>>>>> d0cc046e
 
 Linking Accounts to Users happen automatically, only when they have the same e-mail address, and the user is currently signed in. Check the [FAQ](/concepts/faq#security) for more information on why this is a requirement.
 
