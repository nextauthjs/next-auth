---
title: Overview
---

Using an Auth.js / NextAuth.js adapter you can connect to any database service or even several different services at the same time. The following listed official adapters are created and maintained by the community:

<div class="adapter-card-list">
  <a href="/reference/adapter/dgraph" class="adapter-card">
    <img src="/img/adapters/dgraph.png" width="30" />
    <h4 class="adapter-card__title">Dgraph Adapter</h4>
  </a>
<<<<<<< HEAD
  <a href="/reference/adapter/drizzle" class="adapter-card">
=======
   <a href="/reference/adapter/drizzle" class="adapter-card">
>>>>>>> 2b40dbbc
    <img src="/img/adapters/drizzle-orm.png" width="30" />
    <h4 class="adapter-card__title">Drizzle Adapter</h4>
  </a>
  <a href="/reference/adapter/dynamodb" class="adapter-card">
    <img src="/img/adapters/dynamodb.png" width="30" />
    <h4 class="adapter-card__title">DynamoDB Adapter</h4>
  </a>
  <a href="/reference/adapter/fauna" class="adapter-card">
    <img src="/img/adapters/fauna.png" width="30" />
    <h4 class="adapter-card__title">Fauna Adapter</h4>
  </a>
  <a href="/reference/adapter/firebase" class="adapter-card">
    <img src="/img/adapters/firebase.svg" width="40" />
    <h4 class="adapter-card__title">Firebase Adapter</h4>
  </a>
  <a href="/reference/adapter/mikro-orm" class="adapter-card">
    <img src="/img/adapters/mikro-orm.png" width="30" />
    <h4 class="adapter-card__title">Mikro ORM Adapter</h4>
  </a>
  <a href="/reference/adapter/mongodb" class="adapter-card">
    <img src="/img/adapters/mongodb.svg" width="15" />
    <h4 class="adapter-card__title">MongoDB Adapter</h4>
  </a>
  <a href="/reference/adapter/neo4j" class="adapter-card">
    <img src="/img/adapters/neo4j.svg" width="50" />
    <h4 class="adapter-card__title">Neo4j Adapter</h4>
  </a>
  <a href="/reference/adapter/pouchdb" class="adapter-card">
    <img src="/img/adapters/pouchdb.svg" width="20" />
    <h4 class="adapter-card__title">PouchDB Adapter</h4>
  </a>
  <a href="/reference/adapter/prisma" class="adapter-card">
    <img src="/img/adapters/prisma.svg" width="30" />
    <h4 class="adapter-card__title">Prisma Adapter</h4>
  </a>
  <a href="/reference/adapter/sequelize" class="adapter-card">
    <img src="/img/adapters/sequelize.svg" width="30" />
    <h4 class="adapter-card__title">Sequelize Adapter</h4>
  </a>
  <a href="/reference/adapter/supabase" class="adapter-card">
    <img src="/img/adapters/supabase.svg" width="25" />
    <h4 class="adapter-card__title">Supabase Adapter</h4>
  </a>
  <a href="/reference/adapter/typeorm" class="adapter-card">
    <img src="/img/adapters/typeorm.png" width="30" />
    <h4 class="adapter-card__title">TypeORM Adapter</h4>
  </a>
  <a href="/reference/adapter/upstash-redis" class="adapter-card">
    <img src="/img/adapters/upstash-redis.svg" width="30" />
    <h4 class="adapter-card__title">Upstash Adapter</h4>
  </a>
  <a href="/reference/adapter/xata" class="adapter-card">
    <img src="/img/adapters/xata.svg" width="20" />
    <h4 class="adapter-card__title">Xata Adapter</h4>
  </a>
</div>

:::info
If you don't find an adapter for the database or service you use, you can always create one yourself. Have a look at our guide on [how to create a database adapter](/guides/adapters/creating-a-database-adapter).
:::

## Models

<<<<<<< HEAD
=======

>>>>>>> 2b40dbbc
Auth.js can be used with any database. Models tell you what structures Auth.js expects from your database. Models will vary slightly depending on which adapter you use, but in general, will look something like this:

```mermaid
erDiagram
    User ||--|{ Account : ""
    User {
      string id
      string name
      string email
      timestamp emailVerified
      string image
    }
    User ||--|{ Session : ""
    Session {
      string id
      timestamp expires
      string sessionToken
      string userId
    }
    Account {
      string id
      string userId
      string type
      string provider
      string providerAccountId
      string refresh_token
      string access_token
      int expires_at
      string token_type
      string scope
      string id_token
      string session_state
    }
    VerificationToken {
      string identifier
      string token
      timestamp expires
    }
```

More information about each Model/Table can be found below.

:::note
You can [create your adapter](/guides/adapters/creating-a-database-adapter) if you want to use Auth.js with a database that is not supported out of the box, or you have to change fields on any of the models.
:::

---

### User

The User model is for information such as the user's name and email address.

Email address is optional, but if one is specified for a User, then it must be unique.

:::note
If a user first signs in with an OAuth provider, then their email address is automatically populated using the one from their OAuth profile if the OAuth provider returns one.

This provides a way to contact users and for users to maintain access to their account and sign in using email in the event they are unable to sign in with the OAuth provider in the future (if the [Email Provider](/reference/core/providers_email) is configured).
:::

<<<<<<< HEAD
User creation in the database is automatic and happens when the user is logging in for the first time with a provider.
=======
User creation in the database is automatic and happens when the user is logging in for the first time with a provider. 
>>>>>>> 2b40dbbc
If the first sign-in is via the [OAuth Provider](/reference/core/providers_oauth), the default data saved is `id`, `name`, `email` and `image`. You can add more profile data by returning extra fields in your [OAuth provider](/guides/providers/custom-provider)'s [`profile()`](/reference/core/providers#profile) callback.

If the first sign-in is via the [Email Provider](/reference/core/providers_email), then the saved user will have `id`, `email`, `emailVerified`, where `emailVerified` is the timestamp of when the user was created.

### Account

The Account model is for information about OAuth accounts associated with a User

A single User can have multiple Accounts, but each Account can only have one User.

Account creation in the database is automatic and happens when the user is logging in for the first time with a provider, or the [`Adapter.linkAccount`](/reference/core/adapters#linkaccount) method is invoked. The default data saved is `access_token`, `expires_at`, `refresh_token`, `id_token`, `token_type`, `scope` and `session_state`. You can save other fields or remove the ones you don't need by returning them in the [OAuth provider](/guides/providers/custom-provider)'s [`account()`](/reference/core/providers#account) callback.

Linking Accounts to Users happen automatically, only when they have the same e-mail address, and the user is currently signed in. Check the [FAQ](/concepts/faq#security) for more information on why this is a requirement.

:::tip
You can manually unlink accounts if your adapter implements the `unlinkAccount` method. Make sure to take all the necessary security steps to avoid data loss.
:::

:::note
Linking and unlinking accounts through an API is a planned feature: https://github.com/nextauthjs/next-auth/issues/230
:::

### Session

The Session model is used for database sessions. It is not used if JSON Web Tokens are enabled. Keep in mind, that you can use a database to persist Users and Accounts, and still use JWT for sessions. See the [`session.strategy`](/reference/configuration/auth-config) option.

A single User can have multiple Sessions, each Session can only have one User.

:::tip
When a Session is read, we check if its `expires` field indicates an invalid session, and delete it from the database. You can also do this clean-up periodically in the background to avoid our extra delete call to the database during an active session retrieval. This might result in a slight performance increase in a few cases.
:::

### Verification Token

The Verification Token model is used to store tokens for passwordless sign in.

A single User can have multiple open Verification Tokens (e.g. to sign in to different devices).

It has been designed to be extendable for other verification purposes in the future (e.g. 2FA / magic codes, etc.).

:::note
Auth.js makes sure that every token is usable only once, and by default has a short (1 day, can be configured by [`maxAge`](/guides/providers/email)) lifetime. If your user did not manage to finish the sign-in flow in time, they will have to start the sign-in process again.
:::

:::tip
Due to users forgetting or failing at the sign-in flow, you might end up with unwanted rows in your database, that you might have to periodically clean up to avoid filling the database up with unnecessary data.
:::

## RDBMS Naming Convention

Auth.js / NextAuth.js uses `camelCase` for its database rows while respecting the conventional `snake_case` formatting for OAuth-related values. If the mixed casing is an issue for you, most adapters have a dedicated documentation section on how to force a casing convention.

## TypeScript

Check out the [`@auth/core/adapters` API Reference](/reference/core/adapters) documentation.<|MERGE_RESOLUTION|>--- conflicted
+++ resolved
@@ -9,11 +9,7 @@
     <img src="/img/adapters/dgraph.png" width="30" />
     <h4 class="adapter-card__title">Dgraph Adapter</h4>
   </a>
-<<<<<<< HEAD
-  <a href="/reference/adapter/drizzle" class="adapter-card">
-=======
    <a href="/reference/adapter/drizzle" class="adapter-card">
->>>>>>> 2b40dbbc
     <img src="/img/adapters/drizzle-orm.png" width="30" />
     <h4 class="adapter-card__title">Drizzle Adapter</h4>
   </a>
@@ -77,10 +73,6 @@
 
 ## Models
 
-<<<<<<< HEAD
-=======
-
->>>>>>> 2b40dbbc
 Auth.js can be used with any database. Models tell you what structures Auth.js expects from your database. Models will vary slightly depending on which adapter you use, but in general, will look something like this:
 
 ```mermaid
@@ -141,11 +133,7 @@
 This provides a way to contact users and for users to maintain access to their account and sign in using email in the event they are unable to sign in with the OAuth provider in the future (if the [Email Provider](/reference/core/providers_email) is configured).
 :::
 
-<<<<<<< HEAD
 User creation in the database is automatic and happens when the user is logging in for the first time with a provider.
-=======
-User creation in the database is automatic and happens when the user is logging in for the first time with a provider. 
->>>>>>> 2b40dbbc
 If the first sign-in is via the [OAuth Provider](/reference/core/providers_oauth), the default data saved is `id`, `name`, `email` and `image`. You can add more profile data by returning extra fields in your [OAuth provider](/guides/providers/custom-provider)'s [`profile()`](/reference/core/providers#profile) callback.
 
 If the first sign-in is via the [Email Provider](/reference/core/providers_email), then the saved user will have `id`, `email`, `emailVerified`, where `emailVerified` is the timestamp of when the user was created.
