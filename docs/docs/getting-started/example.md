---
id: example
title: Getting Started
---

The example code below describes how to add authentication to a Next.js app.

## New Project

The easiest way to get started is to clone the [example app](https://github.com/nextauthjs/next-auth-example) and follow the instructions in README.md. You can try out a live demo at [https://next-auth-example.vercel.app/](https://next-auth-example.vercel.app/)

## Existing Project

### Add API route

To add NextAuth.js to a project create a file called `[...nextauth].js` in `pages/api/auth`. This contains the dynamic route handler for NextAuth.js which will also contain all of your global NextAuth.js configurations.

```javascript title="pages/api/auth/[...nextauth].js" showLineNumbers
import NextAuth from "next-auth"
import GithubProvider from "next-auth/providers/github"

export default NextAuth({
  // Configure one or more authentication providers
  providers: [
    GithubProvider({
      clientId: process.env.GITHUB_ID,
      clientSecret: process.env.GITHUB_SECRET,
    }),
    // ...add more providers here
  ],
})
```

All requests to `/api/auth/*` (`signIn`, `callback`, `signOut`, etc.) will automatically be handled by NextAuth.js.

**Further Reading**:

- See the [options documentation](/configuration/options) for more details on how to configure providers, databases and other options.
- Read more about how to add authentication providers [here](/providers).

#### Configure Shared session state

To be able to use `useSession` first you'll need to expose the session context, [`<SessionProvider />`](/getting-started/client#sessionprovider), at the top level of your application:

```jsx title="pages/_app.jsx" showLineNumbers
import { SessionProvider } from "next-auth/react"

export default function App({
  Component,
  pageProps: { session, ...pageProps },
}) {
  return (
    <SessionProvider session={session}>
      <Component {...pageProps} />
    </SessionProvider>
  )
}
```

Instances of `useSession` will then have access to the session data and status. The `<SessionProvider />` also takes care of keeping the session updated and synced between browser tabs and windows.

:::tip
Check out the [client documentation](/getting-started/client) to see how you can improve the user experience and page performance by using the NextAuth.js client.
:::

### Frontend - Add React Hook

The [`useSession()`](/getting-started/client#usesession) React Hook in the NextAuth.js client is the easiest way to check if someone is signed in.

```jsx title="components/login-btn.jsx" showLineNumbers
import { useSession, signIn, signOut } from "next-auth/react"

export default function Component() {
  const { data: session } = useSession()
  if (session) {
    return (
      <>
        Signed in as {session.user.email} <br />
        <button onClick={() => signOut()}>Sign out</button>
      </>
    )
  }
  return (
    <>
      Not signed in <br />
      <button onClick={() => signIn()}>Sign in</button>
    </>
  )
}
```

You can use the `useSession` hook from anywhere in your application (e.g. in a header component).

### Backend - API Route

To protect an API Route, you can use the [`getServerSession()`](/getting-started/client#getserversession) method in the NextAuth.js client.

<<<<<<< HEAD
```javascript
import { getServerSession } from "next-auth/next"
=======
```javascript title="pages/api/restricted.js" showLineNumbers
import { getSession } from "next-auth/react"
>>>>>>> 37c4a813

export default async (req, res) => {
  const session = await getServerSession({ req })

  if (session) {
    res.send({
      content:
        "This is protected content. You can access this content because you are signed in.",
    })
  } else {
    res.send({
      error: "You must be sign in to view the protected content on this page.",
    })
  }
}
```

### Extensibility

#### Using NextAuth.js Callbacks

NextAuth.js allows you to hook into various parts of the authentication flow via our [built-in callbacks](/configuration/callbacks).

For example, to pass a value from the sign-in to the frontend, client-side, you can use a combination of the [`session`](/configuration/callbacks#session-callback) and [`jwt`](/configuration/callbacks#jwt-callback) callback like so:

```javascript title="pages/api/auth/[...nextauth].js"
...
callbacks: {
  async jwt({ token, account }) {
    // Persist the OAuth access_token to the token right after signin
    if (account) {
    // highlight-next-line
      token.accessToken = account.access_token
    }
    return token
  },
  async session({ session, token, user }) {
    // Send properties to the client, like an access_token from a provider.
    // highlight-next-line
    session.accessToken = token.accessToken
    return session
  }
}
...
```

Now whenever you call [`getSession`](/getting-started/client#getsession) or [`useSession`](/getting-started/client#usesession), the data object which is returned will include the `accessToken` value.

```jsx title="components/accessToken.jsx" showLineNumbers
import { useSession, signIn, signOut } from "next-auth/react"

export default function Component() {
  // highlight-next-line
  const { data } = useSession()
  const { accessToken } = data

  return <div>Access Token: {accessToken}</div>
}
```

## Configuring callback URL (OAuth only)

If you are using an OAuth provider either through one of our [built-in providers](/configuration/providers/oauth)
or through a [custom provider](/configuration/providers/oauth#using-a-custom-provider), you'll need to configure
a callback URL in your provider's settings. Each provider has a "Configuration" section that should give you pointers on how to do that.

Follow [these steps](/configuration/providers/oauth#how-to) to learn how to integrate with an OAuth provider.

## Deploying to production

When deploying your site set the `NEXTAUTH_URL` environment variable to the canonical URL of the website.

```
NEXTAUTH_URL=https://example.com
```

:::tip
In production, this needs to be set as an environment variable on the service you use to deploy your app.

To set environment variables on Vercel, you can use the [dashboard](https://vercel.com/dashboard) or the `vercel env pull` [command](https://vercel.com/docs/build-step#development-environment-variables).
:::

For more information please check out our [deployment page](/deployment).<|MERGE_RESOLUTION|>--- conflicted
+++ resolved
@@ -95,13 +95,8 @@
 
 To protect an API Route, you can use the [`getServerSession()`](/getting-started/client#getserversession) method in the NextAuth.js client.
 
-<<<<<<< HEAD
-```javascript
-import { getServerSession } from "next-auth/next"
-=======
 ```javascript title="pages/api/restricted.js" showLineNumbers
-import { getSession } from "next-auth/react"
->>>>>>> 37c4a813
+import { unstable_getServerSession } from "next-auth/next"
 
 export default async (req, res) => {
   const session = await getServerSession({ req })
