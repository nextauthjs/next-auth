--- conflicted
+++ resolved
@@ -261,35 +261,6 @@
         },
       },
     ],
-<<<<<<< HEAD
-    typedocAdapter("Dgraph"),
-    typedocAdapter("DynamoDB"),
-    typedocAdapter("Fauna"),
-    typedocAdapter("Firebase"),
-    typedocAdapter("Mikro ORM"),
-    typedocAdapter("MongoDB"),
-    typedocAdapter("Neo4j"),
-    typedocAdapter("PouchDB"),
-    typedocAdapter("Prisma"),
-    typedocAdapter("Kysely"),
-    [
-      "docusaurus-plugin-typedoc",
-      {
-        ...typedocConfig,
-        id: "typeorm",
-        plugin: [require.resolve("./typedoc-mdn-links")],
-        watch: process.env.TYPEDOC_WATCH,
-        entryPoints: [`../packages/adapter-typeorm-legacy/src/index.ts`],
-        tsconfig: `../packages/adapter-typeorm-legacy/tsconfig.json`,
-        out: `reference/adapter/typeorm`,
-        sidebar: { indexLabel: "TypeORM" },
-      },
-    ],
-    typedocAdapter("Sequelize"),
-    typedocAdapter("Supabase"),
-    typedocAdapter("Upstash Redis"),
-    typedocAdapter("Xata"),
-=======
     ...(process.env.TYPEDOC_SKIP_ADAPTERS
       ? []
       : [
@@ -298,6 +269,7 @@
           typedocAdapter("DynamoDB"),
           typedocAdapter("Fauna"),
           typedocAdapter("Firebase"),
+          typedocAdapter("Kysely"),
           typedocAdapter("Mikro ORM"),
           typedocAdapter("MongoDB"),
           typedocAdapter("Neo4j"),
@@ -309,7 +281,6 @@
           typedocAdapter("Upstash Redis"),
           typedocAdapter("Xata"),
         ]),
->>>>>>> 3a85de2c
   ],
 }
 
