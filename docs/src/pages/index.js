--- conflicted
+++ resolved
@@ -1,25 +1,21 @@
 // eslint-disable-next-line no-use-before-define
-import * as React from "react"
-import Link from "@docusaurus/Link"
-import useBaseUrl from "@docusaurus/useBaseUrl"
-import useDocusaurusContext from "@docusaurus/useDocusaurusContext"
-import CodeBlock from "@theme/CodeBlock"
-import Layout from "@theme/Layout"
-import classnames from "classnames"
-import { useEffect } from "react"
-import ProviderMarquee from "../components/ProviderMarquee"
-import styles from "./index.module.css"
-<<<<<<< HEAD
-=======
-import Seo from "./seo"
-import providers from "../../providers.json"
->>>>>>> 209c368a
+import * as React from 'react'
+import Link from '@docusaurus/Link'
+import useBaseUrl from '@docusaurus/useBaseUrl'
+import useDocusaurusContext from '@docusaurus/useDocusaurusContext'
+import CodeBlock from '@theme/CodeBlock'
+import Layout from '@theme/Layout'
+import classnames from 'classnames'
+import { useEffect } from 'react'
+import ProviderMarquee from '../components/ProviderMarquee'
+import styles from './index.module.css'
+import providers from '../../providers.json'
 
 const providersCount = Object.keys(providers).length + 2 // email, credentials
 const features = [
   {
-    title: "Easy",
-    imageUrl: "img/undraw_social.svg",
+    title: 'Easy',
+    imageUrl: 'img/undraw_social.svg',
     description: (
       <ul>
         <li>
@@ -35,11 +31,11 @@
           Use with <i>any</i> username / password store
         </li>
       </ul>
-    ),
+    )
   },
   {
-    title: "Flexible",
-    imageUrl: "img/undraw_authentication.svg",
+    title: 'Flexible',
+    imageUrl: 'img/undraw_authentication.svg',
     description: (
       <ul>
         <li>
@@ -59,11 +55,11 @@
         </li>
         <li>Choose database sessions or JWT</li>
       </ul>
-    ),
+    )
   },
   {
-    title: "Secure",
-    imageUrl: "img/undraw_secure.svg",
+    title: 'Secure',
+    imageUrl: 'img/undraw_secure.svg',
     description: (
       <ul>
         <li>Signed, prefixed, server-only cookies</li>
@@ -72,18 +68,18 @@
         {/* <li>Tab syncing, auto-revalidation, keepalives</li> */}
         <li>Doesn't rely on client side JavaScript</li>
       </ul>
-    ),
-  },
+    )
+  }
 ]
 
 const kFormatter = (num) => {
-  return Math.sign(num) * (Math.abs(num) / 1000).toFixed(1) + "k"
+  return Math.sign(num) * (Math.abs(num) / 1000).toFixed(1) + 'k'
 }
 
-function Feature({ imageUrl, title, description }) {
+function Feature ({ imageUrl, title, description }) {
   const imgUrl = useBaseUrl(imageUrl)
   return (
-    <div className={classnames("col col--4", styles.feature)}>
+    <div className={classnames('col col--4', styles.feature)}>
       {imgUrl && (
         <div className="text--center">
           <div className="feature-image-wrapper">
@@ -97,28 +93,28 @@
   )
 }
 
-export default function Home() {
+export default function Home () {
   const context = useDocusaurusContext()
   const { siteConfig = {} } = context
 
   useEffect(() => {
     window
-      .fetch("https://api.github.com/repos/nextauthjs/next-auth")
+      .fetch('https://api.github.com/repos/nextauthjs/next-auth')
       .then((res) => res.json())
       .then((data) => {
         const navLinks = document.getElementsByClassName(
-          "navbar__item navbar__link"
+          'navbar__item navbar__link'
         )
-        const githubStat = document.createElement("span")
+        const githubStat = document.createElement('span')
         githubStat.innerHTML = kFormatter(data.stargazers_count)
-        githubStat.className = "github-counter"
+        githubStat.className = 'github-counter'
         navLinks[4].appendChild(githubStat)
       })
   }, [])
   return (
     <Layout description={siteConfig.tagline}>
       <div className="home-wrapper">
-        <header className={classnames("hero", styles.heroBanner)}>
+        <header className={classnames('hero', styles.heroBanner)}>
           <div className="container">
             <div className="hero-inner">
               <img
@@ -133,7 +129,7 @@
               <div className={styles.buttons}>
                 <a
                   className={classnames(
-                    "button button--outline button--secondary button--lg rounded-pill",
+                    'button button--outline button--secondary button--lg rounded-pill',
                     styles.button
                   )}
                   href="https://next-auth-example.vercel.app"
@@ -142,7 +138,7 @@
                 </a>
                 <a
                   className={classnames(
-                    "button button--outline button--secondary button--lg rounded-pill",
+                    'button button--outline button--secondary button--lg rounded-pill',
                     styles.button
                   )}
                   href="https://sveltekit-auth-example.vercel.app"
@@ -151,10 +147,10 @@
                 </a>
                 <Link
                   className={classnames(
-                    "button button--primary button--lg rounded-pill",
+                    'button button--primary button--lg rounded-pill',
                     styles.button
                   )}
-                  to={useBaseUrl("/getting-started/introduction")}
+                  to={useBaseUrl('/getting-started/introduction')}
                 >
                   Get Started
                 </Link>
@@ -174,7 +170,7 @@
               <div className="row">
                 <div className="col">
                   <h2 className={styles.featuresTitle}>
-                    <span>Open Source.</span> <span>Full Stack.</span>{" "}
+                    <span>Open Source.</span> <span>Full Stack.</span>{' '}
                     <span>Own Your Data.</span>
                   </h2>
                 </div>
@@ -202,7 +198,7 @@
               </div>
               <div className="row">
                 <div className="col">
-                  <h2 className="text--center" style={{ fontSize: "2.5rem" }}>
+                  <h2 className="text--center" style={{ fontSize: '2.5rem' }}>
                     Add authentication in minutes!
                   </h2>
                 </div>
@@ -231,7 +227,7 @@
               </div>
               <div className="row">
                 <div className="col">
-                  <p className="text--center" style={{ marginTop: "2rem" }}>
+                  <p className="text--center" style={{ marginTop: '2rem' }}>
                     <Link
                       to="/getting-started/introduction"
                       className="button button--primary button--lg rounded-pill"
