--- conflicted
+++ resolved
@@ -93,14 +93,10 @@
 
       // Rename generated 'next-auth' dir to 'nextjs'
       if (new RegExp(".*docs/pages/reference/nextjs$").test(outputDirectory)) {
-<<<<<<< HEAD
-        fs.renameSync("./pages/reference/next-auth", "./pages/reference/nextjs")
-=======
         if (fs.existsSync('./pages/reference/nextjs')) {
           fs.rmdirSync('./pages/reference/nextjs', { recursive: true })
         }
         fs.renameSync('./pages/reference/next-auth', './pages/reference/nextjs')
->>>>>>> 89509863
       }
 
       const metaJString = `
