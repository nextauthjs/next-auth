--- conflicted
+++ resolved
@@ -63,13 +63,8 @@
         "@auth/mongodb-adapter#build",
         "@auth/neo4j-adapter#build",
         "@auth/pouchdb-adapter#build",
-<<<<<<< HEAD
-        "@next-auth/sequelize-adapter#build",
+        "@auth/sequelize-adapter#build",
         "@auth/supabase-adapter#build",
-=======
-        "@auth/sequelize-adapter#build",
-        "@next-auth/supabase-adapter#build",
->>>>>>> 3b8c7529
         "@auth/typeorm-adapter#build",
         "@auth/upstash-redis-adapter#build",
         "@next-auth/xata-adapter#build",
@@ -91,13 +86,8 @@
         "@auth/mongodb-adapter#build",
         "@auth/neo4j-adapter#build",
         "@auth/pouchdb-adapter#build",
-<<<<<<< HEAD
-        "@next-auth/sequelize-adapter#build",
+        "@auth/sequelize-adapter#build",
         "@auth/supabase-adapter#build",
-=======
-        "@auth/sequelize-adapter#build",
-        "@next-auth/supabase-adapter#build",
->>>>>>> 3b8c7529
         "@auth/typeorm-adapter#build",
         "@auth/upstash-redis-adapter#build",
         "@next-auth/xata-adapter#build",
