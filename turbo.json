{
  "$schema": "https://turbo.build/schema.json",
  "pipeline": {
    "build": {
      "dependsOn": ["^build"],
      "outputs": [
        ".next",
        "dist/**",
        "lib/**",
        "providers/**",
        "generated/**",
        "*.js",
        "*.d.ts",
        "*.d.ts.map",
        "src/lib/pages/styles.ts",
        "src/providers/oauth-types.ts",
        ".svelte-kit/**"
      ],
      "outputMode": "new-only"
    },
    "clean": {
      "cache": false
    },
    "dev": {
      "cache": false
    },
    "test": {
      "outputs": ["coverage/**"],
      "inputs": ["src/**/", "test/**/"],
      "outputMode": "new-only"
    },
    "test:e2e": {
      "outputs": [
        "blob-report/**",
        "playwright-report/**",
        "playwright/.cache/**",
        "test-results/**"
      ]
    },
    "@auth/xata-adapter#test": {
      "env": ["XATA_API_KEY", "XATA_DATABASE_URL"]
    },
    "@auth/hasura-adapter#build": {
      "dependsOn": ["@auth/core#build"],
      "outputs": [
        "lib/**",
        "*.js",
        "*.d.ts",
        "*.d.ts.map",
        "src/lib/generated/**"
      ]
    },
    "docs#dev": {
      "dependsOn": [
        "next-auth#build",
        "@auth/core#build",
        "@auth/sveltekit#build",
        "@auth/express#build",
        "@auth/solid-start#build",
<<<<<<< HEAD
        "@auth/fastify#build"
=======
        "@auth/qwik#build"
>>>>>>> f2780795
      ],
      "cache": false
    },
    "docs#build": {
      "inputs": [
        "pages/**",
        "utils/**",
        "public/**",
        "components/**",
        "theme.config.tsx",
        "typedoc*",
        "vercel.json",
        "next-sitemap.config.cjs",
        "next.config.js"
      ],
      "dependsOn": [
        "@auth/core#build",
        "@auth/azure-tables-adapter#build",
        "@auth/d1-adapter#build",
        "@auth/dgraph-adapter#build",
        "@auth/drizzle-adapter#build",
        "@auth/dynamodb-adapter#build",
        "@auth/edgedb-adapter#build",
        "@auth/fauna-adapter#build",
        "@auth/firebase-adapter#build",
        "@auth/hasura-adapter#build",
        "@auth/kysely-adapter#build",
        "@auth/mikro-orm-adapter#build",
        "@auth/mongodb-adapter#build",
        "@auth/neo4j-adapter#build",
        "@auth/pg-adapter#build",
        "@auth/pouchdb-adapter#build",
        "@auth/prisma-adapter#build",
        "@auth/sequelize-adapter#build",
        "@auth/solid-start#build",
        "@auth/supabase-adapter#build",
        "@auth/surrealdb-adapter#build",
        "@auth/sveltekit#build",
        "@auth/typeorm-adapter#build",
        "@auth/unstorage-adapter#build",
        "@auth/upstash-redis-adapter#build",
        "@auth/xata-adapter#build",
        "@auth/qwik#build",
        "next-auth#build",
        "^build"
      ],
      "outputs": [
        ".next/**/*",
        "!.next/cache/**",
        "docs/reference/**",
        "!docs/reference/_meta.js"
      ]
    }
  }
}<|MERGE_RESOLUTION|>--- conflicted
+++ resolved
@@ -57,11 +57,8 @@
         "@auth/sveltekit#build",
         "@auth/express#build",
         "@auth/solid-start#build",
-<<<<<<< HEAD
+        "@auth/qwik#build",
         "@auth/fastify#build"
-=======
-        "@auth/qwik#build"
->>>>>>> f2780795
       ],
       "cache": false
     },
