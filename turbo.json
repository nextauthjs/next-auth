{
  "$schema": "https://turbo.build/schema.json",
  "pipeline": {
    "build": {
      "dependsOn": ["^build"],
      "outputs": [
        ".next",
        "dist/**",
        "lib/**",
        "providers/**",
        "generated/**",
        "*.js",
        "*.d.ts",
        "*.d.ts.map",
        "src/lib/pages/styles.ts",
        "src/providers/oauth-types.ts",
        ".svelte-kit/**"
      ],
      "outputMode": "new-only"
    },
    "clean": {
      "cache": false
    },
    "dev": {
      "cache": false
    },
    "test": {
      "outputs": ["coverage/**"],
      "inputs": ["src/**/", "test/**/"],
      "outputMode": "new-only"
    },
    "test:e2e": {
      "outputs": [
        "blob-report/**",
        "playwright-report/**",
        "playwright/.cache/**",
        "test-results/**"
      ]
    },
    "@auth/xata-adapter#test": {
      "env": ["XATA_API_KEY", "XATA_DATABASE_URL"]
<<<<<<< HEAD
=======
    },
    "@auth/hasura-adapter#build": {
      "dependsOn": ["@auth/core#build"],
      "outputs": [
        "lib/**",
        "*.js",
        "*.d.ts",
        "*.d.ts.map",
        "src/lib/generated/**"
      ]
>>>>>>> 7770f2ba
    },
    "docs#dev": {
      "dependsOn": [
        "next-auth#build",
        "@auth/core#build",
<<<<<<< HEAD
        "@auth/appwrite-adapter#build",
        "@auth/azure-tables-adapter#build",
        "@auth/d1-adapter#build",
        "@auth/dgraph-adapter#build",
        "@auth/drizzle-adapter#build",
        "@auth/dynamodb-adapter#build",
        "@auth/edgedb-adapter#build",
        "@auth/fauna-adapter#build",
        "@auth/firebase-adapter#build",
        "@auth/hasura-adapter#build",
        "@auth/kysely-adapter#build",
        "@auth/mikro-orm-adapter#build",
        "@auth/mongodb-adapter#build",
        "@auth/neo4j-adapter#build",
        "@auth/pg-adapter#build",
        "@auth/pouchdb-adapter#build",
        "@auth/prisma-adapter#build",
        "@auth/sequelize-adapter#build",
        "@auth/solid-start#build",
        "@auth/supabase-adapter#build",
        "@auth/surrealdb-adapter#build",
=======
>>>>>>> 7770f2ba
        "@auth/sveltekit#build",
        "@auth/express#build",
        "@auth/solid-start#build"
      ],
      "cache": false
    },
    "docs#build": {
      "inputs": [
        "pages/**",
        "utils/**",
        "public/**",
        "components/**",
        "theme.config.tsx",
        "typedoc*",
        "vercel.json",
        "next-sitemap.config.cjs",
        "next.config.js"
      ],
      "dependsOn": [
        "@auth/core#build",
        "@auth/appwrite-adapter#build",
        "@auth/azure-tables-adapter#build",
        "@auth/d1-adapter#build",
        "@auth/dgraph-adapter#build",
        "@auth/drizzle-adapter#build",
        "@auth/dynamodb-adapter#build",
        "@auth/edgedb-adapter#build",
        "@auth/fauna-adapter#build",
        "@auth/firebase-adapter#build",
        "@auth/hasura-adapter#build",
        "@auth/kysely-adapter#build",
        "@auth/mikro-orm-adapter#build",
        "@auth/mongodb-adapter#build",
        "@auth/neo4j-adapter#build",
        "@auth/pg-adapter#build",
        "@auth/pouchdb-adapter#build",
        "@auth/prisma-adapter#build",
        "@auth/sequelize-adapter#build",
        "@auth/solid-start#build",
        "@auth/supabase-adapter#build",
        "@auth/surrealdb-adapter#build",
        "@auth/sveltekit#build",
        "@auth/typeorm-adapter#build",
        "@auth/unstorage-adapter#build",
        "@auth/upstash-redis-adapter#build",
        "@auth/xata-adapter#build",
        "next-auth#build",
        "^build"
      ],
      "outputs": [
        ".next/**/*",
        "!.next/cache/**",
        "docs/reference/**",
        "!docs/reference/_meta.js"
      ]
    }
  }
}<|MERGE_RESOLUTION|>--- conflicted
+++ resolved
@@ -39,8 +39,6 @@
     },
     "@auth/xata-adapter#test": {
       "env": ["XATA_API_KEY", "XATA_DATABASE_URL"]
-<<<<<<< HEAD
-=======
     },
     "@auth/hasura-adapter#build": {
       "dependsOn": ["@auth/core#build"],
@@ -51,36 +49,11 @@
         "*.d.ts.map",
         "src/lib/generated/**"
       ]
->>>>>>> 7770f2ba
     },
     "docs#dev": {
       "dependsOn": [
         "next-auth#build",
         "@auth/core#build",
-<<<<<<< HEAD
-        "@auth/appwrite-adapter#build",
-        "@auth/azure-tables-adapter#build",
-        "@auth/d1-adapter#build",
-        "@auth/dgraph-adapter#build",
-        "@auth/drizzle-adapter#build",
-        "@auth/dynamodb-adapter#build",
-        "@auth/edgedb-adapter#build",
-        "@auth/fauna-adapter#build",
-        "@auth/firebase-adapter#build",
-        "@auth/hasura-adapter#build",
-        "@auth/kysely-adapter#build",
-        "@auth/mikro-orm-adapter#build",
-        "@auth/mongodb-adapter#build",
-        "@auth/neo4j-adapter#build",
-        "@auth/pg-adapter#build",
-        "@auth/pouchdb-adapter#build",
-        "@auth/prisma-adapter#build",
-        "@auth/sequelize-adapter#build",
-        "@auth/solid-start#build",
-        "@auth/supabase-adapter#build",
-        "@auth/surrealdb-adapter#build",
-=======
->>>>>>> 7770f2ba
         "@auth/sveltekit#build",
         "@auth/express#build",
         "@auth/solid-start#build"
