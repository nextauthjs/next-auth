{
  "$schema": "https://turbo.build/schema.json",
  "pipeline": {
    "build": {
      "dependsOn": ["^build"],
      "outputs": ["dist/**/*", "lib/**/*", "*.js", "*.d.ts", "*.d.ts.map"],
<<<<<<< HEAD
      "outputMode": "new-only"
    },
    "next-auth#build": {
      "dependsOn": ["^build"],
      "outputs": [
        "client/**",
        "core/**",
        "css/**",
        "jwt/**",
        "next/**",
        "providers/**",
        "react/**",
        "*.js",
        "*.d.ts"
      ],
=======
>>>>>>> f8a22034
      "outputMode": "new-only"
    },
    "@auth/core#build": {
      "dependsOn": ["^build"],
      "outputs": [
        "lib/**",
        "providers/**",
        "*.js",
        "*.d.ts",
        "*.d.ts.map",
        "src/lib/pages/styles.ts",
        "src/providers/oauth-types.ts"
      ],
      "outputMode": "new-only"
    },
    "@auth/sveltekit#build": {
      "dependsOn": ["^build"],
<<<<<<< HEAD
      "outputs": [".svelte-kit/**", "client.*", "index.*"],
=======
      "outputs": [".svelte-kit/**", "providers/**", "client.*", "index.*"],
      "outputMode": "new-only"
    },
    "@auth/express#build": {
      "dependsOn": ["^build"],
      "outputs": ["providers/**", "index.*", "lib/**", "*.d.ts"],
>>>>>>> f8a22034
      "outputMode": "new-only"
    },
    "next-auth#build": {
      "dependsOn": ["^build"],
      "outputs": ["lib/**", "providers/**", "*.js", "*.d.ts", "*.d.ts*"]
    },
    "clean": {
      "cache": false
    },
    "dev": {
      "cache": false
    },
    "test": {
      "outputMode": "new-only"
    },
    "e2e": {
      "outputs": ["playwright-report/**"]
    },
    "@auth/upstash-redis-adapter#test": {
      "env": ["UPSTASH_REDIS_KEY", "UPSTASH_REDIS_URL"]
    },
    "docs#dev": {
      "dependsOn": [
        "@auth/core#build",
        "@auth/azure-tables-adapter#build",
        "@auth/d1-adapter#build",
        "@auth/dgraph-adapter#build",
        "@auth/drizzle-adapter#build",
        "@auth/dynamodb-adapter#build",
        "@auth/edgedb-adapter#build",
        "@auth/fauna-adapter#build",
        "@auth/firebase-adapter#build",
        "@auth/hasura-adapter#build",
        "@auth/kysely-adapter#build",
        "@auth/mikro-orm-adapter#build",
        "@auth/mongodb-adapter#build",
        "@auth/neo4j-adapter#build",
        "@auth/pg-adapter#build",
        "@auth/pouchdb-adapter#build",
        "@auth/prisma-adapter#build",
        "@auth/sequelize-adapter#build",
        "@auth/solid-start#build",
        "@auth/supabase-adapter#build",
        "@auth/surrealdb-adapter#build",
        "@auth/sveltekit#build",
        "@auth/express#build",
        "@auth/typeorm-adapter#build",
        "@auth/unstorage-adapter#build",
        "@auth/upstash-redis-adapter#build",
        "@auth/xata-adapter#build",
<<<<<<< HEAD
        "@auth/memory-adapter#build",
=======
        "next-auth#build",
>>>>>>> f8a22034
        "^build"
      ],
      "cache": false
    },
    "docs#build": {
      "dependsOn": [
        "@auth/core#build",
        "@auth/azure-tables-adapter#build",
        "@auth/d1-adapter#build",
        "@auth/dgraph-adapter#build",
        "@auth/drizzle-adapter#build",
        "@auth/dynamodb-adapter#build",
        "@auth/edgedb-adapter#build",
        "@auth/fauna-adapter#build",
        "@auth/firebase-adapter#build",
        "@auth/hasura-adapter#build",
        "@auth/kysely-adapter#build",
        "@auth/mikro-orm-adapter#build",
        "@auth/mongodb-adapter#build",
        "@auth/neo4j-adapter#build",
        "@auth/pg-adapter#build",
        "@auth/pouchdb-adapter#build",
        "@auth/prisma-adapter#build",
        "@auth/sequelize-adapter#build",
        "@auth/solid-start#build",
        "@auth/supabase-adapter#build",
        "@auth/surrealdb-adapter#build",
        "@auth/sveltekit#build",
        "@auth/typeorm-adapter#build",
        "@auth/unstorage-adapter#build",
        "@auth/upstash-redis-adapter#build",
        "@auth/xata-adapter#build",
<<<<<<< HEAD
        "@auth/memory-adapter#build",
=======
        "next-auth#build",
>>>>>>> f8a22034
        "^build"
      ],
      "outputs": [
        ".docusaurus/**/*",
        "build/**/*",
        "docs/reference/adapter/**",
        "docs/reference/core/**/*",
        "docs/reference/nextjs/**/*",
        "docs/reference/solidstart/**/*",
        "docs/reference/sveltekit/**/*",
        "docs/reference/express/**/*"
      ]
    }
  }
}<|MERGE_RESOLUTION|>--- conflicted
+++ resolved
@@ -2,30 +2,22 @@
   "$schema": "https://turbo.build/schema.json",
   "pipeline": {
     "build": {
-      "dependsOn": ["^build"],
-      "outputs": ["dist/**/*", "lib/**/*", "*.js", "*.d.ts", "*.d.ts.map"],
-<<<<<<< HEAD
-      "outputMode": "new-only"
-    },
-    "next-auth#build": {
-      "dependsOn": ["^build"],
+      "dependsOn": [
+        "^build"
+      ],
       "outputs": [
-        "client/**",
-        "core/**",
-        "css/**",
-        "jwt/**",
-        "next/**",
-        "providers/**",
-        "react/**",
+        "dist/**/*",
+        "lib/**/*",
         "*.js",
-        "*.d.ts"
+        "*.d.ts",
+        "*.d.ts.map"
       ],
-=======
->>>>>>> f8a22034
       "outputMode": "new-only"
     },
     "@auth/core#build": {
-      "dependsOn": ["^build"],
+      "dependsOn": [
+        "^build"
+      ],
       "outputs": [
         "lib/**",
         "providers/**",
@@ -38,22 +30,40 @@
       "outputMode": "new-only"
     },
     "@auth/sveltekit#build": {
-      "dependsOn": ["^build"],
-<<<<<<< HEAD
-      "outputs": [".svelte-kit/**", "client.*", "index.*"],
-=======
-      "outputs": [".svelte-kit/**", "providers/**", "client.*", "index.*"],
+      "dependsOn": [
+        "^build"
+      ],
+      "outputs": [
+        ".svelte-kit/**",
+        "providers/**",
+        "client.*",
+        "index.*"
+      ],
       "outputMode": "new-only"
     },
     "@auth/express#build": {
-      "dependsOn": ["^build"],
-      "outputs": ["providers/**", "index.*", "lib/**", "*.d.ts"],
->>>>>>> f8a22034
+      "dependsOn": [
+        "^build"
+      ],
+      "outputs": [
+        "providers/**",
+        "index.*",
+        "lib/**",
+        "*.d.ts"
+      ],
       "outputMode": "new-only"
     },
     "next-auth#build": {
-      "dependsOn": ["^build"],
-      "outputs": ["lib/**", "providers/**", "*.js", "*.d.ts", "*.d.ts*"]
+      "dependsOn": [
+        "^build"
+      ],
+      "outputs": [
+        "lib/**",
+        "providers/**",
+        "*.js",
+        "*.d.ts",
+        "*.d.ts*"
+      ]
     },
     "clean": {
       "cache": false
@@ -65,10 +75,15 @@
       "outputMode": "new-only"
     },
     "e2e": {
-      "outputs": ["playwright-report/**"]
+      "outputs": [
+        "playwright-report/**"
+      ]
     },
     "@auth/upstash-redis-adapter#test": {
-      "env": ["UPSTASH_REDIS_KEY", "UPSTASH_REDIS_URL"]
+      "env": [
+        "UPSTASH_REDIS_KEY",
+        "UPSTASH_REDIS_URL"
+      ]
     },
     "docs#dev": {
       "dependsOn": [
@@ -83,6 +98,7 @@
         "@auth/firebase-adapter#build",
         "@auth/hasura-adapter#build",
         "@auth/kysely-adapter#build",
+        "@auth/memory-adapter#build",
         "@auth/mikro-orm-adapter#build",
         "@auth/mongodb-adapter#build",
         "@auth/neo4j-adapter#build",
@@ -99,11 +115,7 @@
         "@auth/unstorage-adapter#build",
         "@auth/upstash-redis-adapter#build",
         "@auth/xata-adapter#build",
-<<<<<<< HEAD
-        "@auth/memory-adapter#build",
-=======
         "next-auth#build",
->>>>>>> f8a22034
         "^build"
       ],
       "cache": false
@@ -121,6 +133,7 @@
         "@auth/firebase-adapter#build",
         "@auth/hasura-adapter#build",
         "@auth/kysely-adapter#build",
+        "@auth/memory-adapter#build",
         "@auth/mikro-orm-adapter#build",
         "@auth/mongodb-adapter#build",
         "@auth/neo4j-adapter#build",
@@ -136,11 +149,7 @@
         "@auth/unstorage-adapter#build",
         "@auth/upstash-redis-adapter#build",
         "@auth/xata-adapter#build",
-<<<<<<< HEAD
-        "@auth/memory-adapter#build",
-=======
         "next-auth#build",
->>>>>>> f8a22034
         "^build"
       ],
       "outputs": [
