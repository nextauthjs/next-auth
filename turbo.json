{
  "$schema": "https://turborepo.org/schema.json",
  "pipeline": {
    "build": {
      "dependsOn": ["^build"],
      "outputs": ["dist/**/*", "*.js", "*.d.ts", "*.d.ts.map"]
    },
    "next-auth#build": {
      "dependsOn": ["^build"],
      "outputs": [
        "client/**",
        "core/**",
        "css/**",
        "jwt/**",
        "next/**",
        "providers/**",
        "react/**",
        "*.js",
        "*.d.ts"
      ]
    },
    "@auth/core#build": {
      "dependsOn": ["^build"],
      "outputs": [
        "lib/**",
        "providers/**",
        "*.js",
        "*.d.ts",
        "*.d.ts.map",
        "src/lib/pages/styles.ts",
        "src/providers/oauth-types.ts"
      ]
    },
    "@auth/sveltekit#build": {
      "dependsOn": ["^build"],
      "outputs": [".svelte-kit/**", "client.*", "index.*"]
    },
    "clean": {
      "cache": false
    },
    "dev": {
      "cache": false
    },
    "test": {
      "outputs": []
    },
    "e2e": {
      "outputs": ["playwright-report/**"]
    },
    "@auth/upstash-redis-adapter#test": {
      "env": ["UPSTASH_REDIS_KEY", "UPSTASH_REDIS_URL"]
    },
    "docs#dev": {
      "dependsOn": [
        "@auth/core#build",
        "@auth/prisma-adapter#build",
        "@auth/sveltekit#build",
        "@auth/dgraph-adapter#build",
        "@auth/dynamodb-adapter#build",
        "@auth/fauna-adapter#build",
        "@auth/firebase-adapter#build",
        "@auth/mikro-orm-adapter#build",
        "@auth/mongodb-adapter#build",
<<<<<<< HEAD
        "@next-auth/neo4j-adapter#build",
        "@next-auth/pouchdb-adapter#build",
        "@auth/sequelize-adapter#build",
=======
        "@auth/neo4j-adapter#build",
        "@auth/pouchdb-adapter#build",
        "@next-auth/sequelize-adapter#build",
>>>>>>> e7a52077
        "@next-auth/supabase-adapter#build",
        "@auth/typeorm-adapter#build",
        "@auth/upstash-redis-adapter#build",
        "@next-auth/xata-adapter#build",
        "^build",
        "next-auth#build"
      ],
      "cache": false
    },
    "docs#build": {
      "dependsOn": [
        "@auth/core#build",
        "@auth/prisma-adapter#build",
        "@auth/sveltekit#build",
        "@auth/dgraph-adapter#build",
        "@auth/dynamodb-adapter#build",
        "@auth/fauna-adapter#build",
        "@auth/firebase-adapter#build",
        "@auth/mikro-orm-adapter#build",
        "@auth/mongodb-adapter#build",
<<<<<<< HEAD
        "@next-auth/neo4j-adapter#build",
        "@next-auth/pouchdb-adapter#build",
        "@auth/sequelize-adapter#build",
=======
        "@auth/neo4j-adapter#build",
        "@auth/pouchdb-adapter#build",
        "@next-auth/sequelize-adapter#build",
>>>>>>> e7a52077
        "@next-auth/supabase-adapter#build",
        "@auth/typeorm-adapter#build",
        "@auth/upstash-redis-adapter#build",
        "@next-auth/xata-adapter#build",
        "^build",
        "next-auth#build"
      ],
      "outputs": [
        ".docusaurus/**/*",
        "build/**/*",
        "docs/reference/core/**/*",
        "docs/reference/sveltekit/**/*",
        "docs/reference/adapter/**"
      ]
    }
  }
}<|MERGE_RESOLUTION|>--- conflicted
+++ resolved
@@ -61,15 +61,9 @@
         "@auth/firebase-adapter#build",
         "@auth/mikro-orm-adapter#build",
         "@auth/mongodb-adapter#build",
-<<<<<<< HEAD
-        "@next-auth/neo4j-adapter#build",
-        "@next-auth/pouchdb-adapter#build",
-        "@auth/sequelize-adapter#build",
-=======
         "@auth/neo4j-adapter#build",
         "@auth/pouchdb-adapter#build",
-        "@next-auth/sequelize-adapter#build",
->>>>>>> e7a52077
+        "@auth/sequelize-adapter#build",
         "@next-auth/supabase-adapter#build",
         "@auth/typeorm-adapter#build",
         "@auth/upstash-redis-adapter#build",
@@ -90,15 +84,9 @@
         "@auth/firebase-adapter#build",
         "@auth/mikro-orm-adapter#build",
         "@auth/mongodb-adapter#build",
-<<<<<<< HEAD
-        "@next-auth/neo4j-adapter#build",
-        "@next-auth/pouchdb-adapter#build",
-        "@auth/sequelize-adapter#build",
-=======
         "@auth/neo4j-adapter#build",
         "@auth/pouchdb-adapter#build",
-        "@next-auth/sequelize-adapter#build",
->>>>>>> e7a52077
+        "@auth/sequelize-adapter#build",
         "@next-auth/supabase-adapter#build",
         "@auth/typeorm-adapter#build",
         "@auth/upstash-redis-adapter#build",
