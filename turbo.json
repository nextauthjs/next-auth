{
  "$schema": "https://turborepo.org/schema.json",
  "pipeline": {
    "build": {
      "dependsOn": ["^build"],
      "outputs": ["dist/**/*", "*.js", "*.d.ts", "*.d.ts.map"]
    },
    "next-auth#build": {
      "dependsOn": ["^build"],
      "outputs": [
        "client/**",
        "core/**",
        "css/**",
        "jwt/**",
        "next/**",
        "providers/**",
        "react/**",
        "*.js",
        "*.d.ts"
      ]
    },
    "@auth/core#build": {
      "dependsOn": ["^build"],
      "outputs": [
        "lib/**",
        "providers/**",
        "*.js",
        "*.d.ts",
        "*.d.ts.map",
        "src/lib/pages/styles.ts",
        "src/providers/oauth-types.ts"
      ]
    },
    "@auth/sveltekit#build": {
      "dependsOn": ["^build"],
      "outputs": [".svelte-kit/**", "client.*", "index.*"]
    },
    "clean": {
      "cache": false
    },
    "dev": {
      "cache": false
    },
    "test": {
      "outputs": []
    },
    "e2e": {
      "outputs": ["playwright-report/**"]
    },
    "@auth/upstash-redis-adapter#test": {
      "env": ["UPSTASH_REDIS_KEY", "UPSTASH_REDIS_URL"]
    },
    "docs#dev": {
      "dependsOn": [
        "@auth/core#build",
        "@auth/prisma-adapter#build",
        "@auth/sveltekit#build",
        "@auth/dgraph-adapter#build",
        "@auth/dynamodb-adapter#build",
        "@auth/fauna-adapter#build",
        "@auth/firebase-adapter#build",
        "@auth/mikro-orm-adapter#build",
        "@auth/mongodb-adapter#build",
<<<<<<< HEAD
        "@next-auth/neo4j-adapter#build",
        "@auth/pouchdb-adapter#build",
=======
        "@auth/neo4j-adapter#build",
        "@next-auth/pouchdb-adapter#build",
>>>>>>> 6e4516a9
        "@next-auth/sequelize-adapter#build",
        "@next-auth/supabase-adapter#build",
        "@auth/typeorm-adapter#build",
        "@auth/upstash-redis-adapter#build",
        "@next-auth/xata-adapter#build",
        "^build",
        "next-auth#build"
      ],
      "cache": false
    },
    "docs#build": {
      "dependsOn": [
        "@auth/core#build",
        "@auth/prisma-adapter#build",
        "@auth/sveltekit#build",
        "@auth/dgraph-adapter#build",
        "@auth/dynamodb-adapter#build",
        "@auth/fauna-adapter#build",
        "@auth/firebase-adapter#build",
        "@auth/mikro-orm-adapter#build",
        "@auth/mongodb-adapter#build",
<<<<<<< HEAD
        "@next-auth/neo4j-adapter#build",
        "@auth/pouchdb-adapter#build",
=======
        "@auth/neo4j-adapter#build",
        "@next-auth/pouchdb-adapter#build",
>>>>>>> 6e4516a9
        "@next-auth/sequelize-adapter#build",
        "@next-auth/supabase-adapter#build",
        "@auth/typeorm-adapter#build",
        "@auth/upstash-redis-adapter#build",
        "@next-auth/xata-adapter#build",
        "^build",
        "next-auth#build"
      ],
      "outputs": [
        ".docusaurus/**/*",
        "build/**/*",
        "docs/reference/core/**/*",
        "docs/reference/sveltekit/**/*",
        "docs/reference/adapter/**"
      ]
    }
  }
}<|MERGE_RESOLUTION|>--- conflicted
+++ resolved
@@ -61,13 +61,8 @@
         "@auth/firebase-adapter#build",
         "@auth/mikro-orm-adapter#build",
         "@auth/mongodb-adapter#build",
-<<<<<<< HEAD
-        "@next-auth/neo4j-adapter#build",
+        "@auth/neo4j-adapter#build",
         "@auth/pouchdb-adapter#build",
-=======
-        "@auth/neo4j-adapter#build",
-        "@next-auth/pouchdb-adapter#build",
->>>>>>> 6e4516a9
         "@next-auth/sequelize-adapter#build",
         "@next-auth/supabase-adapter#build",
         "@auth/typeorm-adapter#build",
@@ -89,13 +84,8 @@
         "@auth/firebase-adapter#build",
         "@auth/mikro-orm-adapter#build",
         "@auth/mongodb-adapter#build",
-<<<<<<< HEAD
-        "@next-auth/neo4j-adapter#build",
+        "@auth/neo4j-adapter#build",
         "@auth/pouchdb-adapter#build",
-=======
-        "@auth/neo4j-adapter#build",
-        "@next-auth/pouchdb-adapter#build",
->>>>>>> 6e4516a9
         "@next-auth/sequelize-adapter#build",
         "@next-auth/supabase-adapter#build",
         "@auth/typeorm-adapter#build",
