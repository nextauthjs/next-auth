import { AppOptions } from "./internals"
import { User, Profile, Session } from "."
import { EmailConfig } from "./providers"
<<<<<<< HEAD
=======

/** Legacy */

export {
  TypeORMAccountModel,
  TypeORMSessionModel,
  TypeORMUserModel,
  TypeORMVerificationRequestModel,
} from "@next-auth/typeorm-legacy-adapter"

import {
  TypeORMAdapter,
  TypeORMAdapterModels,
} from "@next-auth/typeorm-legacy-adapter"

import { PrismaLegacyAdapter } from "@next-auth/prisma-legacy-adapter"

export const TypeORM: {
  Models: TypeORMAdapterModels
  Adapter: TypeORMAdapter
}

export const Prisma: {
  Adapter: PrismaLegacyAdapter
}

declare const Adapters: {
  Default: TypeORMAdapter
  TypeORM: typeof TypeORM
  Prisma: typeof Prisma
}
export default Adapters
>>>>>>> d29e3e9c

/**
 * Using a custom adapter you can connect to any database backend or even several different databases.
 * Custom adapters created and maintained by our community can be found in the adapters repository.
 * Feel free to add a custom adapter from your project to the repository,
 * or even become a maintainer of a certain adapter.
 * Custom adapters can still be created and used in a project without being added to the repository.
 *
 * [Community adapters](https://github.com/nextauthjs/adapters) |
 * [Create a custom adapter](https://next-auth.js.org/tutorials/creating-a-database-adapter)
 */
export interface AdapterInstance<U = User, P = Profile, S = Session> {
  /** Used as a prefix for adapter related log messages. (Defaults to `ADAPTER_`) */
  displayName?: string
  createUser(profile: P): Promise<U>
  getUser(id: string): Promise<U | null>
  getUserByEmail(email: string | null): Promise<U | null>
  getUserByProviderAccountId(
    providerId: string,
    providerAccountId: string
  ): Promise<U | null>
  updateUser(user: U): Promise<U>
  /** @todo Implement */
  deleteUser?(userId: string): Promise<void>
  linkAccount(
    userId: string,
    providerId: string,
    providerType: string,
    providerAccountId: string,
    refreshToken?: string,
    accessToken?: string,
    accessTokenExpires?: null
  ): Promise<void>
  /** @todo Implement */
  unlinkAccount?(
    userId: string,
    providerId: string,
    providerAccountId: string
  ): Promise<void>
  createSession(user: U): Promise<S>
  getSession(sessionToken: string): Promise<S | null>
  updateSession(session: S, force?: boolean): Promise<S | null>
  deleteSession(sessionToken: string): Promise<void>
  createVerificationRequest?(
    identifier: string,
    url: string,
    token: string,
    secret: string,
    provider: EmailConfig & { maxAge: number; from: string }
  ): Promise<void>
  getVerificationRequest?(
    identifier: string,
    verificationToken: string,
    secret: string,
    provider: Required<EmailConfig>
  ): Promise<{
    id: string
    identifier: string
    token: string
    expires: Date
  } | null>
  deleteVerificationRequest?(
    identifier: string,
    verificationToken: string,
    secret: string,
    provider: Required<EmailConfig>
  ): Promise<void>
}

/**
 * From an implementation perspective, an adapter in NextAuth.js is a function
 * which returns an async `getAdapter()` method, which in turn returns a list of functions
 * used to handle operations such as creating user, linking a user
 * and an OAuth account or handling reading and writing sessions.
 *
 * It uses this approach to allow database connection logic to live in the `getAdapter()` method.
 * By calling the function just before an action needs to happen,
 * it is possible to check database connection status and handle connecting / reconnecting
 * to a database as required.
 *
 * **Required methods**
 *
 * _(These methods are required for all sign in flows)_
 * - `createUser`
 * - `getUser`
 * - `getUserByEmail`
 * - `getUserByProviderAccountId`
 * - `linkAccount`
 * - `createSession`
 * - `getSession`
 * - `updateSession`
 * - `deleteSession`
 * - `updateUser`
 *
 * _(Required to support email / passwordless sign in)_
 *
 * - `createVerificationRequest`
 * - `getVerificationRequest`
 * - `deleteVerificationRequest`
 *
 * **Unimplemented methods**
 *
 * _(These methods will be required in a future release, but are not yet invoked)_
 * - `deleteUser`
 * - `unlinkAccount`
 *
 * [Community adapters](https://github.com/nextauthjs/adapters) |
 * [Create a custom adapter](https://next-auth.js.org/tutorials/creating-a-database-adapter)
 */
export type Adapter<
  C = unknown,
  O = Record<string, unknown>,
  U = unknown,
  P = unknown,
  S = unknown
> = (
  client: C,
  options?: O
) => {
  getAdapter(appOptions: AppOptions): Promise<AdapterInstance<U, P, S>>
}<|MERGE_RESOLUTION|>--- conflicted
+++ resolved
@@ -1,41 +1,6 @@
 import { AppOptions } from "./internals"
 import { User, Profile, Session } from "."
 import { EmailConfig } from "./providers"
-<<<<<<< HEAD
-=======
-
-/** Legacy */
-
-export {
-  TypeORMAccountModel,
-  TypeORMSessionModel,
-  TypeORMUserModel,
-  TypeORMVerificationRequestModel,
-} from "@next-auth/typeorm-legacy-adapter"
-
-import {
-  TypeORMAdapter,
-  TypeORMAdapterModels,
-} from "@next-auth/typeorm-legacy-adapter"
-
-import { PrismaLegacyAdapter } from "@next-auth/prisma-legacy-adapter"
-
-export const TypeORM: {
-  Models: TypeORMAdapterModels
-  Adapter: TypeORMAdapter
-}
-
-export const Prisma: {
-  Adapter: PrismaLegacyAdapter
-}
-
-declare const Adapters: {
-  Default: TypeORMAdapter
-  TypeORM: typeof TypeORM
-  Prisma: typeof Prisma
-}
-export default Adapters
->>>>>>> d29e3e9c
 
 /**
  * Using a custom adapter you can connect to any database backend or even several different databases.
