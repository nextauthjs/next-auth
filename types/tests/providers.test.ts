import Providers from "next-auth/providers"

// $ExpectType EmailConfig
Providers.Email({
  server: "path/to/server",
  from: "path/from",
})

// $ExpectType EmailConfig
Providers.Email({
  server: {
    host: "host",
    port: 123,
    auth: {
      user: "foo",
      pass: "123",
    },
  },
  from: "path/from",
})

// $ExpectType CredentialsConfig<{ username: { label: string; type: string; }; password: { label: string; type: string; }; }>
Providers.Credentials({
  id: "login",
  name: "account",
  credentials: {
    username: {
      label: "Password",
      type: "password",
    },
    password: {
      label: "Password",
      type: "password",
    },
  },
  async authorize({ username, password }) {
<<<<<<< HEAD
    return null
=======
    return {
      /* fetched user */
    }
>>>>>>> e5fe4707
  },
})

// $ExpectType OAuthConfig<Profile>
Providers.Apple({
  clientId: "foo123",
  clientSecret: {
    appleId: "foo@icloud.com",
    teamId: "foo",
    privateKey: "123xyz",
    keyId: "1234",
  },
})

// $ExpectType OAuthConfig<Profile>
Providers.Twitter({
  clientId: "foo123",
  clientSecret: "bar123",
})

// $ExpectType OAuthConfig<Profile>
Providers.Facebook({
  clientId: "foo123",
  clientSecret: "bar123",
})

// $ExpectType OAuthConfig<Profile>
Providers.GitHub({
  clientId: "foo123",
  clientSecret: "bar123",
})

// $ExpectType OAuthConfig<Profile>
Providers.GitHub({
  clientId: "foo123",
  clientSecret: "bar123",
  authorization: { params: { scope: "change:thing read:that" } },
})

// $ExpectType OAuthConfig<Profile>
Providers.GitLab({
  clientId: "foo123",
  clientSecret: "bar123",
})

// $ExpectType OAuthConfig<Profile>
Providers.Slack({
  clientId: "foo123",
  clientSecret: "bar123",
})

// $ExpectType OAuthConfig<Profile>
Providers.Google({
  clientId: "foo123",
  clientSecret: "bar123",
})

// $ExpectType OAuthConfig<Profile>
Providers.Google({
  clientId: "foo123",
  clientSecret: "bar123",
  authorization: "https://foo.google.com",
})

// $ExpectType OAuthConfig<Profile>
Providers.Auth0({
  clientId: "foo123",
  clientSecret: "bar123",
  issuer: "https://foo.auth0.com",
})

// $ExpectType OAuthConfig<Profile>
Providers.Auth0({
  clientId: "foo123",
  clientSecret: "bar123",
  issuer: "https://foo.auth0.com",
  profile() {
    return {
      id: "foo123",
      name: "foo",
      email: "foo@bar.io",
      image: "https://foo.auth0.com/image/1.png",
    }
  },
})

// $ExpectType OAuthConfig<Profile>
Providers.IdentityServer4({
  id: "identity-server4",
  name: "IdentityServer4",
  authorization: { params: { scope: "change:thing read:that" } },
  issuer: "https://foo.is4.com",
  clientId: "foo123",
  clientSecret: "bar123",
})

// $ExpectType OAuthConfig<Profile>
Providers.Discord({
  clientId: "foo123",
  clientSecret: "bar123",
  authorization: { params: { scope: "identify" } },
})

// $ExpectType OAuthConfig<Profile>
Providers.Twitch({
  clientId: "foo123",
  clientSecret: "bar123",
})

// $ExpectType OAuthConfig<Profile>
Providers.Okta({
  clientId: "foo123",
  clientSecret: "bar123",
  issuer: "https://foo.auth0.com",
})

// $ExpectType OAuthConfig<Profile>
Providers.OneLogin({
  clientId: "foo123",
  clientSecret: "bar123",
  domain: "foo.onelogin.com",
})

// $ExpectType OAuthConfig<Profile>
Providers.BattleNet({
  clientId: "foo123",
  clientSecret: "bar123",
  region: "europe",
})

// $ExpectType OAuthConfig<Profile>
Providers.Box({
  clientId: "foo123",
  clientSecret: "bar123",
})

// $ExpectType OAuthConfig<Profile>
Providers.Cognito({
  clientId: "foo123",
  clientSecret: "bar123",
  issuer: "https://foo.auth0.com",
})

// $ExpectType OAuthConfig<Profile>
Providers.Yandex({
  clientId: "foo123",
  clientSecret: "bar123",
})

// $ExpectType OAuthConfig<Profile>
Providers.LinkedIn({
  clientId: "foo123",
  clientSecret: "bar123",
  authorization: { params: { scope: "r_emailaddress r_liteprofile" } },
})

// $ExpectType OAuthConfig<Profile>
Providers.Spotify({
  clientId: "foo123",
  clientSecret: "bar123",
})

// $ExpectType OAuthConfig<Profile>
Providers.Spotify({
  clientId: "foo123",
  clientSecret: "bar123",
  authorization: { params: { scope: "user-read-email" } },
})

// $ExpectType OAuthConfig<Profile>
Providers.Reddit({
  clientId: "foo123",
  clientSecret: "bar123",
})

// $ExpectType OAuthConfig<Profile>
Providers.AzureADB2C({
  clientId: "foo123",
  clientSecret: "bar123",
  authorization: { params: { scope: "offline_access User.Read" } },
  tenantId: "tenantId",
  idToken: true,
})

// $ExpectType OAuthConfig<Profile>
Providers.FusionAuth({
  name: "FusionAuth",
  issuer: "domain",
  clientId: "clientId",
  clientSecret: "clientSecret",
  tenantId: "tenantId",
})

// $ExpectType OAuthConfig<Profile>
Providers.FACEIT({
  clientId: "foo123",
  clientSecret: "bar123",
})

// $ExpectType OAuthConfig<Profile>
Providers.Instagram({
  clientId: "foo123",
  clientSecret: "bar123",
})

// $ExpectType OAuthConfig<Profile>
Providers.Kakao({
  clientId: "foo123",
  clientSecret: "bar123",
})

// $ExpectType OAuthConfig<Profile>
Providers.Osso({
  clientId: "foo123",
  clientSecret: "bar123",
})

// $ExpectType OAuthConfig<Profile>
Providers.Zoho({
  clientId: "foo123",
  clientSecret: "bar123",
})

// $ExpectType OAuthConfig<Profile>
Providers.Freshbooks({
  clientId: "foo123",
  clientSecret: "bar123",
})<|MERGE_RESOLUTION|>--- conflicted
+++ resolved
@@ -34,13 +34,7 @@
     },
   },
   async authorize({ username, password }) {
-<<<<<<< HEAD
     return null
-=======
-    return {
-      /* fetched user */
-    }
->>>>>>> e5fe4707
   },
 })
 
