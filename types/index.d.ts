--- conflicted
+++ resolved
@@ -239,16 +239,12 @@
  * Usually contains information about the provider being used
  * and also extends `TokenSet`, which is different tokens returned by OAuth Providers.
  */
-<<<<<<< HEAD
-export interface Account extends TokenSet, Record<string, unknown> {
+export interface Account extends Partial<TokenSet>, Record<string, unknown> {
   /**
    * User's id for this account.
    * In case of an "email" type provider,
    * it's the email of the user.
    */
-=======
-export interface Account extends Partial<TokenSet> {
->>>>>>> e5fe4707
   id: string
   /** id of the provider used for this account */
   provider: string
