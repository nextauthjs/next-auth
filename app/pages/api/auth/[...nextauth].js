import NextAuth from "next-auth"
import EmailProvider from "next-auth/providers/email"
import GitHubProvider from "next-auth/providers/github"
import Auth0Provider from "next-auth/providers/auth0"
import TwitterProvider from "next-auth/providers/twitter"
import CredentialsProvider from "next-auth/providers/credentials"

// import Adapters from 'next-auth/adapters'
// import { PrismaClient } from '@prisma/client'
// const prisma = new PrismaClient()

export default NextAuth({
  // Used to debug https://github.com/nextauthjs/next-auth/issues/1664
  // cookies: {
  //   csrfToken: {
  //     name: 'next-auth.csrf-token',
  //     options: {
  //       httpOnly: true,
  //       sameSite: 'none',
  //       path: '/',
  //       secure: true
  //     }
  //   },
  //   pkceCodeVerifier: {
  //     name: 'next-auth.pkce.code_verifier',
  //     options: {
  //       httpOnly: true,
  //       sameSite: 'none',
  //       path: '/',
  //       secure: true
  //     }
  //   }
  // },
  providers: [
    EmailProvider({
      server: process.env.EMAIL_SERVER,
      from: process.env.EMAIL_FROM,
    }),
    GitHubProvider({
      clientId: process.env.GITHUB_ID,
      clientSecret: process.env.GITHUB_SECRET,
    }),
    Auth0Provider({
      clientId: process.env.AUTH0_ID,
      clientSecret: process.env.AUTH0_SECRET,
      domain: process.env.AUTH0_DOMAIN,
      // Used to debug https://github.com/nextauthjs/next-auth/issues/1664
      // protection: ["pkce", "state"],
      // authorizationParams: {
      //   response_mode: 'form_post'
      // }
      protection: "pkce",
    }),
    TwitterProvider({
      clientId: process.env.TWITTER_ID,
      clientSecret: process.env.TWITTER_SECRET,
    }),
    CredentialsProvider({
      name: "Credentials",
      credentials: {
        password: { label: "Password", type: "password" },
      },
<<<<<<< HEAD
      async authorize (credentials, req) {
        if (credentials.password === 'password') {
=======
      async authorize(credentials) {
        if (credentials.password === "password") {
>>>>>>> e3bb9881
          return {
            id: 1,
            name: "Fill Murray",
            email: "bill@fillmurray.com",
            image: "https://www.fillmurray.com/64/64",
          }
        }
        return null
      },
    }),
  ],
  jwt: {
    encryption: true,
    secret: process.env.SECRET,
  },
  debug: false,
  theme: "auto",

  // Default Database Adapter (TypeORM)
  // database: process.env.DATABASE_URL

  // Prisma Database Adapter
  // To configure this app to use the schema in `prisma/schema.prisma` run:
  // npx prisma generate
  // npx prisma migrate dev
  // adapter: Adapters.Prisma.Adapter({ prisma })
})<|MERGE_RESOLUTION|>--- conflicted
+++ resolved
@@ -60,13 +60,8 @@
       credentials: {
         password: { label: "Password", type: "password" },
       },
-<<<<<<< HEAD
-      async authorize (credentials, req) {
-        if (credentials.password === 'password') {
-=======
-      async authorize(credentials) {
+      async authorize(credentials, req) {
         if (credentials.password === "password") {
->>>>>>> e3bb9881
           return {
             id: 1,
             name: "Fill Murray",
