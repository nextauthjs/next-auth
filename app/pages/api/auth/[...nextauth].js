--- conflicted
+++ resolved
@@ -4,13 +4,6 @@
 import Auth0Provider from "next-auth/providers/auth0"
 import TwitterProvider from "next-auth/providers/twitter"
 import CredentialsProvider from "next-auth/providers/credentials"
-<<<<<<< HEAD
-
-// import Adapters from 'next-auth/adapters'
-// import { PrismaClient } from '@prisma/client'
-// const prisma = new PrismaClient()
-=======
->>>>>>> cff153bd
 
 export default NextAuth({
   // Used to debug https://github.com/nextauthjs/next-auth/issues/1664
@@ -47,19 +40,10 @@
       clientId: process.env.AUTH0_ID,
       clientSecret: process.env.AUTH0_SECRET,
       domain: process.env.AUTH0_DOMAIN,
-<<<<<<< HEAD
       protection: ["pkce", "state"],
       // params: {
       //   response_mode: "form_post",
       // },
-=======
-      // Used to debug https://github.com/nextauthjs/next-auth/issues/1664
-      // protection: ["pkce", "state"],
-      // authorizationParams: {
-      //   response_mode: 'form_post'
-      // }
-      protection: "pkce",
->>>>>>> cff153bd
     }),
     TwitterProvider({
       clientId: process.env.TWITTER_ID,
@@ -70,11 +54,7 @@
       credentials: {
         password: { label: "Password", type: "password" },
       },
-<<<<<<< HEAD
-      async authorize(credentials) {
-=======
       async authorize(credentials, req) {
->>>>>>> cff153bd
         if (credentials.password === "password") {
           return {
             id: 1,
@@ -91,20 +71,6 @@
     encryption: true,
     secret: process.env.SECRET,
   },
-<<<<<<< HEAD
-  // debug: true,
-  theme: "auto",
-
-  // Default Database Adapter (TypeORM)
-  // database: process.env.DATABASE_URL
-
-  // Prisma Database Adapter
-  // To configure this app to use the schema in `prisma/schema.prisma` run:
-  // npx prisma generate
-  // npx prisma migrate dev
-  // adapter: Adapters.Prisma.Adapter({ prisma })
-=======
   debug: false,
   theme: "auto",
->>>>>>> cff153bd
 })