import NextAuth from "next-auth"
import EmailProvider from "next-auth/providers/email"
import GitHubProvider from "next-auth/providers/github"
import Auth0Provider from "next-auth/providers/auth0"
import KeycloakProvider from "next-auth/providers/keycloak"
import TwitterProvider from "next-auth/providers/twitter"
import CredentialsProvider from "next-auth/providers/credentials"
import IDS4Provider from "next-auth/providers/identity-server4"
import Twitch from "next-auth/providers/twitch"
import GoogleProvider from "next-auth/providers/google"
import FacebookProvider from "next-auth/providers/facebook"
import FoursquareProvider from "next-auth/providers/foursquare"
// import FreshbooksProvider from "next-auth/providers/freshbooks"
import GitlabProvider from "next-auth/providers/gitlab"
import InstagramProvider from "next-auth/providers/instagram"
import LineProvider from "next-auth/providers/line"
import LinkedInProvider from "next-auth/providers/linkedin"
import MailchimpProvider from "next-auth/providers/mailchimp"
import DiscordProvider from "next-auth/providers/discord"
import AzureADProvider from "next-auth/providers/azure-ad"
import SpotifyProvider from "next-auth/providers/spotify"
import CognitoProvider from "next-auth/providers/cognito"
<<<<<<< HEAD
import Okta from "next-auth/providers/okta"
=======
import SlackProvider from "next-auth/providers/slack"
>>>>>>> 50e6a648

// import { PrismaAdapter } from "@next-auth/prisma-adapter"
// import { PrismaClient } from "@prisma/client"
// const prisma = new PrismaClient()
// const adapter = PrismaAdapter(prisma)

// import { Client as FaunaClient } from "faunadb"
// import { FaunaAdapter } from "@next-auth/fauna-adapter"

// const client = new FaunaClient({
//   secret: process.env.FAUNA_SECRET,
//   domain: process.env.FAUNA_DOMAIN,
// })
// const adapter = FaunaAdapter(client)

export default NextAuth({
  // adapter,
  providers: [
    // E-mail
    // Start fake e-mail server with `npm run start:email`
    EmailProvider({
      server: {
        host: "127.0.0.1",
        auth: null,
        secure: false,
        port: 1025,
        tls: { rejectUnauthorized: false },
      },
    }),
    // Credentials
    CredentialsProvider({
      name: "Credentials",
      credentials: {
        password: { label: "Password", type: "password" },
      },
      async authorize(credentials, req) {
        if (credentials.password === "password") {
          return {
            name: "Fill Murray",
            email: "bill@fillmurray.com",
            image: "https://www.fillmurray.com/64/64",
          }
        }
        return null
      },
    }),
    // OAuth 1
    TwitterProvider({
      clientId: process.env.TWITTER_ID,
      clientSecret: process.env.TWITTER_SECRET,
    }),
    // OAuth 2 / OIDC
    GitHubProvider({
      clientId: process.env.GITHUB_ID,
      clientSecret: process.env.GITHUB_SECRET,
    }),
    Auth0Provider({
      clientId: process.env.AUTH0_ID,
      clientSecret: process.env.AUTH0_SECRET,
      issuer: process.env.AUTH0_ISSUER,
    }),
    KeycloakProvider({
      clientId: process.env.KEYCLOAK_ID,
      clientSecret: process.env.KEYCLOAK_SECRET,
      issuer: process.env.KEYCLOAK_ISSUER,
    }),
    Twitch({
      clientId: process.env.TWITCH_ID,
      clientSecret: process.env.TWITCH_SECRET,
    }),
    GoogleProvider({
      clientId: process.env.GOOGLE_ID,
      clientSecret: process.env.GOOGLE_SECRET,
    }),
    FacebookProvider({
      clientId: process.env.FACEBOOK_ID,
      clientSecret: process.env.FACEBOOK_SECRET,
    }),
    FoursquareProvider({
      clientId: process.env.FOURSQUARE_ID,
      clientSecret: process.env.FOURSQUARE_SECRET,
    }),
    // FreshbooksProvider({
    //   clientId: process.env.FRESHBOOKS_ID,
    //   clientSecret: process.env.FRESHBOOKS_SECRET,
    // }),
    GitlabProvider({
      clientId: process.env.GITLAB_ID,
      clientSecret: process.env.GITLAB_SECRET,
    }),
    InstagramProvider({
      clientId: process.env.INSTAGRAM_ID,
      clientSecret: process.env.INSTAGRAM_SECRET,
    }),
    LineProvider({
      clientId: process.env.LINE_ID,
      clientSecret: process.env.LINE_SECRET,
    }),
    LinkedInProvider({
      clientId: process.env.LINKEDIN_ID,
      clientSecret: process.env.LINKEDIN_SECRET,
    }),
    MailchimpProvider({
      clientId: process.env.MAILCHIMP_ID,
      clientSecret: process.env.MAILCHIMP_SECRET,
    }),
    IDS4Provider({
      clientId: process.env.IDS4_ID,
      clientSecret: process.env.IDS4_SECRET,
      issuer: process.env.IDS4_ISSUER,
    }),
    DiscordProvider({
      clientId: process.env.DISCORD_ID,
      clientSecret: process.env.DISCORD_SECRET,
    }),
    AzureADProvider({
      clientId: process.env.AZURE_AD_CLIENT_ID,
      clientSecret: process.env.AZURE_AD_CLIENT_SECRET,
      tenantId: process.env.AZURE_AD_TENANT_ID,
    }),
    SpotifyProvider({
      clientId: process.env.SPOTIFY_ID,
      clientSecret: process.env.SPOTIFY_SECRET,
    }),
    CognitoProvider({
      clientId: process.env.COGNITO_ID,
      clientSecret: process.env.COGNITO_SECRET,
      issuer: process.env.COGNITO_ISSUER,
    }),
<<<<<<< HEAD
    Okta({
      clientId: process.env.OKTA_ID,
      clientSecret: process.env.OKTA_SECRET,
      issuer: process.env.OKTA_ISSUER,
    })
=======
    SlackProvider({
      clientId: process.env.SLACK_ID,
      clientSecret: process.env.SLACK_SECRET,
    }),
>>>>>>> 50e6a648
  ],
  jwt: {
    encryption: true,
    secret: process.env.SECRET,
  },
  debug: true,
  theme: {
    colorScheme: "auto",
    logo: "https://next-auth.js.org/img/logo/logo-sm.png",
    brandColor: "#1786fb",
  },
})<|MERGE_RESOLUTION|>--- conflicted
+++ resolved
@@ -20,11 +20,8 @@
 import AzureADProvider from "next-auth/providers/azure-ad"
 import SpotifyProvider from "next-auth/providers/spotify"
 import CognitoProvider from "next-auth/providers/cognito"
-<<<<<<< HEAD
 import Okta from "next-auth/providers/okta"
-=======
 import SlackProvider from "next-auth/providers/slack"
->>>>>>> 50e6a648
 
 // import { PrismaAdapter } from "@next-auth/prisma-adapter"
 // import { PrismaClient } from "@prisma/client"
@@ -154,18 +151,15 @@
       clientSecret: process.env.COGNITO_SECRET,
       issuer: process.env.COGNITO_ISSUER,
     }),
-<<<<<<< HEAD
     Okta({
       clientId: process.env.OKTA_ID,
       clientSecret: process.env.OKTA_SECRET,
       issuer: process.env.OKTA_ISSUER,
     })
-=======
     SlackProvider({
       clientId: process.env.SLACK_ID,
       clientSecret: process.env.SLACK_SECRET,
     }),
->>>>>>> 50e6a648
   ],
   jwt: {
     encryption: true,
