import NextAuth, { NextAuthOptions } from "next-auth"
// import EmailProvider from "next-auth/providers/email"
import GitHubProvider from "next-auth/providers/github"
import Auth0Provider from "next-auth/providers/auth0"
import KeycloakProvider from "next-auth/providers/keycloak"
import TwitterProvider, {
  TwitterLegacy as TwitterLegacyProvider,
} from "next-auth/providers/twitter"
import CredentialsProvider from "next-auth/providers/credentials"
import IDS4Provider from "next-auth/providers/identity-server4"
import Twitch from "next-auth/providers/twitch"
import GoogleProvider from "next-auth/providers/google"
import FacebookProvider from "next-auth/providers/facebook"
import FoursquareProvider from "next-auth/providers/foursquare"
// import FreshbooksProvider from "next-auth/providers/freshbooks"
import GitlabProvider from "next-auth/providers/gitlab"
import InstagramProvider from "next-auth/providers/instagram"
import LineProvider from "next-auth/providers/line"
import LinkedInProvider from "next-auth/providers/linkedin"
import MailchimpProvider from "next-auth/providers/mailchimp"
import DiscordProvider from "next-auth/providers/discord"
import AzureADProvider from "next-auth/providers/azure-ad"
import SpotifyProvider from "next-auth/providers/spotify"
import CognitoProvider from "next-auth/providers/cognito"
import SlackProvider from "next-auth/providers/slack"
import Okta from "next-auth/providers/okta"
import AzureB2C from "next-auth/providers/azure-ad-b2c"
import OsuProvider from "next-auth/providers/osu"
import AppleProvider from "next-auth/providers/apple"
import PatreonProvider from "next-auth/providers/patreon"
import TraktProvider from "next-auth/providers/trakt"

// import { PrismaAdapter } from "@next-auth/prisma-adapter"
// import { PrismaClient } from "@prisma/client"
// const prisma = new PrismaClient()
// const adapter = PrismaAdapter(prisma)

// import { Client as FaunaClient } from "faunadb"
// import { FaunaAdapter } from "@next-auth/fauna-adapter"

// const client = new FaunaClient({
//   secret: process.env.FAUNA_SECRET,
//   domain: process.env.FAUNA_DOMAIN,
// })
// const adapter = FaunaAdapter(client)
export const authOptions: NextAuthOptions = {
  // adapter,
  providers: [
    // E-mail
    // Start fake e-mail server with `npm run start:email`
    // EmailProvider({
    //   server: {
    //     host: "127.0.0.1",
    //     auth: null,
    //     secure: false,
    //     port: 1025,
    //     tls: { rejectUnauthorized: false },
    //   },
    // }),
    // Credentials
    CredentialsProvider({
      name: "Credentials",
      credentials: {
        password: { label: "Password", type: "password" },
      },
      async authorize(credentials) {
        if (credentials.password === "pw") {
          return {
            name: "Fill Murray",
            email: "bill@fillmurray.com",
            image: "https://www.fillmurray.com/64/64",
          }
        }
        return null
      },
    }),
    // OAuth 1
    // TwitterLegacyProvider({
    //   clientId: process.env.TWITTER_LEGACY_ID,
    //   clientSecret: process.env.TWITTER_LEGACY_SECRET,
    // }),
    // OAuth 2 / OIDC
    TwitterProvider({
      // Opt-in to the new Twitter API for now. Should be default in the future.
      version: "2.0",
      clientId: process.env.TWITTER_ID,
      clientSecret: process.env.TWITTER_SECRET,
    }),
    GitHubProvider({
      clientId: process.env.GITHUB_ID,
      clientSecret: process.env.GITHUB_SECRET,
    }),
    Auth0Provider({
      clientId: process.env.AUTH0_ID,
      clientSecret: process.env.AUTH0_SECRET,
      issuer: process.env.AUTH0_ISSUER,
    }),
    KeycloakProvider({
      clientId: process.env.KEYCLOAK_ID,
      clientSecret: process.env.KEYCLOAK_SECRET,
      issuer: process.env.KEYCLOAK_ISSUER,
    }),
    Twitch({
      clientId: process.env.TWITCH_ID,
      clientSecret: process.env.TWITCH_SECRET,
    }),
    GoogleProvider({
      clientId: process.env.GOOGLE_ID,
      clientSecret: process.env.GOOGLE_SECRET,
    }),
    FacebookProvider({
      clientId: process.env.FACEBOOK_ID,
      clientSecret: process.env.FACEBOOK_SECRET,
    }),
    FoursquareProvider({
      clientId: process.env.FOURSQUARE_ID,
      clientSecret: process.env.FOURSQUARE_SECRET,
    }),
    // FreshbooksProvider({
    //   clientId: process.env.FRESHBOOKS_ID,
    //   clientSecret: process.env.FRESHBOOKS_SECRET,
    // }),
    GitlabProvider({
      clientId: process.env.GITLAB_ID,
      clientSecret: process.env.GITLAB_SECRET,
    }),
    InstagramProvider({
      clientId: process.env.INSTAGRAM_ID,
      clientSecret: process.env.INSTAGRAM_SECRET,
    }),
    LineProvider({
      clientId: process.env.LINE_ID,
      clientSecret: process.env.LINE_SECRET,
    }),
    LinkedInProvider({
      clientId: process.env.LINKEDIN_ID,
      clientSecret: process.env.LINKEDIN_SECRET,
    }),
    MailchimpProvider({
      clientId: process.env.MAILCHIMP_ID,
      clientSecret: process.env.MAILCHIMP_SECRET,
    }),
    IDS4Provider({
      clientId: process.env.IDS4_ID,
      clientSecret: process.env.IDS4_SECRET,
      issuer: process.env.IDS4_ISSUER,
    }),
    DiscordProvider({
      clientId: process.env.DISCORD_ID,
      clientSecret: process.env.DISCORD_SECRET,
    }),
    AzureADProvider({
      clientId: process.env.AZURE_AD_CLIENT_ID,
      clientSecret: process.env.AZURE_AD_CLIENT_SECRET,
      tenantId: process.env.AZURE_AD_TENANT_ID,
      profilePhotoSize: 48,
    }),
    SpotifyProvider({
      clientId: process.env.SPOTIFY_ID,
      clientSecret: process.env.SPOTIFY_SECRET,
    }),
    CognitoProvider({
      clientId: process.env.COGNITO_ID,
      clientSecret: process.env.COGNITO_SECRET,
      issuer: process.env.COGNITO_ISSUER,
    }),
    Okta({
      clientId: process.env.OKTA_ID,
      clientSecret: process.env.OKTA_SECRET,
      issuer: process.env.OKTA_ISSUER,
    }),
    SlackProvider({
      clientId: process.env.SLACK_ID,
      clientSecret: process.env.SLACK_SECRET,
    }),
    AzureB2C({
      clientId: process.env.AZURE_B2C_ID,
      clientSecret: process.env.AZURE_B2C_SECRET,
      tenantId: process.env.AZURE_B2C_TENANT_ID,
      primaryUserFlow: process.env.AZURE_B2C_PRIMARY_USER_FLOW,
    }),
    OsuProvider({
      clientId: process.env.OSU_CLIENT_ID,
      clientSecret: process.env.OSU_CLIENT_SECRET,
    }),
    AppleProvider({
      clientId: process.env.APPLE_ID,
      clientSecret: process.env.APPLE_SECRET,
    }),
    PatreonProvider({
      clientId: process.env.PATREON_ID,
      clientSecret: process.env.PATREON_SECRET,
    }),
<<<<<<< HEAD
    TraktProvider({
      clientId: process.env.TRAKT_ID,
      clientSecret: process.env.TRAKT_SECRET,
    }),
=======
>>>>>>> c9e16fb7
  ],
  debug: true,
  theme: {
    colorScheme: "auto",
    logo: "https://next-auth.js.org/img/logo/logo-sm.png",
    brandColor: "#1786fb",
  },
}

export default NextAuth(authOptions)<|MERGE_RESOLUTION|>--- conflicted
+++ resolved
@@ -191,13 +191,10 @@
       clientId: process.env.PATREON_ID,
       clientSecret: process.env.PATREON_SECRET,
     }),
-<<<<<<< HEAD
     TraktProvider({
       clientId: process.env.TRAKT_ID,
       clientSecret: process.env.TRAKT_SECRET,
     }),
-=======
->>>>>>> c9e16fb7
   ],
   debug: true,
   theme: {
