import type { Adapter } from "@auth/core/adapters"
import { createHash, randomUUID } from "crypto"

const requiredMethods = [
  "createUser",
  "getUser",
  "getUserByEmail",
  "getUserByAccount",
  "updateUser",
  "linkAccount",
  "createSession",
  "getSessionAndUser",
  "updateSession",
  "deleteSession",
]
export interface TestOptions {
  adapter: Adapter
  fixtures?: {
    user?: any
    session?: any
    account?: any
    sessionUpdateExpires?: Date
    verificationTokenExpires?: Date
  },
  db: {
    /** Generates UUID v4 by default. Use it to override how the test suite should generate IDs, like user id. */
    id?: () => string
    /**
     * Manually disconnect database after all tests have been run,
     * if your adapter doesn't do it automatically
     */
    disconnect?: () => Promise<any>
    /**
     * Manually establishes a db connection before all tests,
     * if your db doesn't do this automatically
     */
    connect?: () => Promise<any>
    /** A simple query function that returns a session directly from the db. */
    session: (sessionToken: string) => any
    /** A simple query function that returns a user directly from the db. */
    user: (id: string) => any
    /** A simple query function that returns an account directly from the db. */
    account: (providerAccountId: {
      provider: string
      providerAccountId: string
    }) => any
    /**
     * A simple query function that returns an verification token directly from the db,
     * based on the user identifier and the verification token (hashed).
     */
    verificationToken: (params: { identifier: string; token: string }) => any
  }
  skipTests?: string[]
}
const testIf = (condition: boolean) => (condition ? test : test.skip)
/**
 * A wrapper to run the most basic tests.
 * Run this at the top of your test file.
 * You can add additional tests below, if you wish.
 */
export async function runBasicTests(options: TestOptions) {
  const id = options.db.id ?? randomUUID
  // Init
  beforeAll(async () => {
    await options.db.connect?.()
  })

<<<<<<< HEAD
  const { adapter, db, skipTests } = options
=======
  const { adapter: _adapter, db, skipTests } = options
  const adapter = _adapter as Required<Adapter>
>>>>>>> b1c46809

  afterAll(async () => {
    // @ts-expect-error This is only used for the TypeORM adapter
    await adapter.__disconnect?.()
    await options.db.disconnect?.()
  })

  let user: any = options.fixtures?.user ?? {
    email: "fill@murray.com",
    image: "https://www.fillmurray.com/460/300",
    name: "Fill Murray",
    emailVerified: new Date()
  }

  if (process.env.CUSTOM_MODEL === "1") {
    user.role = "admin"
    user.phone = "00000000000"
  }

  const session: any = options.fixtures?.session ?? {
    sessionToken: randomUUID(),
    expires: ONE_WEEK_FROM_NOW,
  }

  const account: any = options.fixtures?.account ?? {
    provider: "github",
    providerAccountId: randomUUID(),
    type: "oauth",
    access_token: randomUUID(),
    expires_at: ONE_MONTH / 1000,
    id_token: randomUUID(),
    refresh_token: randomUUID(),
    token_type: "bearer",
    scope: "user",
    session_state: randomUUID(),
  }

  // All adapters must define these methods

  test("Required (User, Account, Session) methods exist", () => {
    const requiredMethods = [
      "createUser",
      "getUser",
      "getUserByEmail",
      "getUserByAccount",
      "updateUser",
      "linkAccount",
      "createSession",
      "getSessionAndUser",
      "updateSession",
      "deleteSession",
    ]
    requiredMethods.forEach((method) => {
      expect(adapter).toHaveProperty(method)
    })
  })

  test("createUser", async () => {
    const { id } = await adapter.createUser(user)
    const dbUser = await db.user(id)
    expect(dbUser).toEqual({ ...user, id })
    user = dbUser
    session.userId = dbUser.id
    account.userId = dbUser.id
  })

  test("getUser", async () => {
    expect(await adapter.getUser(id())).toBeNull()
    expect(await adapter.getUser(user.id)).toEqual(user)
  })

  test("getUserByEmail", async () => {
    expect(await adapter.getUserByEmail("non-existent-email")).toBeNull()
    expect(await adapter.getUserByEmail(user.email)).toEqual(user)
  })

  test("createSession", async () => {
    const { sessionToken } = await adapter.createSession(session)
    const dbSession = await db.session(sessionToken)

    expect(dbSession).toEqual({ ...session, id: dbSession.id })
    session.userId = dbSession.userId
    session.id = dbSession.id
  })

  test("getSessionAndUser", async () => {
    let sessionAndUser = await adapter.getSessionAndUser("invalid-token")
    expect(sessionAndUser).toBeNull()

    sessionAndUser = await adapter.getSessionAndUser(session.sessionToken)
    if (!sessionAndUser) {
      throw new Error("Session and User was not found, but they should exist")
    }
    expect(sessionAndUser).toEqual({
      user,
      session,
    })
  })

  test("updateUser", async () => {
    const newName = "Updated Name"
    const returnedUser = await adapter.updateUser({
      id: user.id,
      name: newName,
    })
    expect(returnedUser.name).toBe(newName)

    const dbUser = await db.user(user.id)
    expect(dbUser.name).toBe(newName)
    user.name = newName
  })

  test("updateSession", async () => {
    let dbSession = await db.session(session.sessionToken)

    const expires = options.fixtures?.sessionUpdateExpires ?? ONE_MONTH_FROM_NOW

    expect(dbSession.expires.valueOf()).not.toBe(expires.valueOf())

    await adapter.updateSession({
      sessionToken: session.sessionToken,
      expires,
    })

    dbSession = await db.session(session.sessionToken)
    expect(dbSession.expires.valueOf()).toBe(expires.valueOf())
  })

  test("linkAccount", async () => {
    await adapter.linkAccount(account)
    const dbAccount = await db.account({
      provider: account.provider,
      providerAccountId: account.providerAccountId,
    })
    expect(dbAccount).toEqual({ ...account, id: dbAccount.id })
  })

  test("getUserByAccount", async () => {
    let userByAccount = await adapter.getUserByAccount({
      provider: "invalid-provider",
      providerAccountId: "invalid-provider-account-id",
    })
    expect(userByAccount).toBeNull()

    userByAccount = await adapter.getUserByAccount({
      provider: account.provider,
      providerAccountId: account.providerAccountId,
    })
    expect(userByAccount).toEqual(user)
  })

  test("deleteSession", async () => {
    await adapter.deleteSession(session.sessionToken)
    const dbSession = await db.session(session.sessionToken)
    expect(dbSession).toBeNull()
  })

  // These are optional for custom adapters, but we require them for the official adapters

  test("Verification Token methods exist", () => {
    const requiredMethods = ["createVerificationToken", "useVerificationToken"]
    requiredMethods.forEach((method) => {
      expect(adapter).toHaveProperty(method)
    })
  })

  test("createVerificationToken", async () => {
    const identifier = "info@example.com"
    const token = randomUUID()
    const hashedToken = hashToken(token)

    const verificationToken = {
      token: hashedToken,
      identifier,
      expires: options.fixtures?.verificationTokenExpires ?? FIFTEEN_MINUTES_FROM_NOW,
    }
    await adapter.createVerificationToken?.(verificationToken)

    const dbVerificationToken = await db.verificationToken({
      token: hashedToken,
      identifier,
    })

    expect(dbVerificationToken).toEqual(verificationToken)
  })

  test("useVerificationToken", async () => {
    const identifier = "info@example.com"
    const token = randomUUID()
    const hashedToken = hashToken(token)
    const verificationToken = {
      token: hashedToken,
      identifier,
      expires: options.fixtures?.verificationTokenExpires ?? FIFTEEN_MINUTES_FROM_NOW,
    }
    await adapter.createVerificationToken?.(verificationToken)

    const dbVerificationToken1 = await adapter.useVerificationToken?.({
      identifier,
      token: hashedToken,
    })

    if (!dbVerificationToken1) {
      throw new Error("Verification Token was not found, but it should exist")
    }

    expect(dbVerificationToken1).toEqual(verificationToken)

    const dbVerificationToken2 = await adapter.useVerificationToken?.({
      identifier,
      token: hashedToken,
    })

    expect(dbVerificationToken2).toBeNull()
  })

  // Future methods
  // These methods are not yet invoked in the core, but built-in adapters must implement them
  test("Future methods exist", () => {
    const requiredMethods = ["unlinkAccount", "deleteUser"]
    requiredMethods.forEach((method) => {
      expect(adapter).toHaveProperty(method)
    })
  })

  test("unlinkAccount", async () => {
    let dbAccount = await db.account({
      provider: account.provider,
      providerAccountId: account.providerAccountId,
    })
    expect(dbAccount).toEqual({ ...account, id: dbAccount.id })

    await adapter.unlinkAccount?.({
      provider: account.provider,
      providerAccountId: account.providerAccountId,
    })
    dbAccount = await db.account({
      provider: account.provider,
      providerAccountId: account.providerAccountId,
    })
    expect(dbAccount).toBeNull()
  })

  testIf(!skipTests?.includes("deleteUser"))("deleteUser", async () => {
    let dbUser = await db.user(user.id)
    expect(dbUser).toEqual(user)

    // Re-populate db with session and account
    delete session.id
    await adapter.createSession(session)
    await adapter.linkAccount(account)

    await adapter.deleteUser?.(user.id)
    dbUser = await db.user(user.id)
    // User should not exist after it is deleted
    expect(dbUser).toBeNull()

    const dbSession = await db.session(session.sessionToken)
    // Session should not exist after user is deleted
    expect(dbSession).toBeNull()

    const dbAccount = await db.account({
      provider: account.provider,
      providerAccountId: account.providerAccountId,
    })
    // Account should not exist after user is deleted
    expect(dbAccount).toBeNull()
  })
}

// UTILS
export function hashToken(token: string) {
  return createHash("sha256").update(`${token}anything`).digest("hex")
}

export { randomUUID }

export const ONE_WEEK_FROM_NOW = new Date(Date.now() + 1000 * 60 * 60 * 24 * 7)
export const FIFTEEN_MINUTES_FROM_NOW = new Date(Date.now() + 15 * 60 * 1000)
export const ONE_MONTH = 1000 * 60 * 60 * 24 * 30
export const ONE_MONTH_FROM_NOW = new Date(Date.now() + ONE_MONTH)<|MERGE_RESOLUTION|>--- conflicted
+++ resolved
@@ -65,12 +65,8 @@
     await options.db.connect?.()
   })
 
-<<<<<<< HEAD
-  const { adapter, db, skipTests } = options
-=======
   const { adapter: _adapter, db, skipTests } = options
   const adapter = _adapter as Required<Adapter>
->>>>>>> b1c46809
 
   afterAll(async () => {
     // @ts-expect-error This is only used for the TypeORM adapter
