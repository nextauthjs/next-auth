type ErrorOptions = Error | Record<string, unknown>

type ErrorType =
  | "AccessDenied"
  | "AdapterError"
  | "CallbackRouteError"
  | "ErrorPageLoop"
  | "EventError"
  | "InvalidCallbackUrl"
  | "CredentialsSignin"
  | "InvalidEndpoints"
  | "InvalidCheck"
  | "JWTSessionError"
  | "MissingAdapter"
  | "MissingAdapterMethods"
  | "MissingAuthorize"
  | "MissingSecret"
  | "OAuthAccountNotLinked"
  | "OAuthCallbackError"
  | "OAuthProfileParseError"
  | "SessionTokenError"
  | "OAuthSignInError"
  | "EmailSignInError"
  | "SignOutError"
  | "UnknownAction"
  | "UnsupportedStrategy"
  | "InvalidProvider"
  | "UntrustedHost"
  | "Verification"
  | "MissingCSRF"
  | "AccountNotLinked"
  | "DuplicateConditionalUI"
  | "MissingWebAuthnAutocomplete"
  | "WebAuthnVerificationError"
  | "ExperimentalFeatureNotEnabled"

/**
 * Base error class for all Auth.js errors.
 * It's optimized to be printed in the server logs in a nicely formatted way
 * via the [`logger.error`](https://authjs.dev/reference/core#logger) option.
 */
export class AuthError extends Error {
  /** The error type. Used to identify the error in the logs. */
  type: ErrorType
  /**
   * Determines on which page an error should be handled. Typically `signIn` errors can be handled in-page.
   * Default is `"error"`.
   * @internal
   */
  kind?: "signIn" | "error"
  cause?: Record<string, unknown> & { err?: Error }
  constructor(
    message?: string | Error | ErrorOptions,
    errorOptions?: ErrorOptions
  ) {
    if (message instanceof Error) {
      super(undefined, {
        cause: { err: message, ...(message.cause as any), ...errorOptions },
      })
    } else if (typeof message === "string") {
      if (errorOptions instanceof Error) {
        errorOptions = { err: errorOptions, ...(errorOptions.cause as any) }
      }
      super(message, errorOptions)
    } else {
      super(undefined, message)
    }
    this.name = this.constructor.name
    // @ts-expect-error https://github.com/microsoft/TypeScript/issues/3841
    this.type = this.constructor.type ?? "AuthError"
    // @ts-expect-error https://github.com/microsoft/TypeScript/issues/3841
    this.kind = this.constructor.kind ?? "error"

    Error.captureStackTrace?.(this, this.constructor)
    const url = `https://errors.authjs.dev#${this.type.toLowerCase()}`
    this.message += `${this.message ? " ." : ""}Read more at ${url}`
  }
}

export class SignInError extends AuthError {
  static kind = "signIn"
}

/**
 * One of the database [`Adapter` methods](https://authjs.dev/reference/core/adapters#methods)
 * failed during execution.
 *
 * :::tip
 * If `debug: true` is set, you can check out `[auth][debug]` in the logs to learn more about the failed adapter method execution.
 * @example
 * ```sh
 * [auth][debug]: adapter_getUserByEmail
 * { "args": [undefined] }
 * ```
 * :::
 */
export class AdapterError extends AuthError {
  static type = "AdapterError"
}

/**
 * Thrown when the execution of the [`signIn` callback](https://authjs.dev/reference/core/types#signin) fails
 * or if it returns `false`.
 */
export class AccessDenied extends AuthError {
  static type = "AccessDenied"
}

/**
 * This error occurs when the user cannot finish login.
 * Depending on the provider type, this could have happened for multiple reasons.
 *
 * :::tip
 * Check out `[auth][details]` in the logs to know which provider failed.
 * @example
 * ```sh
 * [auth][details]: { "provider": "github" }
 * ```
 * :::
 *
 * For an [OAuth provider](https://authjs.dev/reference/core/providers/oauth), possible causes are:
 * - The user denied access to the application
 * - There was an error parsing the OAuth Profile:
 *   Check out the provider's `profile` or `userinfo.request` method to make sure
 *   it correctly fetches the user's profile.
 * - The `signIn` or `jwt` callback methods threw an uncaught error:
 *   Check the callback method implementations.
 *
 * For an [Email provider](https://authjs.dev/reference/core/providers/email), possible causes are:
 * - The provided email/token combination was invalid/missing:
 *   Check if the provider's `sendVerificationRequest` method correctly sends the email.
 * - The provided email/token combination has expired:
 *   Ask the user to log in again.
 * - There was an error with the database:
 *   Check the database logs.
 *
 * For a [Credentials provider](https://authjs.dev/reference/core/providers/credentials), possible causes are:
 * - The `authorize` method threw an uncaught error:
 *   Check the provider's `authorize` method.
 * - The `signIn` or `jwt` callback methods threw an uncaught error:
 *   Check the callback method implementations.
 *
 * :::tip
 * Check out `[auth][cause]` in the error message for more details.
 * It will show the original stack trace.
 * :::
 */
export class CallbackRouteError extends AuthError {
  static type = "CallbackRouteError"
}

/**
 * Thrown when Auth.js is misconfigured and accidentally tried to require authentication on a custom error page.
 * To prevent an infinite loop, Auth.js will instead render its default error page.
 *
 * To fix this, make sure that the `error` page does not require authentication.
 *
 * Learn more at [Guide: Error pages](https://authjs.dev/guides/basics/pages)
 */
export class ErrorPageLoop extends AuthError {
  static type = "ErrorPageLoop"
}

/**
 * One of the [`events` methods](https://authjs.dev/reference/core/types#eventcallbacks)
 * failed during execution.
 *
 * Make sure that the `events` methods are implemented correctly and uncaught errors are handled.
 *
 * Learn more at [`events`](https://authjs.dev/reference/core/types#eventcallbacks)
 */
export class EventError extends AuthError {
  static type = "EventError"
}

/**
 * Thrown when Auth.js is unable to verify a `callbackUrl` value.
 * The browser either disabled cookies or the `callbackUrl` is not a valid URL.
 *
 * Somebody might have tried to manipulate the callback URL that Auth.js uses to redirect the user back to the configured `callbackUrl`/page.
 * This could be a malicious hacker trying to redirect the user to a phishing site.
 * To prevent this, Auth.js checks if the callback URL is valid and throws this error if it is not.
 *
 * There is no action required, but it might be an indicator that somebody is trying to attack your application.
 */
export class InvalidCallbackUrl extends AuthError {
  static type = "InvalidCallbackUrl"
}

/**
 * Can be thrown from the `authorize` callback of the Credentials provider.
 * When an error occurs during the `authorize` callback, two things can happen:
 * 1. The user is redirected to the signin page, with `error=CredentialsSignin&code=credentials` in the URL. `code` is configurable.
 * 2. If you throw this error in a framework that handles form actions server-side, this error is thrown, instead of redirecting the user, so you'll need to handle.
 */
export class CredentialsSignin extends SignInError {
  static type = "CredentialsSignin"
  /**
   * The error code that is set in the `code` query parameter of the redirect URL.
   *
   *
   * ⚠ NOTE: This property is going to be included in the URL, so make sure it does not hint at sensitive errors.
   *
   * The full error is always logged on the server, if you need to debug.
   *
   * Generally, we don't recommend hinting specifically if the user had either a wrong username or password specifically,
   * try rather something like "Invalid credentials".
   */
  code: string = "credentials"
}

/**
 * One of the configured OAuth or OIDC providers is missing the `authorization`, `token` or `userinfo`, or `issuer` configuration.
 * To perform OAuth or OIDC sign in, at least one of these endpoints is required.
 *
 * Learn more at [`OAuth2Config`](https://authjs.dev/reference/core/providers#oauth2configprofile) or [Guide: OAuth Provider](https://authjs.dev/guides/providers/custom-provider)
 */
export class InvalidEndpoints extends AuthError {
  static type = "InvalidEndpoints"
}

/**
 * Thrown when a PKCE, state or nonce OAuth check could not be performed.
 * This could happen if the OAuth provider is configured incorrectly or if the browser is blocking cookies.
 *
 * Learn more at [`checks`](https://authjs.dev/reference/core/providers#checks)
 */
export class InvalidCheck extends AuthError {
  static type = "InvalidCheck"
}

/**
 * Logged on the server when Auth.js could not decode or encode a JWT-based (`strategy: "jwt"`) session.
 *
 * Possible causes are either a misconfigured `secret` or a malformed JWT or `encode/decode` methods.
 *
 * :::note
 * When this error is logged, the session cookie is destroyed.
 * :::
 *
 * Learn more at [`secret`](https://authjs.dev/reference/core#secret), [`jwt.encode`](https://authjs.dev/reference/core/jwt#encode) or [`jwt.decode`](https://authjs.dev/reference/core/jwt#decode) for more information.
 */
export class JWTSessionError extends AuthError {
  static type = "JWTSessionError"
}

/**
 * Thrown if Auth.js is misonfigured. This could happen if you configured an Email provider but did not set up a database adapter,
 * or tried using a `strategy: "database"` session without a database adapter.
 * In both cases, make sure you either remove the configuration or add the missing adapter.
 *
 * Learn more at [Database Adapters](https://authjs.dev/getting-started/adapters), [Email provider](https://authjs.dev/reference/core/providers/email) or [Concept: Database session strategy](https://authjs.dev/concepts/session-strategies#database)
 */
export class MissingAdapter extends AuthError {
  static type = "MissingAdapter"
}

/**
 * Thrown similarily to [`MissingAdapter`](https://authjs.dev/reference/core/errors#missingadapter), but only some required methods were missing.
 *
 * Make sure you either remove the configuration or add the missing methods to the adapter.
 *
 * Learn more at [Database Adapters](https://authjs.dev/reference/core/adapters)
 */
export class MissingAdapterMethods extends AuthError {
  static type = "MissingAdapterMethods"
}

/**
 * Thrown when a Credentials provider is missing the `authorize` configuration.
 * To perform credentials sign in, the `authorize` method is required.
 *
 * Learn more at [Credentials provider](https://authjs.dev/reference/core/providers/credentials)
 */
export class MissingAuthorize extends AuthError {
  static type = "MissingAuthorize"
}

/**
 * Auth.js requires a secret or multiple secrets to be set, but none was not found. This is used to encrypt cookies, JWTs and other sensitive data.
 *
 * :::note
 * If you are using a framework like Next.js, we try to automatically infer the secret from the `AUTH_SECRET`, `AUTH_SECRET_1`, etc. environment variables.
 * Alternatively, you can also explicitly set the [`AuthConfig.secret`](https://authjs.dev/reference/core#secret) option.
 * :::
 *
 *
 * :::tip
 * To generate a random string, you can use the Auth.js CLI: `npx auth secret`
 * :::
 */
export class MissingSecret extends AuthError {
  static type = "MissingSecret"
}

/**
 * Thrown when an Email address is already associated with an account
 * but the user is trying an OAuth account that is not linked to it.
 *
 * For security reasons, Auth.js does not automatically link OAuth accounts to existing accounts if the user is not signed in.
 *
 * :::tip
 * If you trust the OAuth provider to have verified the user's email address,
 * you can enable automatic account linking by setting [`allowDangerousEmailAccountLinking: true`](https://authjs.dev/reference/core/providers#allowdangerousemailaccountlinking)
 * in the provider configuration.
 * :::
 */
export class OAuthAccountNotLinked extends SignInError {
  static type = "OAuthAccountNotLinked"
}

/**
 * Thrown when an OAuth provider returns an error during the sign in process.
 * This could happen for example if the user denied access to the application or there was a configuration error.
 *
 * For a full list of possible reasons, check out the specification [Authorization Code Grant: Error Response](https://www.rfc-editor.org/rfc/rfc6749#section-4.1.2.1)
 */
export class OAuthCallbackError extends SignInError {
  static type = "OAuthCallbackError"
}

/**
 * This error occurs during an OAuth sign in attempt when the provider's
 * response could not be parsed. This could for example happen if the provider's API
 * changed, or the [`OAuth2Config.profile`](https://authjs.dev/reference/core/providers/oauth#profile) method is not implemented correctly.
 */
export class OAuthProfileParseError extends AuthError {
  static type = "OAuthProfileParseError"
}

/**
 * Logged on the server when Auth.js could not retrieve a session from the database (`strategy: "database"`).
 *
 * The database adapter might be misconfigured or the database is not reachable.
 *
 * Learn more at [Concept: Database session strategy](https://authjs.dev/concepts/session-strategies#database)
 */
export class SessionTokenError extends AuthError {
  static type = "SessionTokenError"
}

/**
 * Happens when login by [OAuth](https://authjs.dev/getting-started/providers/oauth-tutorial) could not be started.
 *
 * Possible causes are:
 * - The Authorization Server is not compliant with the [OAuth 2.0](https://www.ietf.org/rfc/rfc6749.html) or the [OIDC](https://openid.net/specs/openid-connect-core-1_0.html) specification.
 *   Check the details in the error message.
 *
 * :::tip
 * Check out `[auth][details]` in the logs to know which provider failed.
 * @example
 * ```sh
 * [auth][details]: { "provider": "github" }
 * ```
 * :::
 */
export class OAuthSignInError extends SignInError {
  static type = "OAuthSignInError"
}

/**
 * Happens when the login by an [Email provider](https://authjs.dev/getting-started/providers/email-tutorial) could not be started.
 *
 * Possible causes are:
 * - The email sent from the client is invalid, could not be normalized by [`EmailConfig.normalizeIdentifier`](https://authjs.dev/reference/core/providers/email#normalizeidentifier)
 * - The provided email/token combination has expired:
 *   Ask the user to log in again.
 * - There was an error with the database:
 *   Check the database logs.
 */
export class EmailSignInError extends SignInError {
  static type = "EmailSignInError"
}

/**
 * Represents an error that occurs during the sign-out process. This error
 * is logged when there are issues in terminating a user's session, either
 * by failing to delete the session from the database (in database session
 * strategies) or encountering issues during other parts of the sign-out
 * process, such as emitting sign-out events or clearing session cookies.
 *
 * The session cookie(s) are emptied even if this error is logged.
 *
 */
export class SignOutError extends AuthError {
  static type = "SignOutError"
}

/**
 * Auth.js was requested to handle an operation that it does not support.
 *
 * See [`AuthAction`](https://authjs.dev/reference/core/types#authaction) for the supported actions.
 */
export class UnknownAction extends AuthError {
  static type = "UnknownAction"
}

/**
 * Thrown when a Credentials provider is present but the JWT strategy (`strategy: "jwt"`) is not enabled.
 *
 * Learn more at [`strategy`](https://authjs.dev/reference/core#strategy) or [Credentials provider](https://authjs.dev/reference/core/providers/credentials)
 */
export class UnsupportedStrategy extends AuthError {
  static type = "UnsupportedStrategy"
}

/** Thrown when an endpoint was incorrectly called without a provider, or with an unsupported provider. */
export class InvalidProvider extends AuthError {
  static type = "InvalidProvider"
}

/**
 * Thrown when the `trustHost` option was not set to `true`.
 *
 * Auth.js requires the `trustHost` option to be set to `true` since it's relying on the request headers' `host` value.
 *
 * :::note
 * Official Auth.js libraries might attempt to automatically set the `trustHost` option to `true` if the request is coming from a trusted host on a trusted platform.
 * :::
 *
 * Learn more at [`trustHost`](https://authjs.dev/reference/core#trusthost) or [Guide: Deployment](https://authjs.dev/getting-started/deployment)
 */
export class UntrustedHost extends AuthError {
  static type = "UntrustedHost"
}

/**
 * The user's email/token combination was invalid.
 * This could be because the email/token combination was not found in the database,
 * or because the token has expired. Ask the user to log in again.
 */
export class Verification extends AuthError {
  static type = "Verification"
}

/**
 * Error for missing CSRF tokens in client-side actions (`signIn`, `signOut`, `useSession#update`).
 * Thrown when actions lack the double submit cookie, essential for CSRF protection.
 *
 * CSRF ([Cross-Site Request Forgery](https://owasp.org/www-community/attacks/csrf))
 * is an attack leveraging authenticated user credentials for unauthorized actions.
 *
 * Double submit cookie pattern, a CSRF defense, requires matching values in a cookie
 * and request parameter. More on this at [MDN Web Docs](https://developer.mozilla.org/en-US/docs/Web/Security/CSRF).
 */
export class MissingCSRF extends SignInError {
  static type = "MissingCSRF"
}

<<<<<<< HEAD
const clientErrors = new Set<ErrorType>([
  "CredentialsSignin",
  "OAuthAccountNotLinked",
  "OAuthCallbackError",
  "AccessDenied",
  "Verification",
  "MissingCSRF",
])

/**
 * Used to only allow sending a certain subset of errors to the client.
 * Errors are always logged on the server, but to prevent leaking sensitive information,
 * only a subset of errors are sent to the client as-is.
 */
export function isClientError(error: Error): error is AuthError {
  if (error instanceof AuthError) return clientErrors.has(error.type)
  return false
=======
/**
 * Thrown when multiple providers have `enableConditionalUI` set to `true`.
 * Only one provider can have this option enabled at a time.
 */
export class DuplicateConditionalUI extends AuthError {
  static type = "DuplicateConditionalUI"
}

/**
 * Thrown when a WebAuthn provider has `enableConditionalUI` set to `true` but no formField has `webauthn` in its autocomplete param.
 * 
 * The `webauthn` autocomplete param is required for conditional UI to work.
 */
export class MissingWebAuthnAutocomplete extends AuthError {
  static type = "MissingWebAuthnAutocomplete"
}

/**
 * Thrown when a WebAuthn provider fails to verify a client response.
 */
export class WebAuthnVerificationError extends AuthError {
  static type = "WebAuthnVerificationError"
}

/**
 * Thrown when an Email address is already associated with an account
 * but the user is trying an account that is not linked to it.
 *
 * For security reasons, Auth.js does not automatically link accounts to existing accounts if the user is not signed in.
 */
export class AccountNotLinked extends SignInError {
  static type = "AccountNotLinked"
}

/**
 * Thrown when an experimental feature is used but not enabled.
 */
export class ExperimentalFeatureNotEnabled extends AuthError {
  static type = "ExperimentalFeatureNotEnabled"
>>>>>>> c0eb5580
}<|MERGE_RESOLUTION|>--- conflicted
+++ resolved
@@ -447,7 +447,6 @@
   static type = "MissingCSRF"
 }
 
-<<<<<<< HEAD
 const clientErrors = new Set<ErrorType>([
   "CredentialsSignin",
   "OAuthAccountNotLinked",
@@ -455,6 +454,8 @@
   "AccessDenied",
   "Verification",
   "MissingCSRF",
+  "AccountNotLinked",
+  "WebAuthnVerificationError",
 ])
 
 /**
@@ -465,7 +466,7 @@
 export function isClientError(error: Error): error is AuthError {
   if (error instanceof AuthError) return clientErrors.has(error.type)
   return false
-=======
+}
 /**
  * Thrown when multiple providers have `enableConditionalUI` set to `true`.
  * Only one provider can have this option enabled at a time.
@@ -476,7 +477,7 @@
 
 /**
  * Thrown when a WebAuthn provider has `enableConditionalUI` set to `true` but no formField has `webauthn` in its autocomplete param.
- * 
+ *
  * The `webauthn` autocomplete param is required for conditional UI to work.
  */
 export class MissingWebAuthnAutocomplete extends AuthError {
@@ -505,5 +506,4 @@
  */
 export class ExperimentalFeatureNotEnabled extends AuthError {
   static type = "ExperimentalFeatureNotEnabled"
->>>>>>> c0eb5580
 }