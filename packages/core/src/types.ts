/**
 *
 * This module contains public types and interfaces of the core package.
 *
 * ## Installation
 *
 * ```bash npm2yarn
 * npm install @auth/core
 * ```
 *
 * You can then import this submodule from `@auth/core/types`.
 *
 * ## Usage
 *
 * Even if you don't use TypeScript, IDEs like VSCode will pick up types to provide you with a better developer experience.
 * While you are typing, you will get suggestions about what certain objects/functions look like,
 * and sometimes links to documentation, examples, and other valuable resources.
 *
 * Generally, you will not need to import types from this module.
 * Mostly when using the `Auth` function and optionally the `AuthConfig` interface,
 * everything inside there will already be typed.
 *
 * :::tip
 * Inside the `Auth` function, you won't need to use a single type from this module.
 *
 * @example
 * ```ts title=index.ts
 * import { Auth } from "@auth/core"
 *
 * const request = new Request("https://example.com")
 * const response = await Auth(request, {
 *   callbacks: {
 *     jwt(): JWT { // <-- This is unnecessary!
 *       return { foo: "bar" }
 *     },
 *     session(
 *        { session, token }: { session: Session; token: JWT } // <-- This is unnecessary!
 *     ) {
 *       return session
 *     },
 *   }
 * })
 * ```
 * :::
 *
 * ## Resources
 *
 * - [TypeScript - The Basics](https://www.typescriptlang.org/docs/handbook/2/basic-types.html)
 * - [Extending built-in types](https://authjs.dev/getting-started/typescript#module-augmentation)
 *
 * @module types
 */

import type { CookieSerializeOptions } from "cookie"
import type {
  OAuth2TokenEndpointResponse,
  OpenIDTokenEndpointResponse,
} from "oauth4webapi"
import type { Adapter } from "./adapters.js"
import { AuthConfig } from "./index.js"
import type { JWTOptions } from "./jwt.js"
import type { Cookie } from "./lib/utils/cookie.js"
import type { LoggerInstance } from "./lib/utils/logger.js"
import type {
  CredentialsConfig,
  EmailConfig,
  OAuthConfigInternal,
  OIDCConfigInternal,
  ProviderType,
} from "./providers/index.js"
import type {
  WebAuthnConfig,
  WebAuthnProviderType,
} from "./providers/webauthn.js"

export type { LoggerInstance }
export type Awaitable<T> = T | PromiseLike<T>
export type Awaited<T> = T extends Promise<infer U> ? U : T

export type SemverString =
  | `v${number}`
  | `v${number}.${number}`
  | `v${number}.${number}.${number}`

/**
 * Change the theme of the built-in pages.
 *
 * [Documentation](https://authjs.dev/reference/core#theme) |
 * [Pages](https://authjs.dev/guides/pages/signin)
 */
export interface Theme {
  colorScheme?: "auto" | "dark" | "light"
  logo?: string
  brandColor?: string
  buttonText?: string
}

/**
 * Different tokens returned by OAuth Providers.
 * Some of them are available with different casing,
 * but they refer to the same value.
 */
export type TokenSet = Partial<
  OAuth2TokenEndpointResponse | OpenIDTokenEndpointResponse
> & {
  /**
   * Date of when the `access_token` expires in seconds.
   * This value is calculated from the `expires_in` value.
   *
   * @see https://www.ietf.org/rfc/rfc6749.html#section-4.2.2
   */
  expires_at?: number
}

/**
 * Usually contains information about the provider being used
 * and also extends `TokenSet`, which is different tokens returned by OAuth Providers.
 */
export interface Account extends Partial<OpenIDTokenEndpointResponse> {
  /** Provider's id for this account. Eg.: "google" */
  provider: string
  /**
   * This value depends on the type of the provider being used to create the account.
   * - oauth/oidc: The OAuth account's id, returned from the `profile()` callback.
   * - email: The user's email address.
   * - credentials: `id` returned from the `authorize()` callback
   */
  providerAccountId: string
  /** Provider's type for this account */
  type: ProviderType
  /**
   * id of the user this account belongs to
   *
   * @see https://authjs.dev/reference/core/adapters#adapteruser
   */
  userId?: string
  /**
   * Calculated value based on {@link OAuth2TokenEndpointResponse.expires_in}.
   *
   * It is the absolute timestamp (in seconds) when the {@link OAuth2TokenEndpointResponse.access_token} expires.
   *
   * This value can be used for implementing token rotation together with {@link OAuth2TokenEndpointResponse.refresh_token}.
   *
   * @see https://authjs.dev/guides/refresh-token-rotation#database-strategy
   * @see https://www.rfc-editor.org/rfc/rfc6749#section-5.1
   */
  expires_at?: number
}

/**
 * The user info returned from your OAuth provider.
 *
 * @see https://openid.net/specs/openid-connect-core-1_0.html#StandardClaims
 */
export interface Profile {
  id?: string | null
  sub?: string | null
  name?: string | null
  given_name?: string | null
  family_name?: string | null
  middle_name?: string | null
  nickname?: string | null
  preferred_username?: string | null
  profile?: string | null
  picture?: string | null | any
  website?: string | null
  email?: string | null
  email_verified?: boolean | null
  gender?: string | null
  birthdate?: string | null
  zoneinfo?: string | null
  locale?: string | null
  phone_number?: string | null
  updated_at?: Date | string | number | null
  address?: {
    formatted?: string | null
    street_address?: string | null
    locality?: string | null
    region?: string | null
    postal_code?: string | null
    country?: string | null
  } | null
  [claim: string]: unknown
}

<<<<<<< HEAD
=======
// TODO: rename `signIn` to `authorized`

/** Override the default session creation flow of Auth.js */
export interface CallbacksOptions<P = Profile, A = Account> {
  /**
   * Controls whether a user is allowed to sign in or not.
   * Returning `true` continues the sign-in flow.
   * Returning `false` or throwing an error will stop the sign-in flow and redirect the user to the error page.
   * Returning a string will redirect the user to the specified URL.
   *
   * Unhandled errors will throw an `AccessDenied` with the message set to the original error.
   *
   * [`AccessDenied`](https://authjs.dev/reference/errors#accessdenied)
   *
   * @example
   * ```ts
   * callbacks: {
   *  async signIn({ profile }) {
   *   // Only allow sign in for users with email addresses ending with "yourdomain.com"
   *   return profile?.email?.endsWith("@yourdomain.com")
   * }
   * ```
   */
  signIn: (params: {
    user: User | AdapterUser
    account: A | null
    /**
     * If OAuth provider is used, it contains the full
     * OAuth profile returned by your provider.
     */
    profile?: P
    /**
     * If Email provider is used, on the first call, it contains a
     * `verificationRequest: true` property to indicate it is being triggered in the verification request flow.
     * When the callback is invoked after a user has clicked on a sign in link,
     * this property will not be present. You can check for the `verificationRequest` property
     * to avoid sending emails to addresses or domains on a blocklist or to only explicitly generate them
     * for email address in an allow list.
     */
    email?: {
      verificationRequest?: boolean
    }
    /** If Credentials provider is used, it contains the user credentials */
    credentials?: Record<string, CredentialInput>
  }) => Awaitable<boolean | string>
  /**
   * This callback is called anytime the user is redirected to a callback URL (i.e. on signin or signout).
   * By default only URLs on the same host as the origin are allowed.
   * You can use this callback to customise that behaviour.
   *
   * @example
   * callbacks: {
   *   async redirect({ url, baseUrl }) {
   *     // Allows relative callback URLs
   *     if (url.startsWith("/")) return `${baseUrl}${url}`
   *
   *     // Allows callback URLs on the same origin
   *     if (new URL(url).origin === baseUrl) return url
   *
   *     return baseUrl
   *   }
   * }
   */
  redirect: (params: {
    /** URL provided as callback URL by the client */
    url: string
    /** Default base URL of site (can be used as fallback) */
    baseUrl: string
  }) => Awaitable<string>
  /**
   * This callback is called whenever a session is checked.
   * (i.e. when invoking the `/api/session` endpoint, using `useSession` or `getSession`).
   * The return value will be exposed to the client, so be careful what you return here!
   * If you want to make anything available to the client which you've added to the token
   * through the JWT callback, you have to explicitly return it here as well.
   *
   * :::note
   * ⚠ By default, only a subset (email, name, image)
   * of the token is returned for increased security.
   * :::
   *
   * The token argument is only available when using the jwt session strategy, and the
   * user argument is only available when using the database session strategy.
   *
   * [`jwt` callback](https://authjs.dev/reference/core/types#jwt)
   *
   * @example
   * ```ts
   * callbacks: {
   *   async session({ session, token, user }) {
   *     // Send properties to the client, like an access_token from a provider.
   *     session.accessToken = token.accessToken
   *
   *     return session
   *   }
   * }
   * ```
   */
  session: (
    params: ({
      session: { user: AdapterUser } & AdapterSession
      /** Available when {@link AuthConfig.session} is set to `strategy: "database"`. */
      user: AdapterUser
    } & {
      session: Session
      /** Available when {@link AuthConfig.session} is set to `strategy: "jwt"` */
      token: JWT
    }) & {
      /**
       * Available when using {@link AuthConfig.session} `strategy: "database"` and an update is triggered for the session.
       *
       * :::note
       * You should validate this data before using it.
       * :::
       */
      newSession: any
      trigger?: "update"
    }
  ) => Awaitable<Session | DefaultSession>
  /**
   * This callback is called whenever a JSON Web Token is created (i.e. at sign in)
   * or updated (i.e whenever a session is accessed in the client). Anything you
   * return here will be saved in the JWT and forwarded to the session callback.
   * There you can control what should be returned to the client. Anything else
   * will be kept from your frontend. The JWT is encrypted by default via your
   * AUTH_SECRET environment variable.
   *
   * [`session` callback](https://authjs.dev/reference/core/types#session)
   */
  jwt: (params: {
    /**
     * When `trigger` is `"signIn"` or `"signUp"`, it will be a subset of {@link JWT},
     * `name`, `email` and `image` will be included.
     *
     * Otherwise, it will be the full {@link JWT} for subsequent calls.
     */
    token: JWT
    /**
     * Either the result of the {@link OAuthConfig.profile} or the {@link CredentialsConfig.authorize} callback.
     * @note available when `trigger` is `"signIn"` or `"signUp"`.
     *
     * Resources:
     * - [Credentials Provider](https://authjs.dev/getting-started/authentication/credentials)
     * - [User database model](https://authjs.dev/guides/creating-a-database-adapter#user-management)
     */
    user: User | AdapterUser
    /**
     * Contains information about the provider that was used to sign in.
     * Also includes {@link TokenSet}
     * @note available when `trigger` is `"signIn"` or `"signUp"`
     */
    account: A | null
    /**
     * The OAuth profile returned from your provider.
     * (In case of OIDC it will be the decoded ID Token or /userinfo response)
     * @note available when `trigger` is `"signIn"`.
     */
    profile?: P
    /**
     * Check why was the jwt callback invoked. Possible reasons are:
     * - user sign-in: First time the callback is invoked, `user`, `profile` and `account` will be present.
     * - user sign-up: a user is created for the first time in the database (when {@link AuthConfig.session}.strategy is set to `"database"`)
     * - update event: Triggered by the `useSession().update` method.
     * In case of the latter, `trigger` will be `undefined`.
     */
    trigger?: "signIn" | "signUp" | "update"
    /** @deprecated use `trigger === "signUp"` instead */
    isNewUser?: boolean
    /**
     * When using {@link AuthConfig.session} `strategy: "jwt"`, this is the data
     * sent from the client via the `useSession().update` method.
     *
     * ⚠ Note, you should validate this data before using it.
     */
    session?: any
  }) => Awaitable<JWT | null>
}

>>>>>>> 59f58fdf
/** [Documentation](https://authjs.dev/reference/core#cookies) */
export interface CookieOption {
  name: string
  options: CookieSerializeOptions
}

/** [Documentation](https://authjs.dev/reference/core#cookies) */
export interface CookiesOptions {
  sessionToken: Partial<CookieOption>
  callbackUrl: Partial<CookieOption>
  csrfToken: Partial<CookieOption>
  pkceCodeVerifier: Partial<CookieOption>
  state: Partial<CookieOption>
  nonce: Partial<CookieOption>
  webauthnChallenge: Partial<CookieOption>
}

<<<<<<< HEAD
=======
/**
 *  The various event callbacks you can register for from next-auth
 */
export interface EventCallbacks {
  /**
   * If using a `credentials` type auth, the user is the raw response from your
   * credential provider.
   * For other providers, you'll get the User object from your adapter, the account,
   * and an indicator if the user was new to your Adapter.
   */
  signIn: (message: {
    user: User
    account: Account | null
    profile?: Profile
    isNewUser?: boolean
  }) => Awaitable<void>
  /**
   * The message object will contain one of these depending on
   * if you use JWT or database persisted sessions:
   * - `token`: The JWT for this session.
   * - `session`: The session object from your adapter that is being ended.
   */
  signOut: (
    message:
      | { session: Awaited<ReturnType<Required<Adapter>["deleteSession"]>> }
      | { token: Awaited<ReturnType<JWTOptions["decode"]>> }
  ) => Awaitable<void>
  createUser: (message: { user: User }) => Awaitable<void>
  updateUser: (message: { user: User }) => Awaitable<void>
  linkAccount: (message: {
    user: User | AdapterUser
    account: Account
    profile: User | AdapterUser
  }) => Awaitable<void>
  /**
   * The message object will contain one of these depending on
   * if you use JWT or database persisted sessions:
   * - `token`: The JWT for this session.
   * - `session`: The session object from your adapter.
   */
  session: (message: { session: Session; token: JWT }) => Awaitable<void>
}

export type EventType = keyof EventCallbacks

>>>>>>> 59f58fdf
/** TODO: Check if all these are used/correct */
export type ErrorPageParam = "Configuration" | "AccessDenied" | "Verification"

/** TODO: Check if all these are used/correct */
export type SignInPageErrorParam =
  | "Signin"
  | "OAuthSignin"
  | "OAuthCallbackError"
  | "OAuthCreateAccount"
  | "EmailCreateAccount"
  | "Callback"
  | "OAuthAccountNotLinked"
  | "EmailSignin"
  | "CredentialsSignin"
  | "SessionRequired"

export interface PagesOptions {
  /**
   * The path to the sign in page.
   *
   * The optional "error" query parameter is set to
   * one of the {@link SignInPageErrorParam available} values.
   *
   * @default "/signin"
   */
  signIn: string
  signOut: string
  /**
   * The path to the error page.
   *
   * The optional "error" query parameter is set to
   * one of the {@link ErrorPageParam available} values.
   *
   * @default "/error"
   */
  error: string
  verifyRequest: string
  /** If set, new users will be directed here on first sign in */
  newUser: string
}

type ISODateString = string

export interface DefaultSession {
  user?: User
  expires: ISODateString
}

/** The active session of the logged in user. */
export interface Session extends DefaultSession {}

/**
 * The shape of the returned object in the OAuth providers' `profile` callback,
 * available in the `jwt` and `session` callbacks,
 * or the second parameter of the `session` callback, when using a database.
 */
export interface User {
  id?: string
  name?: string | null
  email?: string | null
  image?: string | null
}

// Below are types that are only supposed be used by next-auth internally

/** @internal */
export type InternalProvider<T = ProviderType> = (T extends "oauth"
  ? OAuthConfigInternal<any>
  : T extends "oidc"
    ? OIDCConfigInternal<any>
    : T extends "email"
      ? EmailConfig
      : T extends "credentials"
        ? CredentialsConfig
        : T extends WebAuthnProviderType
          ? WebAuthnConfig
          : never) & {
  signinUrl: string
  /** @example `"https://example.com/api/auth/callback/id"` */
  callbackUrl: string
}

export interface PublicProvider {
  id: string
  name: string
  type: string
  signinUrl: string
  callbackUrl: string
}

/**
 * Supported actions by Auth.js. Each action map to a REST API endpoint.
 * Some actions have a `GET` and `POST` variant, depending on if the action
 * changes the state of the server.
 *
 * - **`"callback"`**:
 *   - **`GET`**: Handles the callback from an [OAuth provider](https://authjs.dev/reference/core/providers#oauth2configprofile).
 *   - **`POST`**: Handles the callback from a [Credentials provider](https://authjs.dev/getting-started/providers/credentials#credentialsconfigcredentialsinputs).
 * - **`"csrf"`**: Returns the raw CSRF token, which is saved in a cookie (encrypted).
 * It is used for CSRF protection, implementing the [double submit cookie](https://cheatsheetseries.owasp.org/cheatsheets/Cross-Site_Request_Forgery_Prevention_Cheat_Sheet.html#double-submit-cookie) technique.
 * :::note
 * Some frameworks have built-in CSRF protection and can therefore disable this action. In this case, the corresponding endpoint will return a 404 response. Read more at [`skipCSRFCheck`](https://authjs.dev/reference/core#skipcsrfcheck).
 * _⚠ We don't recommend manually disabling CSRF protection, unless you know what you're doing._
 * :::
 * - **`"error"`**: Renders the built-in error page.
 * - **`"providers"`**: Returns a client-safe list of all configured providers.
 * - **`"session"`**:
 *   - **`GET**`: Returns the user's session if it exists, otherwise `null`.
 *   - **`POST**`: Updates the user's session and returns the updated session.
 * - **`"signin"`**:
 *   - **`GET`**: Renders the built-in sign-in page.
 *   - **`POST`**: Initiates the sign-in flow.
 * - **`"signout"`**:
 *   - **`GET`**: Renders the built-in sign-out page.
 *   - **`POST`**: Initiates the sign-out flow. This will invalidate the user's session (deleting the cookie, and if there is a session in the database, it will be deleted as well).
 * - **`"verify-request"`**: Renders the built-in verification request page.
 * - **`"webauthn-options"`**:
 *   - **`GET`**: Returns the options for the WebAuthn authentication and registration flows.
 */
export type AuthAction =
  | "callback"
  | "csrf"
  | "error"
  | "providers"
  | "session"
  | "signin"
  | "signout"
  | "verify-request"
  | "webauthn-options"

/** @internal */
export interface RequestInternal {
  url: URL
  method: "GET" | "POST"
  cookies?: Partial<Record<string, string>>
  headers?: Record<string, any>
  query?: Record<string, any>
  body?: Record<string, any>
  action: AuthAction
  providerId?: string
  error?: string
}

// Should only be used by frameworks
export interface ResponseInternal<
  Body extends string | Record<string, any> | any[] | null = any,
> {
  status?: number
  headers?: Headers | HeadersInit
  body?: Body
  redirect?: string
  cookies?: Cookie[]
}

/**
 * A webauthn authenticator.
 * Represents an entity capable of authenticating the account it references,
 * and contains the auhtenticator's credentials and related information.
 *
 * @see https://www.w3.org/TR/webauthn/#authenticator
 */
export interface Authenticator {
  /**
   * ID of the user this authenticator belongs to.
   */
  userId?: string
  /**
   * The provider account ID connected to the authenticator.
   */
  providerAccountId: string
  /**
   * Number of times the authenticator has been used.
   */
  counter: number
  /**
   * Whether the client authenticator backed up the credential.
   */
  credentialBackedUp: boolean
  /**
   * Base64 encoded credential ID.
   */
  credentialID: string
  /**
   * Base64 encoded credential public key.
   */
  credentialPublicKey: string
  /**
   * Concatenated transport flags.
   */
  transports?: string
  /**
   * Device type of the authenticator.
   */
  credentialDeviceType: string
}

/** @internal */
export interface InternalOptions<TProviderType = ProviderType> {
  providers: InternalProvider[]
  url: URL
  action: AuthAction
  provider: InternalProvider<TProviderType>
  csrfToken?: string
  /**
   * `true` if the [Double-submit CSRF check](https://owasp.org/www-chapter-london/assets/slides/David_Johansson-Double_Defeat_of_Double-Submit_Cookie.pdf) was succesful
   * or [`skipCSRFCheck`](https://authjs.dev/reference/core#skipcsrfcheck) was enabled.
   */
  csrfTokenVerified?: boolean
  secret: string | string[]
  theme: Theme
  debug: boolean
  logger: LoggerInstance
  session: NonNullable<Required<AuthConfig["session"]>>
  pages: Partial<PagesOptions>
  jwt: JWTOptions
  events: NonNullable<AuthConfig["events"]>
  adapter: Required<Adapter> | undefined
  callbacks: NonNullable<Required<AuthConfig["callbacks"]>>
  cookies: Record<keyof CookiesOptions, CookieOption>
  callbackUrl: string
  /**
   * If true, the OAuth callback is being proxied by the server to the original URL.
   * See also {@link OAuthConfigInternal.redirectProxyUrl}.
   */
  isOnRedirectProxy: boolean
  experimental: NonNullable<AuthConfig["experimental"]>
  basePath: string
}<|MERGE_RESOLUTION|>--- conflicted
+++ resolved
@@ -183,187 +183,6 @@
   [claim: string]: unknown
 }
 
-<<<<<<< HEAD
-=======
-// TODO: rename `signIn` to `authorized`
-
-/** Override the default session creation flow of Auth.js */
-export interface CallbacksOptions<P = Profile, A = Account> {
-  /**
-   * Controls whether a user is allowed to sign in or not.
-   * Returning `true` continues the sign-in flow.
-   * Returning `false` or throwing an error will stop the sign-in flow and redirect the user to the error page.
-   * Returning a string will redirect the user to the specified URL.
-   *
-   * Unhandled errors will throw an `AccessDenied` with the message set to the original error.
-   *
-   * [`AccessDenied`](https://authjs.dev/reference/errors#accessdenied)
-   *
-   * @example
-   * ```ts
-   * callbacks: {
-   *  async signIn({ profile }) {
-   *   // Only allow sign in for users with email addresses ending with "yourdomain.com"
-   *   return profile?.email?.endsWith("@yourdomain.com")
-   * }
-   * ```
-   */
-  signIn: (params: {
-    user: User | AdapterUser
-    account: A | null
-    /**
-     * If OAuth provider is used, it contains the full
-     * OAuth profile returned by your provider.
-     */
-    profile?: P
-    /**
-     * If Email provider is used, on the first call, it contains a
-     * `verificationRequest: true` property to indicate it is being triggered in the verification request flow.
-     * When the callback is invoked after a user has clicked on a sign in link,
-     * this property will not be present. You can check for the `verificationRequest` property
-     * to avoid sending emails to addresses or domains on a blocklist or to only explicitly generate them
-     * for email address in an allow list.
-     */
-    email?: {
-      verificationRequest?: boolean
-    }
-    /** If Credentials provider is used, it contains the user credentials */
-    credentials?: Record<string, CredentialInput>
-  }) => Awaitable<boolean | string>
-  /**
-   * This callback is called anytime the user is redirected to a callback URL (i.e. on signin or signout).
-   * By default only URLs on the same host as the origin are allowed.
-   * You can use this callback to customise that behaviour.
-   *
-   * @example
-   * callbacks: {
-   *   async redirect({ url, baseUrl }) {
-   *     // Allows relative callback URLs
-   *     if (url.startsWith("/")) return `${baseUrl}${url}`
-   *
-   *     // Allows callback URLs on the same origin
-   *     if (new URL(url).origin === baseUrl) return url
-   *
-   *     return baseUrl
-   *   }
-   * }
-   */
-  redirect: (params: {
-    /** URL provided as callback URL by the client */
-    url: string
-    /** Default base URL of site (can be used as fallback) */
-    baseUrl: string
-  }) => Awaitable<string>
-  /**
-   * This callback is called whenever a session is checked.
-   * (i.e. when invoking the `/api/session` endpoint, using `useSession` or `getSession`).
-   * The return value will be exposed to the client, so be careful what you return here!
-   * If you want to make anything available to the client which you've added to the token
-   * through the JWT callback, you have to explicitly return it here as well.
-   *
-   * :::note
-   * ⚠ By default, only a subset (email, name, image)
-   * of the token is returned for increased security.
-   * :::
-   *
-   * The token argument is only available when using the jwt session strategy, and the
-   * user argument is only available when using the database session strategy.
-   *
-   * [`jwt` callback](https://authjs.dev/reference/core/types#jwt)
-   *
-   * @example
-   * ```ts
-   * callbacks: {
-   *   async session({ session, token, user }) {
-   *     // Send properties to the client, like an access_token from a provider.
-   *     session.accessToken = token.accessToken
-   *
-   *     return session
-   *   }
-   * }
-   * ```
-   */
-  session: (
-    params: ({
-      session: { user: AdapterUser } & AdapterSession
-      /** Available when {@link AuthConfig.session} is set to `strategy: "database"`. */
-      user: AdapterUser
-    } & {
-      session: Session
-      /** Available when {@link AuthConfig.session} is set to `strategy: "jwt"` */
-      token: JWT
-    }) & {
-      /**
-       * Available when using {@link AuthConfig.session} `strategy: "database"` and an update is triggered for the session.
-       *
-       * :::note
-       * You should validate this data before using it.
-       * :::
-       */
-      newSession: any
-      trigger?: "update"
-    }
-  ) => Awaitable<Session | DefaultSession>
-  /**
-   * This callback is called whenever a JSON Web Token is created (i.e. at sign in)
-   * or updated (i.e whenever a session is accessed in the client). Anything you
-   * return here will be saved in the JWT and forwarded to the session callback.
-   * There you can control what should be returned to the client. Anything else
-   * will be kept from your frontend. The JWT is encrypted by default via your
-   * AUTH_SECRET environment variable.
-   *
-   * [`session` callback](https://authjs.dev/reference/core/types#session)
-   */
-  jwt: (params: {
-    /**
-     * When `trigger` is `"signIn"` or `"signUp"`, it will be a subset of {@link JWT},
-     * `name`, `email` and `image` will be included.
-     *
-     * Otherwise, it will be the full {@link JWT} for subsequent calls.
-     */
-    token: JWT
-    /**
-     * Either the result of the {@link OAuthConfig.profile} or the {@link CredentialsConfig.authorize} callback.
-     * @note available when `trigger` is `"signIn"` or `"signUp"`.
-     *
-     * Resources:
-     * - [Credentials Provider](https://authjs.dev/getting-started/authentication/credentials)
-     * - [User database model](https://authjs.dev/guides/creating-a-database-adapter#user-management)
-     */
-    user: User | AdapterUser
-    /**
-     * Contains information about the provider that was used to sign in.
-     * Also includes {@link TokenSet}
-     * @note available when `trigger` is `"signIn"` or `"signUp"`
-     */
-    account: A | null
-    /**
-     * The OAuth profile returned from your provider.
-     * (In case of OIDC it will be the decoded ID Token or /userinfo response)
-     * @note available when `trigger` is `"signIn"`.
-     */
-    profile?: P
-    /**
-     * Check why was the jwt callback invoked. Possible reasons are:
-     * - user sign-in: First time the callback is invoked, `user`, `profile` and `account` will be present.
-     * - user sign-up: a user is created for the first time in the database (when {@link AuthConfig.session}.strategy is set to `"database"`)
-     * - update event: Triggered by the `useSession().update` method.
-     * In case of the latter, `trigger` will be `undefined`.
-     */
-    trigger?: "signIn" | "signUp" | "update"
-    /** @deprecated use `trigger === "signUp"` instead */
-    isNewUser?: boolean
-    /**
-     * When using {@link AuthConfig.session} `strategy: "jwt"`, this is the data
-     * sent from the client via the `useSession().update` method.
-     *
-     * ⚠ Note, you should validate this data before using it.
-     */
-    session?: any
-  }) => Awaitable<JWT | null>
-}
-
->>>>>>> 59f58fdf
 /** [Documentation](https://authjs.dev/reference/core#cookies) */
 export interface CookieOption {
   name: string
@@ -381,54 +200,6 @@
   webauthnChallenge: Partial<CookieOption>
 }
 
-<<<<<<< HEAD
-=======
-/**
- *  The various event callbacks you can register for from next-auth
- */
-export interface EventCallbacks {
-  /**
-   * If using a `credentials` type auth, the user is the raw response from your
-   * credential provider.
-   * For other providers, you'll get the User object from your adapter, the account,
-   * and an indicator if the user was new to your Adapter.
-   */
-  signIn: (message: {
-    user: User
-    account: Account | null
-    profile?: Profile
-    isNewUser?: boolean
-  }) => Awaitable<void>
-  /**
-   * The message object will contain one of these depending on
-   * if you use JWT or database persisted sessions:
-   * - `token`: The JWT for this session.
-   * - `session`: The session object from your adapter that is being ended.
-   */
-  signOut: (
-    message:
-      | { session: Awaited<ReturnType<Required<Adapter>["deleteSession"]>> }
-      | { token: Awaited<ReturnType<JWTOptions["decode"]>> }
-  ) => Awaitable<void>
-  createUser: (message: { user: User }) => Awaitable<void>
-  updateUser: (message: { user: User }) => Awaitable<void>
-  linkAccount: (message: {
-    user: User | AdapterUser
-    account: Account
-    profile: User | AdapterUser
-  }) => Awaitable<void>
-  /**
-   * The message object will contain one of these depending on
-   * if you use JWT or database persisted sessions:
-   * - `token`: The JWT for this session.
-   * - `session`: The session object from your adapter.
-   */
-  session: (message: { session: Session; token: JWT }) => Awaitable<void>
-}
-
-export type EventType = keyof EventCallbacks
-
->>>>>>> 59f58fdf
 /** TODO: Check if all these are used/correct */
 export type ErrorPageParam = "Configuration" | "AccessDenied" | "Verification"
 
