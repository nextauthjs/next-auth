--- conflicted
+++ resolved
@@ -251,17 +251,12 @@
     params: (
       | {
           session: Session
-<<<<<<< HEAD
-          sessionToken: string
-          /** Available when {@link AuthConfig.session} is set to `strategy: "jwt"` */
-          token: JWT
-=======
->>>>>>> 795a399f
           /** Available when {@link AuthConfig.session} is set to `strategy: "database"`. */
           user: AdapterUser
         }
       | {
           session: Session
+          sessionToken: string
           /** Available when {@link AuthConfig.session} is set to `strategy: "jwt"` */
           token: JWT
         }
