--- conflicted
+++ resolved
@@ -497,13 +497,7 @@
  * :::
  * - **`"error"`**: Renders the built-in error page.
  * - **`"providers"`**: Returns a client-safe list of all configured providers.
-<<<<<<< HEAD
  * - **`"session"`**: Returns the user's session if it exists, otherwise `null`.
-=======
- * - **`"session"`**:
- *   - **`GET**`: Returns the user's session if it exists, otherwise `null`.
- *   - **`POST**`: Updates the user's session and returns the updated session.
->>>>>>> d0cc046e
  * - **`"signin"`**:
  *   - **`GET`**: Renders the built-in sign-in page.
  *   - **`POST`**: Initiates the sign-in flow.
