--- conflicted
+++ resolved
@@ -10,23 +10,11 @@
  */
 import type { OAuthConfig, OAuthUserConfig } from "./index.js"
 
-<<<<<<< HEAD
-interface Identifier {
-  identifier: string
-}
-
 export interface LinkedInProfile extends Record<string, string> {
   id: string
   name: string
   email: string
   image: string
-=======
-export interface LinkedInProfile {
-  sub: string
-  name: string
-  email: string
-  picture: string
->>>>>>> 35977bf1
 }
 
 /**
@@ -83,12 +71,12 @@
   return {
     id: "linkedin",
     name: "LinkedIn",
-<<<<<<< HEAD
     type: "oauth",
     authorization: {
       url: "https://www.linkedin.com/oauth/v2/authorization",
       params: { scope: "openid profile email" },
     },
+    type: "oidc",
     token: "https://www.linkedin.com/oauth/v2/accessToken",
     client: {
       token_endpoint_auth_method: "client_secret_post",
@@ -104,12 +92,6 @@
         image: profile.picture
       }
     },
-=======
-    type: "oidc",
-    client: {
-      token_endpoint_auth_method: "client_secret_post",
-    },
->>>>>>> 35977bf1
     style: {
       logo: "/linkedin.svg",
       logoDark: "/linkedin-dark.svg",
