--- conflicted
+++ resolved
@@ -21,13 +21,8 @@
  *
  * Install the required peer dependency.
  *
-<<<<<<< HEAD
- * ```npm2yarn
+ * ```bash npm2yarn
  * npm install @simplewebauthn/browser@10.0.0
-=======
- * ```bash npm2yarn
- * npm install @simplewebauthn/browser@9.0.1
->>>>>>> f1bf7ae7
  * ```
  *
  * #### Configuration
