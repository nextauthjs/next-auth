--- conflicted
+++ resolved
@@ -215,11 +215,7 @@
     token: {
       url: "https://open.tiktokapis.com/v2/oauth/token/",
       async request({ params, provider }) {
-<<<<<<< HEAD
-        const res = await fetch(provider.token?.url as URL, {
-=======
         const res = await fetch(provider.token?.url!, {
->>>>>>> 2da115c6
           method: "POST",
           headers: {
             "Cache-Control": "no-cache",
