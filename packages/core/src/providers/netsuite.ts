--- conflicted
+++ resolved
@@ -2,11 +2,7 @@
  * <div style={{backgroundColor: "#24292f", display: "flex", justifyContent: "space-between", color: "#fff", padding: 16}}>
  * <span>Built-in <b>NetSuite</b> integration.</span>
  * <a href="https://system.netsuite.com">
-<<<<<<< HEAD
- *   <img style={{display: "block"}} src="https://authjs.dev/img/providers/netsuite.png" height="48" width="48"/>
-=======
  *   <img style={{display: "block"}} src="https://authjs.dev/img/providers/netsuite.svg" height="48" width="48"/>
->>>>>>> e6f90b22
  * </a>
  * </div>
  *
@@ -15,11 +11,7 @@
 
 /*
  * This NetSuite provider uses OAuth 2 Features. Ensure you have an integration record and access token set up in order to use this provider.
-<<<<<<< HEAD
- *  Read more about Oauth 2 setup here: https://docs.oracle.com/en/cloud/saas/netsuite/ns-online-help/section_157771281570.html
-=======
  * Read more about OAuth 2 setup here: https://docs.oracle.com/en/cloud/saas/netsuite/ns-online-help/section_157771281570.html
->>>>>>> e6f90b22
  */
 
 import type { OAuthConfig, OAuthUserConfig } from "./index.js"
@@ -43,21 +35,13 @@
   /**
    * EX: TSTDRV1234567 or 81555 for prod
    */
-<<<<<<< HEAD
-  issuer: string
-=======
   accountID: string
->>>>>>> e6f90b22
   /**
    * restlets rest_webservices or restlets or rest_webservices suiteanalytics_connect restlets
    */
   scope: string
   /**
-<<<<<<< HEAD
-   * Either a restlet or suitelet returning runtime info or record info -> RESTlet reccommended
-=======
    * Either a restlet or suitelet returning runtime info or record info -> RESTlet recommended
->>>>>>> e6f90b22
    */
   userinfo: string
 }
@@ -187,22 +171,10 @@
  * const response = await Auth(request, {
  *   providers: [
  *       NetSuite({
-<<<<<<< HEAD
- *         clientId: NETSUITE_CLIENT_ID,
- *         clientSecret: NETSUITE_CLIENT_SECRET,
- *         issuer: NETSUITE_ACCOUNT_ID, // EX: TSTDRV1234567 or 81555 for prod, and 1234567-SB1 for Sandbox accounts not "_" use "-".
- *        // Returns the current user using the N/runtime module. This url can be a suitelet or RESTlet (Recommended)
- *        // Using getCurrentUser(); So we match this schema returned from this RESTlet in the profile callback. (Required)
- *         userinfo: "https://1234567.restlets.api.netsuite.com/app/site/hosting/restlet.nl?script=123&deploy=1",
- *         // Optional
- *         prompt: "login", // Required if you want to force the user to login every time.
- *         scope: "restlets", // Optional defaults to "restlets rest_webservices". Enter the scope(s) you want to use followed by spaces.
-=======
  *         accountID: NETSUITE_ACCOUNT_ID, // EX: TSTDRV1234567 or 81555 for prod, and 1234567-SB1 for Sandbox accounts not "_" use "-".
  *        // Returns the current user using the N/runtime module. This url can be a suitelet or RESTlet (Recommended)
  *        // Using getCurrentUser(); So we match this schema returned from this RESTlet in the profile callback. (Required)
  *         userinfo: "https://1234567.restlets.api.netsuite.com/app/site/hosting/restlet.nl?script=123&deploy=1",
->>>>>>> e6f90b22
  *       })
  *   ],
  * })
@@ -224,15 +196,9 @@
  *
  */
 export default function NetSuite<P extends NetSuiteProfile>(
-<<<<<<< HEAD
-  options: OAuthUserConfig<P> & OAuthNetSuiteOptions
-): OAuthConfig<P> {
-  const { issuer, clientId, userinfo: userInfo, prompt = "none" } = options
-=======
   config: OAuthUserConfig<P> & OAuthNetSuiteOptions
 ): OAuthConfig<P> {
   const { accountID } = config
->>>>>>> e6f90b22
 
   return {
     id: "netsuite",
@@ -240,36 +206,6 @@
     type: "oauth",
     checks: ["state"],
     authorization: {
-<<<<<<< HEAD
-      url: `https://${issuer}.app.netsuite.com/app/login/oauth2/authorize.nl`,
-      params: {
-        client_id: clientId,
-        prompt: prompt,
-        response_type: "code",
-        scope: "restlets rest_webservices",
-      },
-    },
-    token: {
-      url: `https://${issuer}.suitetalk.api.netsuite.com/services/rest/auth/oauth2/v1/token`,
-      params: {
-        grant_type: "authorization_code",
-      },
-    },
-    userinfo: userInfo,
-    profile(profile) {
-      // This is the default runtime.getCurrentUser() object returned from the RESTlet or SUITELet
-      return {
-        id: String(profile.id),
-        name: profile.name,
-        email: profile.email,
-        location: profile.location,
-        role: profile.role,
-        contact: profile?.contact,
-      }
-    },
-    style: { logo: "/netsuite.png", bg: "#3a4f5f", text: "#fff" },
-    options,
-=======
       url: `https://${accountID}.app.netsuite.com/app/login/oauth2/authorize.nl`,
       params: { scope: "restlets rest_webservices" },
     },
@@ -285,6 +221,5 @@
     },
     style: { logo: "/netsuite.svg", bg: "#3a4f5f", text: "#fff" },
     options: config,
->>>>>>> e6f90b22
   }
 }