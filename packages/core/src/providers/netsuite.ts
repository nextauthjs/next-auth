/**
 * <div style={{backgroundColor: "#24292f", display: "flex", justifyContent: "space-between", color: "#fff", padding: 16}}>
 * <span>Built-in <b>NetSuite</b> integration.</span>
 * <a href="https://system.netsuite.com">
 *   <img style={{display: "block"}} src="https://authjs.dev/img/providers/netsuite.png" height="48" width="48"/>
 * </a>
 * </div>
 *
 * @module providers/netsuite
 */

/*
* This NetSuite provider uses OAuth 2 Features. Ensure you have an integration record and access token set up in order to use this provider.
*  Read more about Oauth 2 setup here: https://docs.oracle.com/en/cloud/saas/netsuite/ns-online-help/section_157771281570.html
*/

import type { OAuthConfig, OAuthUserConfig } from "./index.js"

export interface OAuthNetSuiteOptions {
  clientId: string,
  clientSecret: string,
  /**
   *  The prompt options - also viewable below
   *
   *  @link https://docs.oracle.com/en/cloud/saas/netsuite/ns-online-help/section_160855585734.html
   *
   * 	authorization.params.prompt
   *
   * The optional prompt parameter provides additional control of when the login/consent screen appears. Following are the values you can use with the prompt parameter:
   * "none" - the consent screen does not appear. If there is no active session, the application returns an error.
   * "login" - the user must authenticate even if there is an active session.
   * This option only works if the application sends the request to the account-specific domain.
   * "consent" - the consent screen appears every time. The user must authenticate if there is no active session.
   * login consent or consent login - the consent screen appears every time, and the user must authenticate even if there is an active session.
   */
  prompt: string | 'none' | 'login' | 'consent',
  accountId: string, // EX: TSTDRV1234567 or 81555 for prod
  scope: string, // EX: restlets rest_webservices or restlets or rest_webservices suiteanalytics_connect restlets
  userInfoUrl: string, // Either a restlet or suitelet returning runtime info or record info -> RESTlet reccommended
}

export interface NetSuiteProfile {
  // Main N/runtime.getCurrentUser() object return
  id: string
  name: string
  email: string
  location: string
  role: string
  contact?: string
}

/**
 * Add Netsuite login to your page and make requests to:
 * - [NetSuite RESTLets](https://docs.oracle.com/en/cloud/saas/netsuite/ns-online-help/section_4567507062.html#Tracking-RESTlet-Calls-Made-with-TBA-and-OAuth-2.0).
 * - [NetSuite REST Web Services](https://docs.oracle.com/en/cloud/saas/netsuite/ns-online-help/book_1559132836.html#SuiteTalk-REST-Web-Services-API-Guide).
 *
 * ### Setup
 *
 * ### Disclaimer
 * By using this provider, you consent to sharing your data with NetSuite.
 * By using this provider we assume you comply with NetSuite's [Terms of Service](https://www.netsuite.com/portal/assets/pdf/terms_of_service.pdf) and [Privacy Policy](https://www.oracle.com/legal/privacy).
 * The author of this provider is not affiliated with NetSuite. Proceeding with this provider you must be a NetSuite customer and have a NetSuite account (Full access user).
 * **Ensure the OAuth 2.0 Feature is enabled in your NetSuite account with the proper permissions set up on the current role/user**
 *
 * Before setting up the provider, you will need to:
 * - [Create an Integration Record](https://docs.oracle.com/en/cloud/saas/netsuite/ns-online-help/section_157771733782.html#procedure_157838925981)
 *   - Uncheck the TBA Auth Flow checkbox.
 *   - Check OAuth 2.0 Auth Flow checkbox.
 *   - Copy and paste the `Callback URL` below into the `Redirect URI` field.
 *   - Then select the scope(s) you want to use.
 *     - **REST Web Services** (`rest_webservices`) - Access to REST Web Services.
 *     - **RESTlets**(`restlets`) - Access to RESTLets.
 *     - **SuiteAnalytics Connect** (`suiteanalytics_connect`) - Access to SuiteAnalytics Connect.
 *   - Add any policies you want to use.
 *     - Application Logo (_Optional_) (Shown to users when they are asked to grant access to your application). - Consent Screen
 *     - Application Terms of Use (_Optional_) - A PDF file that contains the terms of use for your application. - Consent Screen
 *     - Application Privacy Policy (_Optional_) - A PDF file that contains the privacy policy for your application. - Consent Screen
 *   - OAuth 2.0 Consent Policy Preference - This setting determines whether the user is asked to grant access to your application **every time** they sign in or only the **first time** they sign in or **never**.
 *   - **Save** the Integration record.
 *   - The Integration record will be used to generate the `clientId` and `clientSecret` for the provider. **Save the generated values for later**
 *
 * #### Callback URL
 * :::tip
 * When setting the Redirect URI in the Integration record, you must use the `https` protocol.
 * Otherwise, you will get an error when trying to sign in. (_INVALID_LOGIN_ATTEMPT_).
 * If you are testing locally, you can use a service like [ngrok](https://ngrok.com/) to create a secure tunnel to your localhost.
 *
 * :::
 *
 * ```
 * https://example.com/api/auth/callback/netsuite
 * ```
 *
 * :::tip
 * Our `userInfoUrl` needs to compose of a suitelet or RESTLet url that gives us the information about the user. This has to be very fast in which the handshake profile gather execution can't take long.
 * The best bet is to use the `N/runtime` module to get the basics first. - Here is an example of a RESTlet below. Be sure to deploy and enable access to "All Roles".
 *
 * :::
 *
 * #### Example RESTLet Callback Handler
 * Be sure to deploy and use the **external** RESTLet url of any usage of the URIs.
 *
 * ```js
 * * /**
 * * @NApiVersion 2.1
 * * @NScriptType Restlet
 * *\/
 * define(["N/runtime"], /**
 *  @param{runtime} runtime
 * \/ (runtime) => {
 *  /**
 *   * Defines the function that is executed when a GET request is sent to a RESTlet.
 *   * @param {Object} requestParams - Parameters from HTTP request URL; parameters passed as an Object (for all supported
 *   *     content types)
 *   * @returns {string | Object} HTTP response body; returns a string when request Content-Type is 'text/plain'; returns an
 *   *     Object when request Content-Type is 'application/json' or 'application/xml'
 *   * @since 2015.2
 *   *\/
 *   const get = (requestParams) => {
 *     let userObject = runtime.getCurrentUser();
 *
 *     try {
 *       log.debug({ title: "Payload received:", details: requestParams });
 *
 *       const { id, name, role, location, email, contact } = userObject;
 *
 *       log.audit({ title: "Current User Ran", details: name });
 *
 *       let user = {
 *         id,
 *         name,
 *         role,
 *         location,
 *         email,
 *         contact,
 *       };
 *
 *       log.debug({ title: "Returning user", details: user });
 *
 *       return JSON.stringify(user);
 *     } catch (e) {
 *       log.error({ title: "Error grabbing current user:", details: e });
 *     }
 *   };
 *
 *   return {
 *     get,
 *   };
 * );
 * ```
 *
 * > **Note**: Above is an example of returning the basic runtime information. Be sure to create a new script record and deployment record. Upon saving the deployment record. We will get our URLs for our RESTlet.
 *
 *
 * #### Configuration
 * ```ts
 * import { Auth } from "@auth/core"
 * import Netsuite from "@auth/core/providers/netsuite"
 *
 * const request = new Request(origin)
 * const response = await Auth(request, {
 *   providers: [
 *       NetSuite({
 *         clientId: NETSUITE_CLIENT_ID,
 *         clientSecret: NETSUITE_CLIENT_SECRET,
 *         accountId: NETSUITE_ACCOUNT_ID,
 *        // Returns the current user using the N/runtime module. This url can be a suitelet or RESTlet (Recommended)
 *        // Using getCurrentUser(); So we match this schema returned from this RESTlet in the profile callback. (Required)
 *         userInfoUrl: "https://1234567.restlets.api.netsuite.com/app/site/hosting/restlet.nl?script=123&deploy=1",
 *         profileCallback: (profile) => {
 *           return {
 *             id: profile.id,
 *             name: profile.name,
 *             email: profile.email,
 *             location: profile.location,
 *             role: profile.role,
 *             contact: profile?.contact
 *           }
 *         },
 *         // Optional
 *         prompt: "login", // Required if you want to force the user to login every time.
 *         scope: "restlets", // Optional defaults to "restlets rest_webservices". Enter the scope(s) you want to use followed by spaces.
 *       })
 *   ],
 * })
 * ```
 *
 * ### Resources
 *
 * - [NetSuite - Creating an Integration Record (OAuth 2.0)](https://docs.oracle.com/en/cloud/saas/netsuite/ns-online-help/section_157771733782.html#Related-Topics)
 * - [NetSuite - Authorizing OAuth Requests](https://docs.github.com/en/developers/apps/building-oauth-apps/authorizing-oauth-apps)
 * - [NetSuite - Configure OAuth Roles](https://docs.oracle.com/en/cloud/saas/netsuite/ns-online-help/section_157771510070.html#Set-Up-OAuth-2.0-Roles)
 * - [Learn more about NetSuite OAuth 2.0](https://docs.oracle.com/en/cloud/saas/netsuite/ns-online-help/chapter_157769826287.html#OAuth-2.0)
 * - [Source code](https://github.com/nextauthjs/next-auth/blob/main/packages/core/src/providers/netsuite.ts)
 *
 * ### Notes
 *
 * By default, Auth.js assumes that the NetSuite provider is
 * based on the [OAuth 2](https://www.rfc-editor.org/rfc/rfc6749.html) specification.
 *
 * :::tip
 * Make sure the `userInfoUrl` matches the return type of the profile callback to ensure the user session gets read correctly.
 * To override the defaults for your use case, check out [customizing a built-in OAuth provider](https://authjs.dev/guides/providers/custom-provider#override-default-options).
 *
 * :::
 *
 * :::info **Disclaimer**
 * If you think you found a bug in the default configuration, you can [open an issue](https://authjs.dev/new/provider-issue).
 *
 * Auth.js strictly adheres to the specification and it cannot take responsibility for any deviation from
 * the spec by the provider. You can open an issue, but if the problem is non-compliance with the spec,
 * we might not pursue a resolution. You can ask for more help in [Discussions](https://authjs.dev/new/github-discussions).
 *
 * :::
 */
export default function NetSuite<P extends NetSuiteProfile>(
<<<<<<< HEAD
  config: OAuthUserConfig<Record<string, any>>
): OAuthConfig<Record<string, any>> {
=======
  options: OAuthUserConfig<P>
): OAuthConfig<P> {
>>>>>>> d2b1ecf7
  return {
    id: "netsuite",
    name: "NetSuite",
    type: "oauth",
    version: "2.0",
    protection: 'state',
    headers: {redirect: 'follow'},
    checks: ["state"],
    authorization: {
      url: `https://${config.accountId}.app.netsuite.com/app/login/oauth2/authorize.nl`,
      params: {
        client_id: `${config.clientId}`,
        prompt: config?.prompt ?? 'login',
        response_type: 'code',
        scope: config.scope || 'restlets rest_webservices',
      }
    },
    token: {
      url: `https://${config.accountId}.suitetalk.api.netsuite.com/services/rest/auth/oauth2/v1/token`,
      params: {
        grant_type: "authorization_code",
      }
    },
    userinfo: `${config.userInfoUrl}`,
    profile(profile) {
      // This is the default runtime.getCurrentUser() object returned from the RESTlet or SUITELet
      return {
        id: profile.id,
        name: profile.name,
        email: profile.email,
        location: profile.location,
        role: profile.role,
        contact: profile?.contact
      }
    },
    clientId: `${config.clientId}`,
    clientSecret: `${config.clientSecret}`,
    style: { logo: "/netsuite.png", bg: "#3a4f5f", text: "#fff" },
    options: config,
  }
}<|MERGE_RESOLUTION|>--- conflicted
+++ resolved
@@ -1,264 +1,238 @@
-/**
- * <div style={{backgroundColor: "#24292f", display: "flex", justifyContent: "space-between", color: "#fff", padding: 16}}>
- * <span>Built-in <b>NetSuite</b> integration.</span>
- * <a href="https://system.netsuite.com">
- *   <img style={{display: "block"}} src="https://authjs.dev/img/providers/netsuite.png" height="48" width="48"/>
- * </a>
- * </div>
- *
- * @module providers/netsuite
- */
-
-/*
-* This NetSuite provider uses OAuth 2 Features. Ensure you have an integration record and access token set up in order to use this provider.
-*  Read more about Oauth 2 setup here: https://docs.oracle.com/en/cloud/saas/netsuite/ns-online-help/section_157771281570.html
-*/
-
-import type { OAuthConfig, OAuthUserConfig } from "./index.js"
-
-export interface OAuthNetSuiteOptions {
-  clientId: string,
-  clientSecret: string,
-  /**
-   *  The prompt options - also viewable below
-   *
-   *  @link https://docs.oracle.com/en/cloud/saas/netsuite/ns-online-help/section_160855585734.html
-   *
-   * 	authorization.params.prompt
-   *
-   * The optional prompt parameter provides additional control of when the login/consent screen appears. Following are the values you can use with the prompt parameter:
-   * "none" - the consent screen does not appear. If there is no active session, the application returns an error.
-   * "login" - the user must authenticate even if there is an active session.
-   * This option only works if the application sends the request to the account-specific domain.
-   * "consent" - the consent screen appears every time. The user must authenticate if there is no active session.
-   * login consent or consent login - the consent screen appears every time, and the user must authenticate even if there is an active session.
-   */
-  prompt: string | 'none' | 'login' | 'consent',
-  accountId: string, // EX: TSTDRV1234567 or 81555 for prod
-  scope: string, // EX: restlets rest_webservices or restlets or rest_webservices suiteanalytics_connect restlets
-  userInfoUrl: string, // Either a restlet or suitelet returning runtime info or record info -> RESTlet reccommended
-}
-
-export interface NetSuiteProfile {
-  // Main N/runtime.getCurrentUser() object return
-  id: string
-  name: string
-  email: string
-  location: string
-  role: string
-  contact?: string
-}
-
-/**
- * Add Netsuite login to your page and make requests to:
- * - [NetSuite RESTLets](https://docs.oracle.com/en/cloud/saas/netsuite/ns-online-help/section_4567507062.html#Tracking-RESTlet-Calls-Made-with-TBA-and-OAuth-2.0).
- * - [NetSuite REST Web Services](https://docs.oracle.com/en/cloud/saas/netsuite/ns-online-help/book_1559132836.html#SuiteTalk-REST-Web-Services-API-Guide).
- *
- * ### Setup
- *
- * ### Disclaimer
- * By using this provider, you consent to sharing your data with NetSuite.
- * By using this provider we assume you comply with NetSuite's [Terms of Service](https://www.netsuite.com/portal/assets/pdf/terms_of_service.pdf) and [Privacy Policy](https://www.oracle.com/legal/privacy).
- * The author of this provider is not affiliated with NetSuite. Proceeding with this provider you must be a NetSuite customer and have a NetSuite account (Full access user).
- * **Ensure the OAuth 2.0 Feature is enabled in your NetSuite account with the proper permissions set up on the current role/user**
- *
- * Before setting up the provider, you will need to:
- * - [Create an Integration Record](https://docs.oracle.com/en/cloud/saas/netsuite/ns-online-help/section_157771733782.html#procedure_157838925981)
- *   - Uncheck the TBA Auth Flow checkbox.
- *   - Check OAuth 2.0 Auth Flow checkbox.
- *   - Copy and paste the `Callback URL` below into the `Redirect URI` field.
- *   - Then select the scope(s) you want to use.
- *     - **REST Web Services** (`rest_webservices`) - Access to REST Web Services.
- *     - **RESTlets**(`restlets`) - Access to RESTLets.
- *     - **SuiteAnalytics Connect** (`suiteanalytics_connect`) - Access to SuiteAnalytics Connect.
- *   - Add any policies you want to use.
- *     - Application Logo (_Optional_) (Shown to users when they are asked to grant access to your application). - Consent Screen
- *     - Application Terms of Use (_Optional_) - A PDF file that contains the terms of use for your application. - Consent Screen
- *     - Application Privacy Policy (_Optional_) - A PDF file that contains the privacy policy for your application. - Consent Screen
- *   - OAuth 2.0 Consent Policy Preference - This setting determines whether the user is asked to grant access to your application **every time** they sign in or only the **first time** they sign in or **never**.
- *   - **Save** the Integration record.
- *   - The Integration record will be used to generate the `clientId` and `clientSecret` for the provider. **Save the generated values for later**
- *
- * #### Callback URL
- * :::tip
- * When setting the Redirect URI in the Integration record, you must use the `https` protocol.
- * Otherwise, you will get an error when trying to sign in. (_INVALID_LOGIN_ATTEMPT_).
- * If you are testing locally, you can use a service like [ngrok](https://ngrok.com/) to create a secure tunnel to your localhost.
- *
- * :::
- *
- * ```
- * https://example.com/api/auth/callback/netsuite
- * ```
- *
- * :::tip
- * Our `userInfoUrl` needs to compose of a suitelet or RESTLet url that gives us the information about the user. This has to be very fast in which the handshake profile gather execution can't take long.
- * The best bet is to use the `N/runtime` module to get the basics first. - Here is an example of a RESTlet below. Be sure to deploy and enable access to "All Roles".
- *
- * :::
- *
- * #### Example RESTLet Callback Handler
- * Be sure to deploy and use the **external** RESTLet url of any usage of the URIs.
- *
- * ```js
- * * /**
- * * @NApiVersion 2.1
- * * @NScriptType Restlet
- * *\/
- * define(["N/runtime"], /**
- *  @param{runtime} runtime
- * \/ (runtime) => {
- *  /**
- *   * Defines the function that is executed when a GET request is sent to a RESTlet.
- *   * @param {Object} requestParams - Parameters from HTTP request URL; parameters passed as an Object (for all supported
- *   *     content types)
- *   * @returns {string | Object} HTTP response body; returns a string when request Content-Type is 'text/plain'; returns an
- *   *     Object when request Content-Type is 'application/json' or 'application/xml'
- *   * @since 2015.2
- *   *\/
- *   const get = (requestParams) => {
- *     let userObject = runtime.getCurrentUser();
- *
- *     try {
- *       log.debug({ title: "Payload received:", details: requestParams });
- *
- *       const { id, name, role, location, email, contact } = userObject;
- *
- *       log.audit({ title: "Current User Ran", details: name });
- *
- *       let user = {
- *         id,
- *         name,
- *         role,
- *         location,
- *         email,
- *         contact,
- *       };
- *
- *       log.debug({ title: "Returning user", details: user });
- *
- *       return JSON.stringify(user);
- *     } catch (e) {
- *       log.error({ title: "Error grabbing current user:", details: e });
- *     }
- *   };
- *
- *   return {
- *     get,
- *   };
- * );
- * ```
- *
- * > **Note**: Above is an example of returning the basic runtime information. Be sure to create a new script record and deployment record. Upon saving the deployment record. We will get our URLs for our RESTlet.
- *
- *
- * #### Configuration
- * ```ts
- * import { Auth } from "@auth/core"
- * import Netsuite from "@auth/core/providers/netsuite"
- *
- * const request = new Request(origin)
- * const response = await Auth(request, {
- *   providers: [
- *       NetSuite({
- *         clientId: NETSUITE_CLIENT_ID,
- *         clientSecret: NETSUITE_CLIENT_SECRET,
- *         accountId: NETSUITE_ACCOUNT_ID,
- *        // Returns the current user using the N/runtime module. This url can be a suitelet or RESTlet (Recommended)
- *        // Using getCurrentUser(); So we match this schema returned from this RESTlet in the profile callback. (Required)
- *         userInfoUrl: "https://1234567.restlets.api.netsuite.com/app/site/hosting/restlet.nl?script=123&deploy=1",
- *         profileCallback: (profile) => {
- *           return {
- *             id: profile.id,
- *             name: profile.name,
- *             email: profile.email,
- *             location: profile.location,
- *             role: profile.role,
- *             contact: profile?.contact
- *           }
- *         },
- *         // Optional
- *         prompt: "login", // Required if you want to force the user to login every time.
- *         scope: "restlets", // Optional defaults to "restlets rest_webservices". Enter the scope(s) you want to use followed by spaces.
- *       })
- *   ],
- * })
- * ```
- *
- * ### Resources
- *
- * - [NetSuite - Creating an Integration Record (OAuth 2.0)](https://docs.oracle.com/en/cloud/saas/netsuite/ns-online-help/section_157771733782.html#Related-Topics)
- * - [NetSuite - Authorizing OAuth Requests](https://docs.github.com/en/developers/apps/building-oauth-apps/authorizing-oauth-apps)
- * - [NetSuite - Configure OAuth Roles](https://docs.oracle.com/en/cloud/saas/netsuite/ns-online-help/section_157771510070.html#Set-Up-OAuth-2.0-Roles)
- * - [Learn more about NetSuite OAuth 2.0](https://docs.oracle.com/en/cloud/saas/netsuite/ns-online-help/chapter_157769826287.html#OAuth-2.0)
- * - [Source code](https://github.com/nextauthjs/next-auth/blob/main/packages/core/src/providers/netsuite.ts)
- *
- * ### Notes
- *
- * By default, Auth.js assumes that the NetSuite provider is
- * based on the [OAuth 2](https://www.rfc-editor.org/rfc/rfc6749.html) specification.
- *
- * :::tip
- * Make sure the `userInfoUrl` matches the return type of the profile callback to ensure the user session gets read correctly.
- * To override the defaults for your use case, check out [customizing a built-in OAuth provider](https://authjs.dev/guides/providers/custom-provider#override-default-options).
- *
- * :::
- *
- * :::info **Disclaimer**
- * If you think you found a bug in the default configuration, you can [open an issue](https://authjs.dev/new/provider-issue).
- *
- * Auth.js strictly adheres to the specification and it cannot take responsibility for any deviation from
- * the spec by the provider. You can open an issue, but if the problem is non-compliance with the spec,
- * we might not pursue a resolution. You can ask for more help in [Discussions](https://authjs.dev/new/github-discussions).
- *
- * :::
- */
-export default function NetSuite<P extends NetSuiteProfile>(
-<<<<<<< HEAD
-  config: OAuthUserConfig<Record<string, any>>
-): OAuthConfig<Record<string, any>> {
-=======
-  options: OAuthUserConfig<P>
-): OAuthConfig<P> {
->>>>>>> d2b1ecf7
-  return {
-    id: "netsuite",
-    name: "NetSuite",
-    type: "oauth",
-    version: "2.0",
-    protection: 'state',
-    headers: {redirect: 'follow'},
-    checks: ["state"],
-    authorization: {
-      url: `https://${config.accountId}.app.netsuite.com/app/login/oauth2/authorize.nl`,
-      params: {
-        client_id: `${config.clientId}`,
-        prompt: config?.prompt ?? 'login',
-        response_type: 'code',
-        scope: config.scope || 'restlets rest_webservices',
-      }
-    },
-    token: {
-      url: `https://${config.accountId}.suitetalk.api.netsuite.com/services/rest/auth/oauth2/v1/token`,
-      params: {
-        grant_type: "authorization_code",
-      }
-    },
-    userinfo: `${config.userInfoUrl}`,
-    profile(profile) {
-      // This is the default runtime.getCurrentUser() object returned from the RESTlet or SUITELet
-      return {
-        id: profile.id,
-        name: profile.name,
-        email: profile.email,
-        location: profile.location,
-        role: profile.role,
-        contact: profile?.contact
-      }
-    },
-    clientId: `${config.clientId}`,
-    clientSecret: `${config.clientSecret}`,
-    style: { logo: "/netsuite.png", bg: "#3a4f5f", text: "#fff" },
-    options: config,
-  }
+/**
+ * <div style={{backgroundColor: "#24292f", display: "flex", justifyContent: "space-between", color: "#fff", padding: 16}}>
+ * <span>Built-in <b>NetSuite</b> integration.</span>
+ * <a href="https://system.netsuite.com">
+ *   <img style={{display: "block"}} src="https://authjs.dev/img/providers/netsuite.png" height="48" width="48"/>
+ * </a>
+ * </div>
+ *
+ * @module providers/netsuite
+ */
+
+/*
+* This NetSuite provider uses OAuth 2 Features. Ensure you have an integration record and access token set up in order to use this provider.
+*  Read more about Oauth 2 setup here: https://docs.oracle.com/en/cloud/saas/netsuite/ns-online-help/section_157771281570.html
+*/
+
+export interface OAuthNetSuiteOptions {
+  clientId: string,
+  clientSecret: string,
+  /**
+   *  The prompt options - also viewable below
+   *
+   *  @link https://docs.oracle.com/en/cloud/saas/netsuite/ns-online-help/section_160855585734.html
+   *
+   * 	authorization.params.prompt
+   *
+   * The optional prompt parameter provides additional control of when the login/consent screen appears. Following are the values you can use with the prompt parameter:
+   * "none" - the consent screen does not appear. If there is no active session, the application returns an error.
+   * "login" - the user must authenticate even if there is an active session.
+   * This option only works if the application sends the request to the account-specific domain.
+   * "consent" - the consent screen appears every time. The user must authenticate if there is no active session.
+   * login consent or consent login - the consent screen appears every time, and the user must authenticate even if there is an active session.
+   */
+  prompt: string | 'none' | 'login' | 'consent',
+  accountId: string, // EX: TSTDRV1234567 or 81555 for prod
+  scope: string, // EX: restlets rest_webservices or restlets or rest_webservices suiteanalytics_connect restlets
+  userInfoUrl: string, // Either a restlet or suitelet returning runtime info or record info -> RESTlet reccommended
+  profileCallback: (profile, token) => {}, // Access data returned from the user info endpoint and return it into the session obj
+}
+
+/**
+ * Add Netsuite login to your page and make requests to:
+ * - [NetSuite RESTLets](https://docs.oracle.com/en/cloud/saas/netsuite/ns-online-help/section_4567507062.html#Tracking-RESTlet-Calls-Made-with-TBA-and-OAuth-2.0).
+ * - [NetSuite REST Web Services](https://docs.oracle.com/en/cloud/saas/netsuite/ns-online-help/book_1559132836.html#SuiteTalk-REST-Web-Services-API-Guide).
+ *
+ * ### Setup
+ *
+ * ### Disclaimer
+ * By using this provider, you consent to sharing your data with NetSuite.
+ * By using this provider we assume you comply with NetSuite's [Terms of Service](https://www.netsuite.com/portal/assets/pdf/terms_of_service.pdf) and [Privacy Policy](https://www.oracle.com/legal/privacy).
+ * The author of this provider is not affiliated with NetSuite. Proceeding with this provider you must be a NetSuite customer and have a NetSuite account (Full access user).
+ * **Ensure the OAuth 2.0 Feature is enabled in your NetSuite account with the proper permissions set up on the current role/user**
+ *
+ * Before setting up the provider, you will need to:
+ * - [Create an Integration Record](https://docs.oracle.com/en/cloud/saas/netsuite/ns-online-help/section_157771733782.html#procedure_157838925981)
+ *   - Uncheck the TBA Auth Flow checkbox.
+ *   - Check OAuth 2.0 Auth Flow checkbox.
+ *   - Copy and paste the `Callback URL` below into the `Redirect URI` field.
+ *   - Then select the scope(s) you want to use.
+ *     - **REST Web Services** (`rest_webservices`) - Access to REST Web Services.
+ *     - **RESTlets**(`restlets`) - Access to RESTLets.
+ *     - **SuiteAnalytics Connect** (`suiteanalytics_connect`) - Access to SuiteAnalytics Connect.
+ *   - Add any policies you want to use.
+ *     - Application Logo (_Optional_) (Shown to users when they are asked to grant access to your application). - Consent Screen
+ *     - Application Terms of Use (_Optional_) - A PDF file that contains the terms of use for your application. - Consent Screen
+ *     - Application Privacy Policy (_Optional_) - A PDF file that contains the privacy policy for your application. - Consent Screen
+ *   - OAuth 2.0 Consent Policy Preference - This setting determines whether the user is asked to grant access to your application **every time** they sign in or only the **first time** they sign in or **never**.
+ *   - **Save** the Integration record.
+ *   - The Integration record will be used to generate the `clientId` and `clientSecret` for the provider. **Save the generated values for later**
+ *
+ * #### Callback URL
+ * :::tip
+ * When setting the Redirect URI in the Integration record, you must use the `https` protocol.
+ * Otherwise, you will get an error when trying to sign in. (_INVALID_LOGIN_ATTEMPT_).
+ * If you are testing locally, you can use a service like [ngrok](https://ngrok.com/) to create a secure tunnel to your localhost.
+ *
+ * :::
+ *
+ * ```
+ * https://example.com/api/auth/callback/netsuite
+ * ```
+ *
+ * :::tip
+ * Our `userInfoUrl` needs to compose of a suitelet or RESTLet url that gives us the information about the user. This has to be very fast in which the handshake profile gather execution can't take long.
+ * The best bet is to use the `N/runtime` module to get the basics first. - Here is an example of a RESTlet below. Be sure to deploy and enable access to "All Roles".
+ *
+ * :::
+ *
+ * #### Example RESTLet Callback Handler
+ * Be sure to deploy and use the **external** RESTLet url of any usage of the URIs.
+ *
+ * ```js
+ * * /**
+ * * @NApiVersion 2.1
+ * * @NScriptType Restlet
+ * *\/
+ * define(["N/runtime"], /**
+ *  @param{runtime} runtime
+ * \/ (runtime) => {
+ *  /**
+ *   * Defines the function that is executed when a GET request is sent to a RESTlet.
+ *   * @param {Object} requestParams - Parameters from HTTP request URL; parameters passed as an Object (for all supported
+ *   *     content types)
+ *   * @returns {string | Object} HTTP response body; returns a string when request Content-Type is 'text/plain'; returns an
+ *   *     Object when request Content-Type is 'application/json' or 'application/xml'
+ *   * @since 2015.2
+ *   *\/
+ *   const get = (requestParams) => {
+ *     let userObject = runtime.getCurrentUser();
+ *
+ *     try {
+ *       log.debug({ title: "Payload received:", details: requestParams });
+ *
+ *       const { id, name, role, location, email, contact } = userObject;
+ *
+ *       log.audit({ title: "Current User Ran", details: name });
+ *
+ *       let user = {
+ *         id,
+ *         name,
+ *         role,
+ *         location,
+ *         email,
+ *         contact,
+ *       };
+ *
+ *       log.debug({ title: "Returning user", details: user });
+ *
+ *       return JSON.stringify(user);
+ *     } catch (e) {
+ *       log.error({ title: "Error grabbing current user:", details: e });
+ *     }
+ *   };
+ *
+ *   return {
+ *     get,
+ *   };
+ * );
+ * ```
+ *
+ * > **Note**: Above is an example of returning the basic runtime information. Be sure to create a new script record and deployment record. Upon saving the deployment record. We will get our URLs for our RESTlet.
+ *
+ *
+ * #### Configuration
+ * ```ts
+ * import { Auth } from "@auth/core"
+ * import Netsuite from "@auth/core/providers/netsuite"
+ *
+ * const request = new Request(origin)
+ * const response = await Auth(request, {
+ *   providers: [
+ *       NetSuite({
+ *         clientId: NETSUITE_CLIENT_ID,
+ *         clientSecret: NETSUITE_CLIENT_SECRET,
+ *         accountId: NETSUITE_ACCOUNT_ID,
+ *        // Returns the current user using the N/runtime module. This url can be a suitelet or RESTlet (Recommended)
+ *        // Using getCurrentUser(); So we match this schema returned from this RESTlet in the profile callback. (Required)
+ *         userInfoUrl: "https://1234567.restlets.api.netsuite.com/app/site/hosting/restlet.nl?script=123&deploy=1",
+ *         profileCallback: (profile) => {
+ *           return {
+ *             id: profile.id,
+ *             name: profile.name,
+ *             email: profile.email,
+ *             location: profile.location,
+ *             role: profile.role,
+ *             contact: profile?.contact
+ *           }
+ *         },
+ *         // Optional
+ *         prompt: "login", // Required if you want to force the user to login every time.
+ *         scope: "restlets", // Optional defaults to "restlets rest_webservices". Enter the scope(s) you want to use followed by spaces.
+ *       })
+ *   ],
+ * })
+ * ```
+ *
+ * ### Resources
+ *
+ * - [NetSuite - Creating an Integration Record (OAuth 2.0)](https://docs.oracle.com/en/cloud/saas/netsuite/ns-online-help/section_157771733782.html#Related-Topics)
+ * - [NetSuite - Authorizing OAuth Requests](https://docs.github.com/en/developers/apps/building-oauth-apps/authorizing-oauth-apps)
+ * - [NetSuite - Configure OAuth Roles](https://docs.oracle.com/en/cloud/saas/netsuite/ns-online-help/section_157771510070.html#Set-Up-OAuth-2.0-Roles)
+ * - [Learn more about NetSuite OAuth 2.0](https://docs.oracle.com/en/cloud/saas/netsuite/ns-online-help/chapter_157769826287.html#OAuth-2.0)
+ * - [Source code](https://github.com/nextauthjs/next-auth/blob/main/packages/core/src/providers/netsuite.ts)
+ *
+ * ### Notes
+ *
+ * By default, Auth.js assumes that the NetSuite provider is
+ * based on the [OAuth 2](https://www.rfc-editor.org/rfc/rfc6749.html) specification.
+ *
+ * :::tip
+ * Make sure the `userInfoUrl` matches the return type of the profile callback to ensure the user session gets read correctly.
+ * To override the defaults for your use case, check out [customizing a built-in OAuth provider](https://authjs.dev/guides/providers/custom-provider#override-default-options).
+ *
+ * :::
+ *
+ * :::info **Disclaimer**
+ * If you think you found a bug in the default configuration, you can [open an issue](https://authjs.dev/new/provider-issue).
+ *
+ * Auth.js strictly adheres to the specification and it cannot take responsibility for any deviation from
+ * the spec by the provider. You can open an issue, but if the problem is non-compliance with the spec,
+ * we might not pursue a resolution. You can ask for more help in [Discussions](https://authjs.dev/new/github-discussions).
+ *
+ * :::
+ */
+export default function NetSuite<P extends NetSuiteProfile>(
+  options: OAuthUserConfig<P>
+): OAuthConfig<P> {
+  return {
+    id: "netsuite",
+    name: "NetSuite",
+    type: "oauth",
+    version: "2.0",
+    protection: 'state',
+    headers: {redirect: 'follow'},
+    checks: ["state"],
+    authorization: {
+      url: `https://${config.accountId}.app.netsuite.com/app/login/oauth2/authorize.nl`,
+      params: {
+        client_id: `${config.clientId}`,
+        prompt: config?.prompt ?? 'login',
+        response_type: 'code',
+        scope: config.scope || 'restlets rest_webservices',
+      }
+    },
+    token: {
+      url: `https://${config.accountId}.suitetalk.api.netsuite.com/services/rest/auth/oauth2/v1/token`,
+      params: {
+        grant_type: "authorization_code",
+      }
+    },
+    userinfo: `${config.userInfoUrl}`,
+    profile: (profile: Object, token) => config.profileCallback(profile, token),
+    clientId: `${config.clientId}`,
+    clientSecret: `${config.clientSecret}`,
+    style: { logo: "/netsuite.png", bg: "#3a4f5f", text: "#fff" },
+    options: config,
+  }
 }