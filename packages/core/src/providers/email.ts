import type { CommonProviderOptions } from "./index.js"
import type { Awaitable, Theme } from "../types.js"

// TODO: Kepts for backwards compatibility
// Remove this import and encourage users
// to import it from @auth/core/providers/nodemailer directly
import Nodemailer from "./nodemailer.js"
import type { NodemailerConfig, NodemailerUserConfig } from "./nodemailer.js"

/**
 * @deprecated
 *
 * Import this provider from the `providers/nodemailer` submodule instead of `providers/email`.
 *
 * To log in with nodemailer, change `signIn("email")` to `signIn("nodemailer")`
 */
export default function Email(config: NodemailerUserConfig): NodemailerConfig {
  return {
    ...Nodemailer(config),
    id: "email",
    name: "Email",
  }
}

// TODO: Rename to Token provider
// when started working on https://github.com/nextauthjs/next-auth/discussions/1465
export type EmailProviderType = "email"

export interface EmailConfig extends CommonProviderOptions {
  id: string
  type: EmailProviderType
  name: string
  from: string
  maxAge: number
  sendVerificationRequest: (params: {
    identifier: string
    url: string
    expires: Date
    provider: EmailConfig
    token: string
    theme: Theme
    request: Request
  }) => Awaitable<void>
  /** Used to hash the verification token. */
  secret?: string
<<<<<<< HEAD
=======
  /** Used with HTTP-based email providers  */
>>>>>>> 4afbbcf0
  apiKey?: string
  generateVerificationToken?: () => Awaitable<string>
  normalizeIdentifier?: (identifier: string) => string
  options: EmailUserConfig
}

export type EmailUserConfig = Omit<Partial<EmailConfig>, "options" | "type">

/**
 * Email HTML body
 * Insert invisible space into domains from being turned into a hyperlink by email
 * clients like Outlook and Apple mail, as this is confusing because it seems
 * like they are supposed to click on it to sign in.
 *
 * @note We don't add the email address to avoid needing to escape it, if you do, remember to sanitize it!
 */
export function html(params: { url: string; host: string; theme: Theme }) {
  const { url, host, theme } = params

  const escapedHost = host.replace(/\./g, "&#8203;.")

  // eslint-disable-next-line @typescript-eslint/prefer-nullish-coalescing
  const brandColor = theme.brandColor || "#346df1"
  // eslint-disable-next-line @typescript-eslint/prefer-nullish-coalescing
  const buttonText = theme.buttonText || "#fff"

  const color = {
    background: "#f9f9f9",
    text: "#444",
    mainBackground: "#fff",
    buttonBackground: brandColor,
    buttonBorder: brandColor,
    buttonText,
  }

  return `
<body style="background: ${color.background};">
  <table width="100%" border="0" cellspacing="20" cellpadding="0"
    style="background: ${color.mainBackground}; max-width: 600px; margin: auto; border-radius: 10px;">
    <tr>
      <td align="center"
        style="padding: 10px 0px; font-size: 22px; font-family: Helvetica, Arial, sans-serif; color: ${color.text};">
        Sign in to <strong>${escapedHost}</strong>
      </td>
    </tr>
    <tr>
      <td align="center" style="padding: 20px 0;">
        <table border="0" cellspacing="0" cellpadding="0">
          <tr>
            <td align="center" style="border-radius: 5px;" bgcolor="${color.buttonBackground}"><a href="${url}"
                target="_blank"
                style="font-size: 18px; font-family: Helvetica, Arial, sans-serif; color: ${color.buttonText}; text-decoration: none; border-radius: 5px; padding: 10px 20px; border: 1px solid ${color.buttonBorder}; display: inline-block; font-weight: bold;">Sign
                in</a></td>
          </tr>
        </table>
      </td>
    </tr>
    <tr>
      <td align="center"
        style="padding: 0px 0px 10px 0px; font-size: 16px; line-height: 22px; font-family: Helvetica, Arial, sans-serif; color: ${color.text};">
        If you did not request this email you can safely ignore it.
      </td>
    </tr>
  </table>
</body>
`
}

/** Email Text body (fallback for email clients that don't render HTML, e.g. feature phones) */
export function text({ url, host }: { url: string; host: string }) {
  return `Sign in to ${host}\n${url}\n\n`
}<|MERGE_RESOLUTION|>--- conflicted
+++ resolved
@@ -43,10 +43,7 @@
   }) => Awaitable<void>
   /** Used to hash the verification token. */
   secret?: string
-<<<<<<< HEAD
-=======
   /** Used with HTTP-based email providers  */
->>>>>>> 4afbbcf0
   apiKey?: string
   generateVerificationToken?: () => Awaitable<string>
   normalizeIdentifier?: (identifier: string) => string
