import { parse as parseCookie, serialize } from "cookie"
import { AuthError, UnknownAction } from "../errors.js"

import type { AuthAction, RequestInternal, ResponseInternal } from "../types.js"

async function getBody(req: Request): Promise<Record<string, any> | undefined> {
  if (!("body" in req) || !req.body || req.method !== "POST") return

  const contentType = req.headers.get("content-type")
  if (contentType?.includes("application/json")) {
    return await req.json()
  } else if (contentType?.includes("application/x-www-form-urlencoded")) {
    const params = new URLSearchParams(await req.text())
    return Object.fromEntries(params)
  }
}

const actions: AuthAction[] = [
  "providers",
  "session",
  "csrf",
  "signin",
  "signout",
  "callback",
  "verify-request",
  "error",
]

export async function toInternalRequest(
  req: Request
): Promise<RequestInternal | AuthError> {
  try {
    // TODO: url.toString() should not include action and providerId
    // see init.ts
    const url = new URL(req.url.replace(/\/$/, ""))
    // FIXME: Upstream issue in Next.js, pathname segments get included as part of the query string
    url.searchParams.delete("nextauth")
<<<<<<< HEAD
    const { pathname } = url
=======
    const pathname = url.pathname.replace(/\/$/, "")
>>>>>>> d0cc046e

    const action = actions.find((a) => pathname.includes(a))
    if (!action) {
      throw new UnknownAction(`Cannot detect action in pathname (${pathname}).`)
    }

    if (req.method !== "GET" && req.method !== "POST") {
      throw new UnknownAction("Only GET and POST requests are supported.")
    }

    const providerIdOrAction = pathname.split("/").pop()
    let providerId
    if (
      providerIdOrAction &&
      !action.includes(providerIdOrAction) &&
      ["signin", "callback"].includes(action)
    ) {
      providerId = providerIdOrAction
    }

    return {
      url,
      action,
      providerId,
      method: req.method,
      headers: Object.fromEntries(req.headers),
      body: req.body ? await getBody(req) : undefined,
      cookies: parseCookie(req.headers.get("cookie") ?? "") ?? {},
      error: url.searchParams.get("error") ?? undefined,
      query: Object.fromEntries(url.searchParams),
    }
  } catch (e) {
    return e as Error
  }
}

export function toRequest(request: RequestInternal): Request {
  return new Request(request.url, {
    headers: request.headers,
    method: request.method,
    body:
      request.method === "POST"
        ? JSON.stringify(request.body ?? {})
        : undefined,
  })
}

export function toResponse(res: ResponseInternal): Response {
  const headers = new Headers(res.headers)

  res.cookies?.forEach((cookie) => {
    const { name, value, options } = cookie
    const cookieHeader = serialize(name, value, options)
    if (headers.has("Set-Cookie")) headers.append("Set-Cookie", cookieHeader)
    else headers.set("Set-Cookie", cookieHeader)
  })

  let body = res.body

  if (headers.get("content-type") === "application/json")
    body = JSON.stringify(res.body)
  else if (headers.get("content-type") === "application/x-www-form-urlencoded")
    body = new URLSearchParams(res.body).toString()

  const status = res.redirect ? 302 : res.status ?? 200
  const response = new Response(body, { headers, status })

  if (res.redirect) response.headers.set("Location", res.redirect)

  return response
}

/** Web compatible method to create a hash, using SHA256 */
export async function createHash(message: string) {
  const data = new TextEncoder().encode(message)
  const hash = await crypto.subtle.digest("SHA-256", data)
  return Array.from(new Uint8Array(hash))
    .map((b) => b.toString(16).padStart(2, "0"))
    .join("")
    .toString()
}

/** Web compatible method to create a random string of a given length */
export function randomString(size: number) {
  const i2hex = (i: number) => ("0" + i.toString(16)).slice(-2)
  const r = (a: string, i: number): string => a + i2hex(i)
  const bytes = crypto.getRandomValues(new Uint8Array(size))
  return Array.from(bytes).reduce(r, "")
}<|MERGE_RESOLUTION|>--- conflicted
+++ resolved
@@ -35,11 +35,7 @@
     const url = new URL(req.url.replace(/\/$/, ""))
     // FIXME: Upstream issue in Next.js, pathname segments get included as part of the query string
     url.searchParams.delete("nextauth")
-<<<<<<< HEAD
     const { pathname } = url
-=======
-    const pathname = url.pathname.replace(/\/$/, "")
->>>>>>> d0cc046e
 
     const action = actions.find((a) => pathname.includes(a))
     if (!action) {
