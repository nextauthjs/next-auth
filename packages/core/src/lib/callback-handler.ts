--- conflicted
+++ resolved
@@ -122,52 +122,7 @@
         })
 
     return { session, user, isNewUser }
-<<<<<<< HEAD
-  }
-=======
-  } else if (account.type === "oauth" || account.type === "oidc") {
-    // If signing in with OAuth account, check to see if the account exists already
-    const userByAccount = await getUserByAccount({
-      providerAccountId: account.providerAccountId,
-      provider: account.provider,
-    })
-    if (userByAccount) {
-      if (user) {
-        // If the user is already signed in with this account, we don't need to do anything
-        if (userByAccount.id === user.id) {
-          return { session, user, isNewUser }
-        }
-        // If the user is currently signed in, but the new account they are signing in
-        // with is already associated with another user, then we cannot link them
-        // and need to return an error.
-        throw new AccountNotLinked(
-          "The account is already associated with another user",
-          { provider: account.provider }
-        )
-      }
-      // If there is no active session, but the account being signed in with is already
-      // associated with a valid user then create session to sign the user in.
-      session = useJwtSession
-        ? {}
-        : await createSession({
-            sessionToken: generateSessionToken(),
-            userId: userByAccount.id,
-            expires: fromDate(options.session.maxAge),
-          })
-
-      return { session, user: userByAccount, isNewUser }
-    } else {
-      const { provider: p } = options as InternalOptions<"oauth" | "oidc">
-      const { type, provider, providerAccountId, userId, ...tokenSet } = account
-      const defaults = { providerAccountId, provider, type, userId }
-      account = Object.assign(p.account(tokenSet), defaults)
-
-      if (user) {
-        // If the user is already signed in and the OAuth account isn't already associated
-        // with another user account then we can go ahead and link the accounts safely.
-        await linkAccount({ ...account, userId: user.id })
-        await events.linkAccount?.({ user, account, profile })
->>>>>>> d739e8e0
+  }
 
   // If signing in with OAuth account, check to see if the account exists already
   const userByAccount = await getUserByAccount({
@@ -200,6 +155,11 @@
 
     return { session, user: userByAccount, isNewUser }
   } else {
+    const { provider: p } = options as InternalOptions<"oauth" | "oidc">
+    const { type, provider, providerAccountId, userId, ...tokenSet } = account
+    const defaults = { providerAccountId, provider, type, userId }
+    account = Object.assign(p.account(tokenSet), defaults)
+
     if (user) {
       // If the user is already signed in and the OAuth account isn't already associated
       // with another user account then we can go ahead and link the accounts safely.
