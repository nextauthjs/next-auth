--- conflicted
+++ resolved
@@ -1,15 +1,11 @@
-import { AuthError } from "../../errors.js"
+import { AuthError } from '../../errors.js'
 
-export type WarningCode = "debug_enabled"
+export type WarningCode = 'debug_enabled'
 
 /**
  * Override any of the methods, and the rest will use the default logger.
  *
-<<<<<<< HEAD
  * [Documentation](https://authjs.dev/reference/configuration/auth-config#logger)
-=======
- * [Documentation](https://authjs.dev/configuration/options#logger)
->>>>>>> 209c368a
  */
 export interface LoggerInstance extends Record<string, Function> {
   warn: (code: WarningCode) => void
@@ -17,51 +13,37 @@
   debug: (message: string, metadata?: unknown) => void
 }
 
-const red = "\x1b[31m"
-const yellow = "\x1b[33m"
-const grey = "\x1b[90m"
-const reset = "\x1b[0m"
+const red = '\x1b[31m'
+const yellow = '\x1b[33m'
+const grey = '\x1b[90m'
+const reset = '\x1b[0m'
 
 export const logger: LoggerInstance = {
-  error(error: AuthError) {
+  error (error: AuthError) {
     const url = `https://errors.authjs.dev#${error.name.toLowerCase()}`
     console.error(error.stack)
     console.error(
-<<<<<<< HEAD
-      `[next-auth][error][${code}]`,
-      `\nhttps://authjs.dev/reference/errors#${code.toLowerCase()}`,
-      metadata.message,
-      metadata
-=======
       `${red}[auth][error][${error.name}]${reset}: Read more at ${url}`
->>>>>>> 209c368a
     )
     error.metadata && console.error(JSON.stringify(error.metadata, null, 2))
   },
-  warn(code) {
-<<<<<<< HEAD
-    console.warn(
-      `[next-auth][warn][${code}]`,
-      `\nhttps://authjs.dev/reference/warnings#${code.toLowerCase()}`
-    )
-=======
+  warn (code) {
     const url = `https://errors.authjs.dev#${code}`
     console.warn(`${yellow}[auth][warn][${code}]${reset}`, `Read more: ${url}`)
->>>>>>> 209c368a
   },
-  debug(message, metadata) {
+  debug (message, metadata) {
     console.log(
       `${grey}[auth][debug]:${reset} ${message}`,
       JSON.stringify(metadata, null, 2)
     )
-  },
+  }
 }
 
 /**
  * Override the built-in logger with user's implementation.
  * Any `undefined` level will use the default logger.
  */
-export function setLogger(
+export function setLogger (
   newLogger: Partial<LoggerInstance> = {},
   debug?: boolean
 ) {
