--- conflicted
+++ resolved
@@ -1,8 +1,4 @@
 import type { AuthAction } from "../../types.js"
-<<<<<<< HEAD
-import { logger } from "./logger.js"
-=======
->>>>>>> b86f7bb7
 import type { AuthConfig } from "../../index.js"
 import { setLogger } from "./logger.js"
 
