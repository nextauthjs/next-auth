<<<<<<< HEAD
import * as jwt from "../jwt/index.js"
=======
import { adapterErrorHandler, eventsErrorHandler } from "./errors.js"
import * as jwt from "../jwt.js"
>>>>>>> 2ba5314e
import { createCallbackUrl } from "./callback-url.js"
import * as cookie from "./cookie.js"
import { createCSRFToken } from "./csrf-token.js"
import { defaultCallbacks } from "./default-callbacks.js"
import { AdapterError, EventError } from "./errors.js"
import parseProviders from "./providers.js"
import { logger, type LoggerInstance } from "./utils/logger.js"
import parseUrl from "./utils/parse-url.js"

import type {
  AuthConfig,
  EventCallbacks,
  InternalOptions,
  RequestInternal,
} from "./types.js"

interface InitParams {
  url: URL
  authOptions: AuthConfig
  providerId?: string
  action: InternalOptions["action"]
  /** Callback URL value extracted from the incoming request. */
  callbackUrl?: string
  /** CSRF token value extracted from the incoming request. From body if POST, from query if GET */
  csrfToken?: string
  /** Is the incoming request a POST request? */
  isPost: boolean
  cookies: RequestInternal["cookies"]
}

/** Initialize all internal options and cookies. */
export async function init({
  authOptions,
  providerId,
  action,
  url: reqUrl,
  cookies: reqCookies,
  callbackUrl: reqCallbackUrl,
  csrfToken: reqCsrfToken,
  isPost,
}: InitParams): Promise<{
  options: InternalOptions
  cookies: cookie.Cookie[]
}> {
  // TODO: move this to web.ts
  const parsed = parseUrl(
    reqUrl.origin +
      reqUrl.pathname.replace(`/${action}`, "").replace(`/${providerId}`, "")
  )
  const url = new URL(parsed.toString())

  const { providers, provider } = parseProviders({
    providers: authOptions.providers,
    url,
    providerId,
  })

  const maxAge = 30 * 24 * 60 * 60 // Sessions expire after 30 days of being idle by default

  // User provided options are overriden by other options,
  // except for the options with special handling above
  const options: InternalOptions = {
    debug: false,
    pages: {},
    theme: {
      colorScheme: "auto",
      logo: "",
      brandColor: "",
      buttonText: "",
    },
    // Custom options override defaults
    ...authOptions,
    // These computed settings can have values in userOptions but we override them
    // and are request-specific.
    url,
    action,
    // @ts-expect-errors
    provider,
    cookies: {
      ...cookie.defaultCookies(
        authOptions.useSecureCookies ?? url.protocol === "https:"
      ),
      // Allow user cookie options to override any cookie settings above
      ...authOptions.cookies,
    },
    providers,
    // Session options
    session: {
      // If no adapter specified, force use of JSON Web Tokens (stateless)
      strategy: authOptions.adapter ? "database" : "jwt",
      maxAge,
      updateAge: 24 * 60 * 60,
      generateSessionToken: crypto.randomUUID,
      ...authOptions.session,
    },
    // JWT options
    jwt: {
      // Asserted in assert.ts
      // eslint-disable-next-line @typescript-eslint/no-non-null-assertion
      secret: authOptions.secret!,
      maxAge, // same as session maxAge,
      encode: jwt.encode,
      decode: jwt.decode,
      ...authOptions.jwt,
    },
    // Event messages
    events: eventsErrorHandler(authOptions.events ?? {}, logger),
    adapter: adapterErrorHandler(authOptions.adapter, logger),
    // Callback functions
    callbacks: { ...defaultCallbacks, ...authOptions.callbacks },
    logger,
    callbackUrl: url.origin,
  }

  // Init cookies

  const cookies: cookie.Cookie[] = []

  const {
    csrfToken,
    cookie: csrfCookie,
    csrfTokenVerified,
  } = await createCSRFToken({
    options,
    cookieValue: reqCookies?.[options.cookies.csrfToken.name],
    isPost,
    bodyValue: reqCsrfToken,
  })

  options.csrfToken = csrfToken
  options.csrfTokenVerified = csrfTokenVerified

  if (csrfCookie) {
    cookies.push({
      name: options.cookies.csrfToken.name,
      value: csrfCookie,
      options: options.cookies.csrfToken.options,
    })
  }

  const { callbackUrl, callbackUrlCookie } = await createCallbackUrl({
    options,
    cookieValue: reqCookies?.[options.cookies.callbackUrl.name],
    paramValue: reqCallbackUrl,
  })
  options.callbackUrl = callbackUrl
  if (callbackUrlCookie) {
    cookies.push({
      name: options.cookies.callbackUrl.name,
      value: callbackUrlCookie,
      options: options.cookies.callbackUrl.options,
    })
  }

  return { options, cookies }
}

type Method = (...args: any[]) => Promise<any>

/** Wraps an object of methods and adds error handling. */
function eventsErrorHandler(
  methods: Partial<EventCallbacks>,
  logger: LoggerInstance
): Partial<EventCallbacks> {
  return Object.keys(methods).reduce<any>((acc, name) => {
    acc[name] = async (...args: any[]) => {
      try {
        const method: Method = methods[name as keyof Method]
        return await method(...args)
      } catch (e) {
        logger.error(new EventError(e))
      }
    }
    return acc
  }, {})
}

/** Handles adapter induced errors. */
function adapterErrorHandler<TAdapter>(
  adapter: TAdapter | undefined,
  logger: LoggerInstance
): TAdapter | undefined {
  if (!adapter) return

  return Object.keys(adapter).reduce<any>((acc, name) => {
    acc[name] = async (...args: any[]) => {
      try {
        logger.debug(`adapter_${name}`, { args })
        const method: Method = adapter[name as keyof Method]
        return await method(...args)
      } catch (e) {
        const error = new AdapterError(e)
        logger.error(error)
        throw error
      }
    }
    return acc
  }, {})
}<|MERGE_RESOLUTION|>--- conflicted
+++ resolved
@@ -1,9 +1,4 @@
-<<<<<<< HEAD
-import * as jwt from "../jwt/index.js"
-=======
-import { adapterErrorHandler, eventsErrorHandler } from "./errors.js"
 import * as jwt from "../jwt.js"
->>>>>>> 2ba5314e
 import { createCallbackUrl } from "./callback-url.js"
 import * as cookie from "./cookie.js"
 import { createCSRFToken } from "./csrf-token.js"
