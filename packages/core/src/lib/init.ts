import * as jwt from "../jwt.js"
import { createCallbackUrl } from "./utils/callback-url.js"
import * as cookie from "./utils/cookie.js"
import { createCSRFToken } from "./actions/callback/oauth/csrf-token.js"

import { AdapterError, EventError } from "../errors.js"
import parseProviders from "./utils/providers.js"
import { logger, type LoggerInstance } from "./utils/logger.js"
import parseUrl from "./utils/parse-url.js"

import type {
  AuthConfig,
  CallbacksOptions,
  EventCallbacks,
  InternalOptions,
  RequestInternal,
} from "../types.js"

interface InitParams {
  url: URL
  authOptions: AuthConfig
  providerId?: string
  action: InternalOptions["action"]
  /** Callback URL value extracted from the incoming request. */
  callbackUrl?: string
  /** CSRF token value extracted from the incoming request. From body if POST, from query if GET */
  csrfToken?: string
  /** Is the incoming request a POST request? */
  csrfDisabled: boolean
  isPost: boolean
  cookies: RequestInternal["cookies"]
}

export const defaultCallbacks: CallbacksOptions = {
  signIn() {
    return true
  },
  redirect({ url, baseUrl }) {
    if (url.startsWith("/")) return `${baseUrl}${url}`
    else if (new URL(url).origin === baseUrl) return url
    return baseUrl
  },
  session({ session }) {
    return session
  },
  jwt({ token }) {
    return token
  },
}

/** Initialize all internal options and cookies. */
export async function init({
  authOptions,
  providerId,
  action,
  url,
  cookies: reqCookies,
  callbackUrl: reqCallbackUrl,
  csrfToken: reqCsrfToken,
  csrfDisabled,
  isPost,
}: InitParams): Promise<{
  options: InternalOptions
  cookies: cookie.Cookie[]
}> {
<<<<<<< HEAD
  // TODO: move this to web.ts
  const parsed = parseUrl(
    reqUrl.origin +
      reqUrl.pathname.replace(`/${action}`, "").replace(`/${providerId}`, ""),
    authOptions.prefix
  )
  const url = new URL(parsed.toString())

=======
>>>>>>> 87b037f0
  const { providers, provider } = parseProviders({
    providers: authOptions.providers,
    url,
    providerId,
    options: authOptions,
  })

  const maxAge = 30 * 24 * 60 * 60 // Sessions expire after 30 days of being idle by default

  let isOnRedirectProxy = false
  if (
    (provider?.type === "oauth" || provider?.type === "oidc") &&
    provider.redirectProxyUrl
  ) {
    try {
      isOnRedirectProxy =
        new URL(provider.redirectProxyUrl).origin === url.origin
    } catch {
      throw new TypeError(
        `redirectProxyUrl must be a valid URL. Received: ${provider.redirectProxyUrl}`
      )
    }
  }

  // User provided options are overridden by other options,
  // except for the options with special handling above
  const options: InternalOptions = {
    debug: false,
    pages: {},
    theme: {
      colorScheme: "auto",
      logo: "",
      brandColor: "",
      buttonText: "",
    },
    // Custom options override defaults
    ...authOptions,
    // These computed settings can have values in userOptions but we override them
    // and are request-specific.
    url,
    action,
    // @ts-expect-errors
    provider,
    cookies: {
      ...cookie.defaultCookies(
        authOptions.useSecureCookies ?? url.protocol === "https:"
      ),
      // Allow user cookie options to override any cookie settings above
      ...authOptions.cookies,
    },
    providers,
    // Session options
    session: {
      // If no adapter specified, force use of JSON Web Tokens (stateless)
      strategy: authOptions.adapter ? "database" : "jwt",
      maxAge,
      updateAge: 24 * 60 * 60,
      generateSessionToken: () => crypto.randomUUID(),
      ...authOptions.session,
    },
    // JWT options
    jwt: {
      // Asserted in assert.ts
      // eslint-disable-next-line @typescript-eslint/no-non-null-assertion
      secret: authOptions.secret!,
      maxAge: authOptions.session?.maxAge ?? maxAge, // default to same as `session.maxAge`
      encode: jwt.encode,
      decode: jwt.decode,
      ...authOptions.jwt,
    },
    // Event messages
    events: eventsErrorHandler(authOptions.events ?? {}, logger),
    adapter: adapterErrorHandler(authOptions.adapter, logger),
    // Callback functions
    callbacks: { ...defaultCallbacks, ...authOptions.callbacks },
    logger,
    callbackUrl: url.origin,
    isOnRedirectProxy,
  }

  // Init cookies

  const cookies: cookie.Cookie[] = []

  if (csrfDisabled) {
    options.csrfTokenVerified = true
  } else {
    const {
      csrfToken,
      cookie: csrfCookie,
      csrfTokenVerified,
    } = await createCSRFToken({
      options,
      cookieValue: reqCookies?.[options.cookies.csrfToken.name],
      isPost,
      bodyValue: reqCsrfToken,
    })

    options.csrfToken = csrfToken
    options.csrfTokenVerified = csrfTokenVerified

    if (csrfCookie) {
      cookies.push({
        name: options.cookies.csrfToken.name,
        value: csrfCookie,
        options: options.cookies.csrfToken.options,
      })
    }
  }

  const { callbackUrl, callbackUrlCookie } = await createCallbackUrl({
    options,
    cookieValue: reqCookies?.[options.cookies.callbackUrl.name],
    paramValue: reqCallbackUrl,
  })
  options.callbackUrl = callbackUrl
  if (callbackUrlCookie) {
    cookies.push({
      name: options.cookies.callbackUrl.name,
      value: callbackUrlCookie,
      options: options.cookies.callbackUrl.options,
    })
  }

  return { options, cookies }
}

type Method = (...args: any[]) => Promise<any>

/** Wraps an object of methods and adds error handling. */
function eventsErrorHandler(
  methods: Partial<EventCallbacks>,
  logger: LoggerInstance
): Partial<EventCallbacks> {
  return Object.keys(methods).reduce<any>((acc, name) => {
    acc[name] = async (...args: any[]) => {
      try {
        const method: Method = methods[name as keyof Method]
        return await method(...args)
      } catch (e) {
        logger.error(new EventError(e as Error))
      }
    }
    return acc
  }, {})
}

/** Handles adapter induced errors. */
function adapterErrorHandler(
  adapter: AuthConfig["adapter"],
  logger: LoggerInstance
) {
  if (!adapter) return

  return Object.keys(adapter).reduce<any>((acc, name) => {
    acc[name] = async (...args: any[]) => {
      try {
        logger.debug(`adapter_${name}`, { args })
        const method: Method = adapter[name as keyof Method]
        return await method(...args)
      } catch (e) {
        const error = new AdapterError(e as Error)
        logger.error(error)
        throw error
      }
    }
    return acc
  }, {})
}<|MERGE_RESOLUTION|>--- conflicted
+++ resolved
@@ -63,17 +63,14 @@
   options: InternalOptions
   cookies: cookie.Cookie[]
 }> {
-<<<<<<< HEAD
   // TODO: move this to web.ts
-  const parsed = parseUrl(
-    reqUrl.origin +
-      reqUrl.pathname.replace(`/${action}`, "").replace(`/${providerId}`, ""),
-    authOptions.prefix
-  )
-  const url = new URL(parsed.toString())
-
-=======
->>>>>>> 87b037f0
+  // const parsed = parseUrl(
+  //   reqUrl.origin +
+  //     reqUrl.pathname.replace(`/${action}`, "").replace(`/${providerId}`, ""),
+  //   authOptions.prefix
+  // )
+  // const url = new URL(parsed.toString())
+
   const { providers, provider } = parseProviders({
     providers: authOptions.providers,
     url,
