--- conflicted
+++ resolved
@@ -95,38 +95,16 @@
     throw new OAuthCallbackError(codeGrantParams.error)
   }
 
-<<<<<<< HEAD
-  const codeVerifier = await checks.pkce.use(
-    cookies?.[options.cookies.pkceCodeVerifier.name],
-    options
-  )
-
-  if (codeVerifier) resCookies.push(codeVerifier.cookie)
-
-  // TODO:
-  if (provider.type === "oidc") {
-    const nonce = await checks.nonce.use(
-      cookies?.[options.cookies.nonce.name],
-      options
-    )
-    if (nonce) resCookies.push(nonce.cookie)
-  }
-=======
   const codeVerifier = await checks.pkce.use(cookies, resCookies, options)
->>>>>>> b31f2af6
+
+  await checks.nonce.use(cookies, resCookies, options)
 
   let codeGrantResponse = await o.authorizationCodeGrantRequest(
     as,
     client,
-<<<<<<< HEAD
-    parameters,
-    provider.redirectProxy ?? provider.callbackUrl,
-    codeVerifier?.codeVerifier ?? "auth" // TODO: review fallback code verifier
-=======
     codeGrantParams,
     provider.callbackUrl,
     codeVerifier ?? "auth" // TODO: review fallback code verifier
->>>>>>> b31f2af6
   )
 
   if (provider.token?.conform) {
