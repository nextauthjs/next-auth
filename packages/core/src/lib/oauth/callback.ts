import * as checks from "./checks.js"
import * as o from "oauth4webapi"
import { OAuthCallbackError, OAuthProfileParseError } from "../../errors.js"

import type {
  Account,
  InternalOptions,
  LoggerInstance,
  Profile,
  RequestInternal,
  TokenSet,
} from "../../types.js"
import type { OAuthConfigInternal } from "../../providers/index.js"
import type { Cookie } from "../cookie.js"

/**
 * Handles the following OAuth steps.
 * https://www.rfc-editor.org/rfc/rfc6749#section-4.1.1
 * https://www.rfc-editor.org/rfc/rfc6749#section-4.1.3
 * https://openid.net/specs/openid-connect-core-1_0.html#UserInfoRequest
 *
 * @note Although requesting userinfo is not required by the OAuth2.0 spec,
 * we fetch it anyway. This is because we always want a user profile.
 */
export async function handleOAuth(
  query: RequestInternal["query"],
  cookies: RequestInternal["cookies"],
  options: InternalOptions<"oauth" | "oidc">,
  randomState?: string
) {
  const { logger, provider } = options
  let as: o.AuthorizationServer

  const { token, userinfo } = provider
  // Falls back to authjs.dev if the user only passed params
  if (
    (!token?.url || token.url.host === "authjs.dev") &&
    (!userinfo?.url || userinfo.url.host === "authjs.dev")
  ) {
    // We assume that issuer is always defined as this has been asserted earlier
    // eslint-disable-next-line @typescript-eslint/no-non-null-assertion
    const issuer = new URL(provider.issuer!)
    const discoveryResponse = await o.discoveryRequest(issuer)
    const discoveredAs = await o.processDiscoveryResponse(
      issuer,
      discoveryResponse
    )

    if (!discoveredAs.token_endpoint)
      throw new TypeError(
        "TODO: Authorization server did not provide a token endpoint."
      )

    if (!discoveredAs.userinfo_endpoint)
      throw new TypeError(
        "TODO: Authorization server did not provide a userinfo endpoint."
      )

    as = discoveredAs
  } else {
    as = {
      issuer: provider.issuer ?? "https://authjs.dev", // TODO: review fallback issuer
      token_endpoint: token?.url.toString(),
      userinfo_endpoint: userinfo?.url.toString(),
    }
  }

  const client: o.Client = {
    client_id: provider.clientId,
    client_secret: provider.clientSecret,
    ...provider.client,
  }

  const resCookies: Cookie[] = []

  const state = await checks.state.use(
    cookies,
    resCookies,
    options,
    randomState
  )

  const codeGrantParams = o.validateAuthResponse(
    as,
    client,
    new URLSearchParams(query),
    provider.checks.includes("state") ? state : o.skipStateCheck
  )

  /** https://www.rfc-editor.org/rfc/rfc6749#section-4.1.2.1 */
  if (o.isOAuth2Error(codeGrantParams)) {
    const cause = { providerId: provider.id, ...codeGrantParams }
    logger.debug("OAuthCallbackError", cause)
    throw new OAuthCallbackError("OAuth Provider returned an error", cause)
  }

  const codeVerifier = await checks.pkce.use(cookies, resCookies, options)

  let redirect_uri = provider.callbackUrl
  if (!options.isOnRedirectProxy && provider.redirectProxyUrl) {
    redirect_uri = provider.redirectProxyUrl
  }
  let codeGrantResponse = await o.authorizationCodeGrantRequest(
    as,
    client,
    codeGrantParams,
    redirect_uri,
    codeVerifier ?? "auth" // TODO: review fallback code verifier
  )

  if (provider.token?.conform) {
    codeGrantResponse =
      (await provider.token.conform(codeGrantResponse.clone())) ??
      codeGrantResponse
  }

  let challenges: o.WWWAuthenticateChallenge[] | undefined
  if ((challenges = o.parseWwwAuthenticateChallenges(codeGrantResponse))) {
    for (const challenge of challenges) {
      console.log("challenge", challenge)
    }
    throw new Error("TODO: Handle www-authenticate challenges as needed")
  }

<<<<<<< HEAD
  let profile: Profile
=======
  let profile: Profile = {} 
>>>>>>> d0cc046e
  let tokens: TokenSet & Pick<Account, "expires_at">

  if (provider.type === "oidc") {
    const nonce = await checks.nonce.use(cookies, resCookies, options)
    const result = await o.processAuthorizationCodeOpenIDResponse(
      as,
      client,
      codeGrantResponse,
      nonce ?? o.expectNoNonce
    )

    if (o.isOAuth2Error(result)) {
      console.log("error", result)
      throw new Error("TODO: Handle OIDC response body error")
    }

    profile = o.getValidatedIdTokenClaims(result)
    tokens = result
  } else {
    tokens = await o.processAuthorizationCodeOAuth2Response(
      as,
      client,
      codeGrantResponse
    )
    if (o.isOAuth2Error(tokens as any)) {
      console.log("error", tokens)
      throw new Error("TODO: Handle OAuth 2.0 response body error")
    }

    if (userinfo?.request) {
      const _profile = await userinfo.request({ tokens, provider })
      if (_profile instanceof Object) profile = _profile
    } else if (userinfo?.url) {
      const userinfoResponse = await o.userInfoRequest(
        as,
        client,
        (tokens as any).access_token
      )
      profile = await userinfoResponse.json()
    } else {
      throw new TypeError("No userinfo endpoint configured")
    }
  }

  if (tokens.expires_in) {
    tokens.expires_at =
      Math.floor(Date.now() / 1000) + Number(tokens.expires_in)
  }

<<<<<<< HEAD
  const profileResult = await getUserAndProfile(
=======
  const profileResult = await getUserAndAccount(
>>>>>>> d0cc046e
    profile,
    provider,
    tokens,
    logger
  )

  return { ...profileResult, profile, cookies: resCookies }
}

<<<<<<< HEAD
/** Returns profile, raw profile and auth provider details */
async function getUserAndProfile(
=======
/** Returns the user and account that is going to be created in the database. */
async function getUserAndAccount(
>>>>>>> d0cc046e
  OAuthProfile: Profile,
  provider: OAuthConfigInternal<any>,
  tokens: TokenSet,
  logger: LoggerInstance
) {
  try {
    const user = await provider.profile(OAuthProfile, tokens)
    user.email = user.email?.toLowerCase()

    if (!user.id) {
      throw new TypeError(
        `User id is missing in ${provider.name} OAuth profile response`
      )
    }

    return {
      user,
      account: {
        provider: provider.id,
        type: provider.type,
        providerAccountId: user.id.toString(),
        ...tokens,
      },
    }
  } catch (e) {
    // If we didn't get a response either there was a problem with the provider
    // response *or* the user cancelled the action with the provider.
    //
    // Unfortunately, we can't tell which - at least not in a way that works for
    // all providers, so we return an empty object; the user should then be
    // redirected back to the sign up page. We log the error to help developers
    // who might be trying to debug this when configuring a new provider.
    logger.debug("getProfile error details", OAuthProfile)
    logger.error(
      new OAuthProfileParseError(e as Error, { provider: provider.id })
    )
  }
}<|MERGE_RESOLUTION|>--- conflicted
+++ resolved
@@ -122,11 +122,7 @@
     throw new Error("TODO: Handle www-authenticate challenges as needed")
   }
 
-<<<<<<< HEAD
   let profile: Profile
-=======
-  let profile: Profile = {} 
->>>>>>> d0cc046e
   let tokens: TokenSet & Pick<Account, "expires_at">
 
   if (provider.type === "oidc") {
@@ -176,27 +172,25 @@
       Math.floor(Date.now() / 1000) + Number(tokens.expires_in)
   }
 
-<<<<<<< HEAD
   const profileResult = await getUserAndProfile(
-=======
-  const profileResult = await getUserAndAccount(
->>>>>>> d0cc046e
     profile,
     provider,
     tokens,
     logger
   )
 
+  const profileResult = await getUserAndAccount(
+    profile,
+    provider,
+    tokens,
+    logger
+  )
+
   return { ...profileResult, profile, cookies: resCookies }
 }
 
-<<<<<<< HEAD
 /** Returns profile, raw profile and auth provider details */
 async function getUserAndProfile(
-=======
-/** Returns the user and account that is going to be created in the database. */
-async function getUserAndAccount(
->>>>>>> d0cc046e
   OAuthProfile: Profile,
   provider: OAuthConfigInternal<any>,
   tokens: TokenSet,
