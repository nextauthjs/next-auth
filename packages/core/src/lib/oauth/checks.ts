import * as o from "oauth4webapi"
<<<<<<< HEAD
import * as jose from "jose"
import * as jwt from "../../jwt.js"
=======
import { InvalidCheck } from "../../errors.js"
import { encode, decode } from "../../jwt.js"
>>>>>>> b31f2af6

import type {
  CookiesOptions,
  InternalOptions,
  RequestInternal,
} from "../../types.js"
import type { Cookie } from "../cookie.js"

interface CheckPayload {
  value: string
}

/** Returns a signed cookie. */
export async function signCookie(
  type: keyof CookiesOptions,
  value: string,
  maxAge: number,
  options: InternalOptions<"oauth" | "oidc">,
  data?: any
): Promise<Cookie> {
  const { cookies, logger } = options

  logger.debug(`CREATE_${type.toUpperCase()}`, { value, maxAge })

  const expires = new Date()
  expires.setTime(expires.getTime() + maxAge * 1000)
  const token: any = { value }
  if (type === "state" && data) token.data = data
  return {
    name: cookies[type].name,
<<<<<<< HEAD
    value: await jwt.encode({ ...options.jwt, maxAge, token }),
=======
    value: await encode<CheckPayload>({
      ...options.jwt,
      maxAge,
      token: { value },
    }),
>>>>>>> b31f2af6
    options: { ...cookies[type].options, expires },
  }
}

const PKCE_MAX_AGE = 60 * 15 // 15 minutes in seconds
export const pkce = {
  async create(options: InternalOptions<"oauth">) {
    const code_verifier = o.generateRandomCodeVerifier()
    const value = await o.calculatePKCECodeChallenge(code_verifier)
    const maxAge = PKCE_MAX_AGE
    const cookie = await signCookie(
      "pkceCodeVerifier",
      code_verifier,
      maxAge,
      options
    )
    return { cookie, value }
  },
  /**
   * Returns code_verifier if the provider is configured to use PKCE,
   * and clears the container cookie afterwards.
   * An error is thrown if the code_verifier is missing or invalid.
   * @see https://www.rfc-editor.org/rfc/rfc7636
   * @see https://danielfett.de/2020/05/16/pkce-vs-nonce-equivalent-or-not/#pkce
   */
  async use(
    cookies: RequestInternal["cookies"],
    resCookies: Cookie[],
    options: InternalOptions<"oauth">
  ): Promise<string | undefined> {
    const { provider } = options

    if (!provider?.checks?.includes("pkce")) return

    const codeVerifier = cookies?.[options.cookies.pkceCodeVerifier.name]

    if (!codeVerifier)
      throw new InvalidCheck("PKCE code_verifier cookie was missing.")

    const value = await decode<CheckPayload>({
      ...options.jwt,
      token: codeVerifier,
    })

    if (!value?.value)
      throw new InvalidCheck("PKCE code_verifier value could not be parsed.")

    // Clear the pkce code verifier cookie after use
    resCookies.push({
      name: options.cookies.pkceCodeVerifier.name,
      value: "",
      options: { ...options.cookies.pkceCodeVerifier.options, maxAge: 0 },
    })

    return value.value
  },
}

const STATE_MAX_AGE = 60 * 15 // 15 minutes in seconds
export function decodeState<T>(value: string): T | undefined {
  try {
    const decoder = new TextDecoder()
    return JSON.parse(decoder.decode(jose.base64url.decode(value)))
  } catch {}
}

export const state = {
  async create(options: InternalOptions<"oauth">, data: any) {
    const { provider } = options
    if (!provider.checks.includes("state")) {
      if (data) {
        throw new Error(
          "State data was provided but the provider is not configured to use state."
        )
      }
      return
    }

    const value = data
      ? jose.base64url.encode(
          JSON.stringify({ ...data, random: o.generateRandomState() })
        )
      : o.generateRandomState()

    const maxAge = STATE_MAX_AGE
    const cookie = await signCookie("state", value, maxAge, options, data)
    return { cookie, value }
  },
  /**
   * Returns state if the provider is configured to use state,
   * and clears the container cookie afterwards.
   * An error is thrown if the state is missing or invalid.
   * @see https://www.rfc-editor.org/rfc/rfc6749#section-10.12
   * @see https://www.rfc-editor.org/rfc/rfc6749#section-4.1.1
   */
  async use(
    cookies: RequestInternal["cookies"],
    resCookies: Cookie[],
    options: InternalOptions<"oauth">,
    paramRandom?: string
  ): Promise<string | undefined> {
    const { provider } = options
    if (!provider.checks.includes("state")) return

    const state = cookies?.[options.cookies.state.name]

    if (!state) throw new InvalidCheck("State cookie was missing.")

    // IDEA: Let the user do something with the returned state
    const value = await decode<CheckPayload>({ ...options.jwt, token: state })

    if (!value?.value)
      throw new InvalidCheck("State value could not be parsed.")

    const isOriginProxy = provider.redirectProxy?.startsWith(options.url.origin)
    if (!isOriginProxy) {
      if (!paramRandom)
        throw new InvalidState(
          "Random state was missing in the decoded `state` parameter, but required when using `redirectProxy`."
        )
      const cookieRandom = decodeState<{ random: string }>(value.value)?.random
      if (cookieRandom !== paramRandom)
        throw new InvalidState(
          `Random state values did not match. Expected: ${cookieRandom}. Got: ${paramRandom}`
        )
    }

    // Clear the state cookie after use
    resCookies.push({
      name: options.cookies.state.name,
      value: "",
      options: { ...options.cookies.state.options, maxAge: 0 },
    })

    return value.value
  },
}

const NONCE_MAX_AGE = 60 * 15 // 15 minutes in seconds
export const nonce = {
  async create(options: InternalOptions<"oidc">) {
    if (!options.provider.checks.includes("nonce")) return
    const value = o.generateRandomNonce()
    const maxAge = NONCE_MAX_AGE
    const cookie = await signCookie("nonce", value, maxAge, options)
    return { cookie, value }
  },
  /**
   * Returns nonce if the provider is configured to use nonce,
   * and clears the container cookie afterwards.
   * An error is thrown if the nonce is missing or invalid.
   * @see https://openid.net/specs/openid-connect-core-1_0.html#NonceNotes
   * @see https://danielfett.de/2020/05/16/pkce-vs-nonce-equivalent-or-not/#nonce
   */
  async use(
<<<<<<< HEAD
    nonce: string | undefined,
    options: InternalOptions<"oidc">
  ): Promise<{ value: string; cookie: Cookie } | undefined> {
    const { cookies, provider } = options

    if (!provider?.checks?.includes("nonce") || !nonce) {
      return
    }

    const value = (await jwt.decode({ ...options.jwt, token: nonce })) as any

    return {
      value: value?.value ?? undefined,
      cookie: {
        name: cookies.nonce.name,
        value: "",
        options: { ...cookies.nonce.options, maxAge: 0 },
      },
    }
=======
    cookies: RequestInternal["cookies"],
    resCookies: Cookie[],
    options: InternalOptions<"oauth">
  ): Promise<string | undefined> {
    const { provider } = options

    if (!provider?.checks?.includes("nonce")) return

    const nonce = cookies?.[options.cookies.nonce.name]
    if (!nonce) throw new InvalidCheck("Nonce cookie was missing.")

    const value = await decode<CheckPayload>({ ...options.jwt, token: nonce })

    if (!value?.value)
      throw new InvalidCheck("Nonce value could not be parsed.")

    // Clear the nonce cookie after use
    resCookies.push({
      name: options.cookies.nonce.name,
      value: "",
      options: { ...options.cookies.nonce.options, maxAge: 0 },
    })

    return value.value
>>>>>>> b31f2af6
  },
}<|MERGE_RESOLUTION|>--- conflicted
+++ resolved
@@ -1,11 +1,7 @@
 import * as o from "oauth4webapi"
-<<<<<<< HEAD
 import * as jose from "jose"
-import * as jwt from "../../jwt.js"
-=======
 import { InvalidCheck } from "../../errors.js"
 import { encode, decode } from "../../jwt.js"
->>>>>>> b31f2af6
 
 import type {
   CookiesOptions,
@@ -36,15 +32,7 @@
   if (type === "state" && data) token.data = data
   return {
     name: cookies[type].name,
-<<<<<<< HEAD
-    value: await jwt.encode({ ...options.jwt, maxAge, token }),
-=======
-    value: await encode<CheckPayload>({
-      ...options.jwt,
-      maxAge,
-      token: { value },
-    }),
->>>>>>> b31f2af6
+    value: await encode({ ...options.jwt, maxAge, token }),
     options: { ...cookies[type].options, expires },
   }
 }
@@ -162,12 +150,12 @@
     const isOriginProxy = provider.redirectProxy?.startsWith(options.url.origin)
     if (!isOriginProxy) {
       if (!paramRandom)
-        throw new InvalidState(
+        throw new InvalidCheck(
           "Random state was missing in the decoded `state` parameter, but required when using `redirectProxy`."
         )
       const cookieRandom = decodeState<{ random: string }>(value.value)?.random
       if (cookieRandom !== paramRandom)
-        throw new InvalidState(
+        throw new InvalidCheck(
           `Random state values did not match. Expected: ${cookieRandom}. Got: ${paramRandom}`
         )
     }
@@ -200,30 +188,9 @@
    * @see https://danielfett.de/2020/05/16/pkce-vs-nonce-equivalent-or-not/#nonce
    */
   async use(
-<<<<<<< HEAD
-    nonce: string | undefined,
-    options: InternalOptions<"oidc">
-  ): Promise<{ value: string; cookie: Cookie } | undefined> {
-    const { cookies, provider } = options
-
-    if (!provider?.checks?.includes("nonce") || !nonce) {
-      return
-    }
-
-    const value = (await jwt.decode({ ...options.jwt, token: nonce })) as any
-
-    return {
-      value: value?.value ?? undefined,
-      cookie: {
-        name: cookies.nonce.name,
-        value: "",
-        options: { ...cookies.nonce.options, maxAge: 0 },
-      },
-    }
-=======
     cookies: RequestInternal["cookies"],
     resCookies: Cookie[],
-    options: InternalOptions<"oauth">
+    options: InternalOptions<"oidc">
   ): Promise<string | undefined> {
     const { provider } = options
 
@@ -245,6 +212,5 @@
     })
 
     return value.value
->>>>>>> b31f2af6
   },
 }