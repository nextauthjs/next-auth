--- conflicted
+++ resolved
@@ -75,11 +75,7 @@
       const {
         user: userFromProvider,
         account,
-<<<<<<< HEAD
         OAuthProfile,
-=======
-        profile: OAuthProfile,
->>>>>>> d0cc046e
       } = authorizationResult
 
       // If we don't have a profile object then either something went wrong
