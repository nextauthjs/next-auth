--- conflicted
+++ resolved
@@ -49,15 +49,9 @@
       // as needed for presentation purposes (e.g. "you are logged in as...").
       const session = {
         user: {
-<<<<<<< HEAD
-          name: decodedToken?.name,
-          email: decodedToken?.email,
-          picture: decodedToken?.picture,
-=======
           name: token?.name,
           email: token?.email,
           image: token?.picture,
->>>>>>> 5f0e00c9
         },
         expires: newExpires.toISOString(),
       }
