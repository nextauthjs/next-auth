--- conflicted
+++ resolved
@@ -1,48 +1,29 @@
 import type {
   InternalProvider,
   SignInPageErrorParam,
-  Theme,
-} from "../../types.js"
+  Theme
+} from '../../types.js'
 
-<<<<<<< HEAD
-/**
- * The following errors are passed as error query parameters to the default or overridden sign-in page.
- *
- * [Documentation](https://authjs.dev/guides/basics/pages#sign-in-page) */
-export type SignInErrorTypes =
-  | "Signin"
-  | "OAuthSignin"
-  | "OAuthCallback"
-  | "OAuthCreateAccount"
-  | "EmailCreateAccount"
-  | "Callback"
-  | "OAuthAccountNotLinked"
-  | "EmailSignin"
-  | "CredentialsSignin"
-  | "SessionRequired"
-  | "default"
-=======
 const signinErrors: Record<
-  Lowercase<SignInPageErrorParam | "default">,
-  string
+Lowercase<SignInPageErrorParam | 'default'>,
+string
 > = {
-  default: "Unable to sign in.",
-  signin: "Try signing in with a different account.",
-  oauthsignin: "Try signing in with a different account.",
-  oauthcallback: "Try signing in with a different account.",
-  oauthcreateaccount: "Try signing in with a different account.",
-  emailcreateaccount: "Try signing in with a different account.",
-  callback: "Try signing in with a different account.",
+  default: 'Unable to sign in.',
+  signin: 'Try signing in with a different account.',
+  oauthsignin: 'Try signing in with a different account.',
+  oauthcallback: 'Try signing in with a different account.',
+  oauthcreateaccount: 'Try signing in with a different account.',
+  emailcreateaccount: 'Try signing in with a different account.',
+  callback: 'Try signing in with a different account.',
   oauthaccountnotlinked:
-    "To confirm your identity, sign in with the same account you used originally.",
-  emailsignin: "The e-mail could not be sent.",
+    'To confirm your identity, sign in with the same account you used originally.',
+  emailsignin: 'The e-mail could not be sent.',
   credentialssignin:
-    "Sign in failed. Check the details you provided are correct.",
-  sessionrequired: "Please sign in to access this page.",
+    'Sign in failed. Check the details you provided are correct.',
+  sessionrequired: 'Please sign in to access this page.'
 }
->>>>>>> 209c368a
 
-export default function SigninPage(props: {
+export default function SigninPage (props: {
   csrfToken: string
   providers: InternalProvider[]
   callbackUrl: string
@@ -56,12 +37,12 @@
     callbackUrl,
     theme,
     email,
-    error: errorType,
+    error: errorType
   } = props
 
-  if (typeof document !== "undefined" && theme.brandColor) {
+  if (typeof document !== 'undefined' && theme.brandColor) {
     document.documentElement.style.setProperty(
-      "--brand-color",
+      '--brand-color',
       theme.brandColor
     )
   }
@@ -71,13 +52,13 @@
 
   // TODO: move logos
   const logos =
-    "https://raw.githubusercontent.com/nextauthjs/next-auth/main/packages/next-auth/provider-logos"
+    'https://raw.githubusercontent.com/nextauthjs/next-auth/main/packages/next-auth/provider-logos'
   return (
     <div className="signin">
       {theme.brandColor && (
         <style
           dangerouslySetInnerHTML={{
-            __html: `:root {--brand-color: ${theme.brandColor}}`,
+            __html: `:root {--brand-color: ${theme.brandColor}}`
           }}
         />
       )}
@@ -90,7 +71,8 @@
         )}
         {providers.map((provider, i) => (
           <div key={provider.id} className="provider">
-            {provider.type === "oauth" || provider.type === "oidc" ? (
+            {provider.type === 'oauth' || provider.type === 'oidc'
+              ? (
               <form action={provider.signinUrl} method="POST">
                 <input type="hidden" name="csrfToken" value={csrfToken} />
                 {callbackUrl && (
@@ -100,17 +82,17 @@
                   type="submit"
                   className="button"
                   style={{
-                    "--provider-bg": provider.style?.bg ?? "",
-                    "--provider-dark-bg": provider.style?.bgDark ?? "",
-                    "--provider-color": provider.style?.text ?? "",
-                    "--provider-dark-color": provider.style?.textDark ?? "",
+                    '--provider-bg': provider.style?.bg ?? '',
+                    '--provider-dark-bg': provider.style?.bgDark ?? '',
+                    '--provider-color': provider.style?.text ?? '',
+                    '--provider-dark-color': provider.style?.textDark ?? ''
                   }}
                 >
                   {provider.style?.logo && (
                     <img
                       id="provider-logo"
                       src={`${
-                        provider.style.logo.startsWith("/") ? logos : ""
+                        provider.style.logo.startsWith('/') ? logos : ''
                       }${provider.style.logo}`}
                     />
                   )}
@@ -118,19 +100,20 @@
                     <img
                       id="provider-logo-dark"
                       src={`${
-                        provider.style.logo.startsWith("/") ? logos : ""
+                        provider.style.logo.startsWith('/') ? logos : ''
                       }${provider.style.logoDark}`}
                     />
                   )}
                   <span>Sign in with {provider.name}</span>
                 </button>
               </form>
-            ) : null}
-            {(provider.type === "email" || provider.type === "credentials") &&
+                )
+              : null}
+            {(provider.type === 'email' || provider.type === 'credentials') &&
               i > 0 &&
-              providers[i - 1].type !== "email" &&
-              providers[i - 1].type !== "credentials" && <hr />}
-            {provider.type === "email" && (
+              providers[i - 1].type !== 'email' &&
+              providers[i - 1].type !== 'credentials' && <hr />}
+            {provider.type === 'email' && (
               <form action={provider.signinUrl} method="POST">
                 <input type="hidden" name="csrfToken" value={csrfToken} />
                 <label
@@ -151,7 +134,7 @@
                 <button type="submit">Sign in with {provider.name}</button>
               </form>
             )}
-            {provider.type === "credentials" && (
+            {provider.type === 'credentials' && (
               <form action={provider.callbackUrl} method="POST">
                 <input type="hidden" name="csrfToken" value={csrfToken} />
                 {Object.keys(provider.credentials).map((credential) => {
@@ -166,9 +149,9 @@
                       <input
                         name={credential}
                         id={`input-${credential}-for-${provider.id}-provider`}
-                        type={provider.credentials[credential].type ?? "text"}
+                        type={provider.credentials[credential].type ?? 'text'}
                         placeholder={
-                          provider.credentials[credential].placeholder ?? ""
+                          provider.credentials[credential].placeholder ?? ''
                         }
                         {...provider.credentials[credential]}
                       />
@@ -178,7 +161,7 @@
                 <button type="submit">Sign in with {provider.name}</button>
               </form>
             )}
-            {(provider.type === "email" || provider.type === "credentials") &&
+            {(provider.type === 'email' || provider.type === 'credentials') &&
               i + 1 < providers.length && <hr />}
           </div>
         ))}
