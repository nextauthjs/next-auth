--- conflicted
+++ resolved
@@ -11,7 +11,6 @@
   OpenIDTokenEndpointResponse,
 } from "oauth4webapi"
 import type { Adapter, AdapterUser } from "../adapters.js"
-import type { JWT, JWTOptions } from "../jwt/types.js"
 import type {
   CredentialInput,
   CredentialsConfig,
@@ -19,14 +18,7 @@
   OAuthConfigInternal,
   ProviderType,
 } from "../providers/index.js"
-<<<<<<< HEAD
-=======
-import type {
-  OAuth2TokenEndpointResponse,
-  OpenIDTokenEndpointResponse,
-} from "oauth4webapi"
 import type { JWT, JWTOptions } from "../jwt.js"
->>>>>>> 2ba5314e
 import type { Cookie } from "./cookie.js"
 import type { LoggerInstance } from "./utils/logger.js"
 
