<<<<<<< HEAD
import type { Account, Awaitable, User } from "./lib/types.js"
=======
/**
 * The `@auth/core/adapters` module contains useful helpers that a database adapter
 * can incorporate in order to be compatible with Auth.js.
 * You can think of an adapter as a way to normalize database implementation details to a common interface
 * that Auth.js can use to interact with the database.
 *
 * Auth.js supports 2 session strtategies to persist the login state of a user.
 * The default is to use a cookie + {@link https://authjs.dev/concepts/session-strategies#jwt JWT}
 * based session store (`strategy: "jwt"`),
 * but you can also use a database adapter to store the session in a database.
 *
 * :::info Note
 * Auth.js _currently_ does **not** implement {@link https://authjs.dev/concepts/session-strategies#federated-logout federated logout}.
 * So even if the session is deleted from the database, the user will still be logged in to the provider.
 * See [this discussion](https://github.com/nextauthjs/next-auth/discussions/3938) for more information.
 * :::
 *
 * ## Installation
 *
 * ```bash npm2yarn2pnpm
 * npm install @auth/core
 * ```
 *
 * ## Usage
 *
 * {@link https://authjs.dev/reference/adapters/overview Built-in adapters} already implement this interface, so you likely won't need to
 * implement it yourself. If you do, you can use the following example as a
 * starting point.
 *
 * ```ts
 * // src/your-adapter.ts
 * import { type Adapter } from "@auth/core/adapters"
 *
 * export function MyAdapter(options: any): Adapter {
 *  // implement the adapter methods
 * }
 *
 * // src/index.ts
 * import { MyAdapter } from "./your-adapter"
 *
 * const response = Auth({
 *   adapter: MyAdapter({ ...adapter options }),
 *   ... auth options
 * })
 * ```
 *
 * @module adapters
 */

import type { Account, Awaitable, User } from "./lib/types"

// TODO: Discuss if we should expose methods to serialize and deserialize
// the data? Many adapters share this logic, so it could be useful to
// have a common implementation.
>>>>>>> e699ff14

export interface AdapterUser extends User {
  id: string
  email: string
  emailVerified: Date | null
}

export interface AdapterAccount extends Account {
  userId: string
}

/**
 * The session object implementing this interface is
 * is used to look up the user in the database.
 */
export interface AdapterSession {
  /** A randomly generated value that is used to get hold of the session. */
  sessionToken: string
  /** Connects the active session to a user in the database */
  userId: string
  /**
   * The absolute date when the session expires.
   *
   * If a session is accessed prior to its expiry date,
   * it will be extended based on the `maxAge` option as defined in by {@linkcode SessionOptions.maxAge}.
   * It is never extended more than once in a period defined by {@linkcode SessionOptions.updateAge}.
   *
   * If a session is accessed past its expiry date,
   * it will be removed from the database to clean up inactive sessions.
   *
   */
  expires: Date
}

export interface VerificationToken {
  identifier: string
  expires: Date
  token: string
}

/**
 * Using a custom adapter you can connect to any database backend or even
 * several different databases. Custom adapters created and maintained by our
 * community can be found in the adapters repository. Feel free to add a custom
 * adapter from your project to the repository, or even become a maintainer of a
 * certain adapter. Custom adapters can still be created and used in a project
 * without being added to the repository.
 *
 * ## Useful resources
 *
 * @see [Session strategies](https://authjs.dev/concepts/session-strategies#database)
 * @see [Using a database adapter](https://authjs.dev/guides/adapters/using-a-database-adapter)
 * @see [Creating a database adapter](https://authjs.dev/guides/adapters/creating-a-database-adapter)
 */
export type Adapter<WithVerificationToken = boolean> = DefaultAdapter &
  (WithVerificationToken extends true
    ? {
        createVerificationToken: (
          verificationToken: VerificationToken
        ) => Awaitable<VerificationToken | null | undefined>
        /**
         * Return verification token from the database and delete it so it
         * cannot be used again.
         */
        useVerificationToken: (params: {
          identifier: string
          token: string
        }) => Awaitable<VerificationToken | null>
      }
    : {})

export interface DefaultAdapter {
  createUser: (user: Omit<AdapterUser, "id">) => Awaitable<AdapterUser>
  getUser: (id: string) => Awaitable<AdapterUser | null>
  getUserByEmail: (email: string) => Awaitable<AdapterUser | null>
  /**
   * Using the provider id and the id of the user for a specific account, get
   * the user.
   */
  getUserByAccount: (
    providerAccountId: Pick<AdapterAccount, "provider" | "providerAccountId">
  ) => Awaitable<AdapterUser | null>
  updateUser: (user: Partial<AdapterUser>) => Awaitable<AdapterUser>
  /** @todo Implement */
  deleteUser?: (
    userId: string
  ) => Promise<void> | Awaitable<AdapterUser | null | undefined>
  linkAccount: (
    account: AdapterAccount
  ) => Promise<void> | Awaitable<AdapterAccount | null | undefined>
  /** @todo Implement */
  unlinkAccount?: (
    providerAccountId: Pick<AdapterAccount, "provider" | "providerAccountId">
  ) => Promise<void> | Awaitable<AdapterAccount | undefined>
  /** Creates a session for the user and returns it. */
  createSession: (session: {
    sessionToken: string
    userId: string
    expires: Date
  }) => Awaitable<AdapterSession>
  getSessionAndUser: (
    sessionToken: string
  ) => Awaitable<{ session: AdapterSession; user: AdapterUser } | null>
  updateSession: (
    session: Partial<AdapterSession> & Pick<AdapterSession, "sessionToken">
  ) => Awaitable<AdapterSession | null | undefined>
  /**
   * Deletes a session from the database. It is preferred that this method also
   * returns the session that is being deleted for logging purposes.
   */
  deleteSession: (
    sessionToken: string
  ) => Promise<void> | Awaitable<AdapterSession | null | undefined>
  createVerificationToken?: (
    verificationToken: VerificationToken
  ) => Awaitable<VerificationToken | null | undefined>
  /**
   * Return verification token from the database and delete it so it cannot be
   * used again.
   */
  useVerificationToken?: (params: {
    identifier: string
    token: string
  }) => Awaitable<VerificationToken | null>
}<|MERGE_RESOLUTION|>--- conflicted
+++ resolved
@@ -1,6 +1,3 @@
-<<<<<<< HEAD
-import type { Account, Awaitable, User } from "./lib/types.js"
-=======
 /**
  * The `@auth/core/adapters` module contains useful helpers that a database adapter
  * can incorporate in order to be compatible with Auth.js.
@@ -55,7 +52,6 @@
 // TODO: Discuss if we should expose methods to serialize and deserialize
 // the data? Many adapters share this logic, so it could be useful to
 // have a common implementation.
->>>>>>> e699ff14
 
 export interface AdapterUser extends User {
   id: string
