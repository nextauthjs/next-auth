--- conflicted
+++ resolved
@@ -5,16 +5,10 @@
  *
  * This module contains utility functions and types to create an Auth.js compatible adapter.
  *
-<<<<<<< HEAD
- * An adapter is a unified interface of methods that Auth.js is calling internally.
- * They all have the same signature and return the same data structure,
- * so Auth.js does not need to concern itself with the data layer's implementation details.
-=======
  * Auth.js supports 2 session strategies to persist the login state of a user.
  * The default is to use a cookie + {@link https://authjs.dev/concepts/session-strategies#jwt JWT}
  * based session store (`strategy: "jwt"`),
  * but you can also use a database adapter to store the session in a database.
->>>>>>> 2e8e90a9
  *
  * Before you continue, Auth.js has a list of {@link https://authjs.dev/reference/adapters/overview official database adapters}. If your database is listed there, you
  * probably do not need to create your own. If you are using a data solution that cannot be integrated with an official adapter, this module will help you create a compatible adapter.
@@ -34,17 +28,6 @@
  * Then, you can import this submodule from `@auth/core/adapters`.
  *
  * ## Usage
- *
-<<<<<<< HEAD
- * Adapter methods often use a client/ORM package to interact with the data layer.
- * Therefore, official adapters are usually functions that return an `Adapter` interface,
- * to which you pass a client/ORM instance and other configuration options.
- * _It is not a requirement, but it is a common pattern._
-=======
- * {@link https://authjs.dev/reference/adapters/overview Built-in adapters} already implement this interface, so you likely won't need to
- * implement it yourself. If you do, you can use the following example as a
- * starting point.
->>>>>>> 2e8e90a9
  *
  * Each adapter method and its function signature is documented in the {@link Adapter} interface.
  *
