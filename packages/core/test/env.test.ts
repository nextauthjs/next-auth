--- conflicted
+++ resolved
@@ -4,15 +4,8 @@
 import { setEnvDefaults, createActionURL } from "../src/lib/utils/env.js"
 import Auth0 from "../src/providers/auth0.js"
 import Resend from "../src/providers/resend.js"
-import ForwardEmail from "../src/providers/forwardemail.js"
-
-<<<<<<< HEAD
-const testConfig: AuthConfig = {
-  providers: [Auth0, Resend({}), ForwardEmail({})],
-}
-=======
+
 const logger = { warn: vi.fn() }
->>>>>>> edfa5e52
 
 describe("config is inferred from environment variables", () => {
   const testConfig: AuthConfig = {
@@ -45,12 +38,7 @@
     expect(p1.issuer).toBe(env.AUTH_AUTH0_ISSUER)
     // @ts-expect-error
     expect(p2.apiKey).toBe(env.AUTH_RESEND_KEY)
-<<<<<<< HEAD
-    // @ts-expect-error
-    expect(p3.apiKey).toBe(env.AUTH_FORWARDEMAIL_KEY)
-=======
-    expect(logger.warn).not.toHaveBeenCalled()
->>>>>>> edfa5e52
+    expect(logger.warn).not.toHaveBeenCalled()
   })
 
   it("AUTH_SECRET", () => {
