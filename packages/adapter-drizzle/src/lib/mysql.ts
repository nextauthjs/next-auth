import { and, eq, getTableColumns } from "drizzle-orm"
import {
  MySqlColumn,
  MySqlDatabase,
  boolean,
  int,
  mysqlTable,
  primaryKey,
  timestamp,
  varchar,
  QueryResultHKT,
  PreparedQueryHKTBase,
  MySqlTableWithColumns,
} from "drizzle-orm/mysql-core"

import type {
  Adapter,
  AdapterAccount,
  AdapterAccountType,
  AdapterSession,
  AdapterUser,
  VerificationToken,
  AdapterAuthenticator,
} from "@auth/core/adapters"

export function defineTables(
  schema: Partial<DefaultMySqlSchema> = {}
): Required<DefaultMySqlSchema> {
  const usersTable =
    schema.usersTable ??
    (mysqlTable("user", {
      id: varchar("id", { length: 255 })
        .primaryKey()
        .$defaultFn(() => crypto.randomUUID()),
      name: varchar("name", { length: 255 }),
      email: varchar("email", { length: 255 }).notNull(),
      emailVerified: timestamp("emailVerified", { mode: "date", fsp: 3 }),
      image: varchar("image", { length: 255 }),
    }) satisfies DefaultMySqlUsersTable)

  const accountsTable =
    schema.accountsTable ??
    (mysqlTable(
      "account",
      {
        userId: varchar("userId", { length: 255 })
          .notNull()
          .references(() => usersTable.id, { onDelete: "cascade" }),
        type: varchar("type", { length: 255 })
          .$type<AdapterAccountType>()
          .notNull(),
        provider: varchar("provider", { length: 255 }).notNull(),
        providerAccountId: varchar("providerAccountId", {
          length: 255,
        }).notNull(),
        refresh_token: varchar("refresh_token", { length: 255 }),
        access_token: varchar("access_token", { length: 255 }),
        expires_at: int("expires_at"),
        token_type: varchar("token_type", { length: 255 }),
        scope: varchar("scope", { length: 255 }),
        id_token: varchar("id_token", { length: 2048 }),
        session_state: varchar("session_state", { length: 255 }),
      },
      (account) => ({
        compositePk: primaryKey({
          columns: [account.provider, account.providerAccountId],
        }),
      })
    ) satisfies DefaultMySqlAccountsTable)

  const sessionsTable =
    schema.sessionsTable ??
    (mysqlTable("session", {
      sessionToken: varchar("sessionToken", { length: 255 }).primaryKey(),
      userId: varchar("userId", { length: 255 })
        .notNull()
        .references(() => usersTable.id, { onDelete: "cascade" }),
      expires: timestamp("expires", { mode: "date" }).notNull(),
    }) satisfies DefaultMySqlSessionsTable)

  const verificationTokensTable =
    schema.verificationTokensTable ??
    (mysqlTable(
      "verificationToken",
      {
        identifier: varchar("identifier", { length: 255 }).notNull(),
        token: varchar("token", { length: 255 }).notNull(),
        expires: timestamp("expires", { mode: "date" }).notNull(),
      },
<<<<<<< HEAD
      (vt) => ({
        compositePk: primaryKey({ columns: [vt.identifier, vt.token] }),
      })
    ) satisfies DefaultMySqlVerificationTokenTable)

=======
      (verficationToken) => ({
        compositePk: primaryKey({
          columns: [verficationToken.identifier, verficationToken.token],
        }),
      })
    ) satisfies DefaultMySqlVerificationTokenTable)

  const authenticatorsTable =
    schema.authenticatorsTable ??
    (mysqlTable(
      "authenticator",
      {
        credentialID: varchar("credentialID", { length: 255 })
          .notNull()
          .unique(),
        userId: varchar("userId", { length: 255 })
          .notNull()
          .references(() => usersTable.id, { onDelete: "cascade" }),
        providerAccountId: varchar("providerAccountId", {
          length: 255,
        }).notNull(),
        credentialPublicKey: varchar("credentialPublicKey", {
          length: 255,
        }).notNull(),
        counter: int("counter").notNull(),
        credentialDeviceType: varchar("credentialDeviceType", {
          length: 255,
        }).notNull(),
        credentialBackedUp: boolean("credentialBackedUp").notNull(),
        transports: varchar("transports", { length: 255 }),
      },
      (authenticator) => ({
        compositePk: primaryKey({
          columns: [authenticator.userId, authenticator.credentialID],
        }),
      })
    ) satisfies DefaultMySqlAuthenticatorTable)

>>>>>>> af246b79
  return {
    usersTable,
    accountsTable,
    sessionsTable,
    verificationTokensTable,
<<<<<<< HEAD
=======
    authenticatorsTable,
>>>>>>> af246b79
  }
}

export function MySqlDrizzleAdapter(
  client: MySqlDatabase<QueryResultHKT, PreparedQueryHKTBase, any>,
  schema?: DefaultMySqlSchema
): Adapter {
<<<<<<< HEAD
  const { usersTable, accountsTable, sessionsTable, verificationTokensTable } =
    defineTables(schema)
=======
  const {
    usersTable,
    accountsTable,
    sessionsTable,
    verificationTokensTable,
    authenticatorsTable,
  } = defineTables(schema)
>>>>>>> af246b79

  return {
    async createUser(data: AdapterUser) {
      const { id, ...insertData } = data
      const hasDefaultId = getTableColumns(usersTable)["id"]["hasDefault"]

      await client
        .insert(usersTable)
        .values(hasDefaultId ? insertData : { ...insertData, id })

      return client
        .select()
        .from(usersTable)
        .where(eq(usersTable.email, data.email))
        .then((res) => res[0])
    },
    async getUser(userId: string) {
      return client
        .select()
        .from(usersTable)
        .where(eq(usersTable.id, userId))
        .then((res) => (res.length > 0 ? res[0] : null))
    },
    async getUserByEmail(email: string) {
      return client
        .select()
        .from(usersTable)
        .where(eq(usersTable.email, email))
        .then((res) => (res.length > 0 ? res[0] : null))
    },
    async createSession(data: {
      sessionToken: string
      userId: string
      expires: Date
    }) {
      await client.insert(sessionsTable).values(data)

      return client
        .select()
        .from(sessionsTable)
        .where(eq(sessionsTable.sessionToken, data.sessionToken))
        .then((res) => res[0])
    },
    async getSessionAndUser(sessionToken: string) {
      return client
        .select({
          session: sessionsTable,
          user: usersTable,
        })
        .from(sessionsTable)
        .where(eq(sessionsTable.sessionToken, sessionToken))
        .innerJoin(usersTable, eq(usersTable.id, sessionsTable.userId))
        .then((res) => (res.length > 0 ? res[0] : null))
    },
    async updateUser(data: Partial<AdapterUser> & Pick<AdapterUser, "id">) {
      if (!data.id) {
        throw new Error("No user id.")
      }

      await client
        .update(usersTable)
        .set(data)
        .where(eq(usersTable.id, data.id))

      const [result] = await client
        .select()
        .from(usersTable)
        .where(eq(usersTable.id, data.id))

      if (!result) {
        throw new Error("No user found.")
      }

      return result
    },
    async updateSession(
      data: Partial<AdapterSession> & Pick<AdapterSession, "sessionToken">
    ) {
      await client
        .update(sessionsTable)
        .set(data)
        .where(eq(sessionsTable.sessionToken, data.sessionToken))

      return client
        .select()
        .from(sessionsTable)
        .where(eq(sessionsTable.sessionToken, data.sessionToken))
        .then((res) => res[0])
    },
    async linkAccount(data: AdapterAccount) {
      await client.insert(accountsTable).values(data)
    },
    async getUserByAccount(
      account: Pick<AdapterAccount, "provider" | "providerAccountId">
    ) {
      const result = await client
        .select({
          account: accountsTable,
          user: usersTable,
        })
        .from(accountsTable)
        .innerJoin(usersTable, eq(accountsTable.userId, usersTable.id))
        .where(
          and(
            eq(accountsTable.provider, account.provider),
            eq(accountsTable.providerAccountId, account.providerAccountId)
          )
        )
        .then((res) => res[0])

      return result?.user ?? null
    },
    async deleteSession(sessionToken: string) {
      await client
        .delete(sessionsTable)
        .where(eq(sessionsTable.sessionToken, sessionToken))
    },
    async createVerificationToken(data: VerificationToken) {
      await client.insert(verificationTokensTable).values(data)

      return client
        .select()
        .from(verificationTokensTable)
        .where(eq(verificationTokensTable.identifier, data.identifier))
        .then((res) => res[0])
    },
    async useVerificationToken(params: { identifier: string; token: string }) {
      const deletedToken = await client
        .select()
        .from(verificationTokensTable)
        .where(
          and(
            eq(verificationTokensTable.identifier, params.identifier),
            eq(verificationTokensTable.token, params.token)
          )
        )
        .then((res) => (res.length > 0 ? res[0] : null))

      if (deletedToken) {
        await client
          .delete(verificationTokensTable)
          .where(
            and(
              eq(verificationTokensTable.identifier, params.identifier),
              eq(verificationTokensTable.token, params.token)
            )
          )
      }

      return deletedToken
    },
    async deleteUser(id: string) {
      await client.delete(usersTable).where(eq(usersTable.id, id))
    },
    async unlinkAccount(
      params: Pick<AdapterAccount, "provider" | "providerAccountId">
    ) {
      await client
        .delete(accountsTable)
        .where(
          and(
            eq(accountsTable.provider, params.provider),
            eq(accountsTable.providerAccountId, params.providerAccountId)
          )
        )
    },
    async getAccount(providerAccountId: string, provider: string) {
      return client
        .select()
        .from(accountsTable)
        .where(
          and(
            eq(accountsTable.provider, provider),
            eq(accountsTable.providerAccountId, providerAccountId)
          )
        )
        .then((res) => res[0] ?? null) as Promise<AdapterAccount | null>
    },
    async createAuthenticator(data: AdapterAuthenticator) {
      await client.insert(authenticatorsTable).values(data)

      return await client
        .select()
        .from(authenticatorsTable)
        .where(eq(authenticatorsTable.credentialID, data.credentialID))
        .then((res) => res[0] ?? null)
    },
    async getAuthenticator(credentialID: string) {
      return await client
        .select()
        .from(authenticatorsTable)
        .where(eq(authenticatorsTable.credentialID, credentialID))
        .then((res) => res[0] ?? null)
    },
    async listAuthenticatorsByUserId(userId: string) {
      return await client
        .select()
        .from(authenticatorsTable)
        .where(eq(authenticatorsTable.userId, userId))
        .then((res) => res)
    },
    async updateAuthenticatorCounter(credentialID: string, newCounter: number) {
      await client
        .update(authenticatorsTable)
        .set({ counter: newCounter })
        .where(eq(authenticatorsTable.credentialID, credentialID))

      const authenticator = await client
        .select()
        .from(authenticatorsTable)
        .where(eq(authenticatorsTable.credentialID, credentialID))
        .then((res) => res[0])

      if (!authenticator) throw new Error("Authenticator not found.")

      return authenticator
    },
  }
}

type DefaultMyqlColumn<
  T extends {
    data: string | number | boolean | Date
    dataType: "string" | "number" | "boolean" | "date"
    notNull: boolean
    columnType:
      | "MySqlVarChar"
      | "MySqlText"
      | "MySqlBoolean"
      | "MySqlTimestamp"
      | "MySqlInt"
  },
> = MySqlColumn<{
  name: string
  columnType: T["columnType"]
  data: T["data"]
  driverParam: string | number | boolean
  notNull: T["notNull"]
  hasDefault: boolean
  enumValues: any
  dataType: T["dataType"]
  tableName: string
}>

export type DefaultMySqlUsersTable = MySqlTableWithColumns<{
  name: string
  columns: {
    id: DefaultMyqlColumn<{
      data: string
      dataType: "string"
      notNull: true
      columnType: "MySqlVarChar" | "MySqlText"
    }>
    name: DefaultMyqlColumn<{
      data: string
      dataType: "string"
      notNull: boolean
      columnType: "MySqlVarChar" | "MySqlText"
    }>
    email: DefaultMyqlColumn<{
      data: string
      dataType: "string"
      notNull: true
      columnType: "MySqlVarChar" | "MySqlText"
    }>
    emailVerified: DefaultMyqlColumn<{
      data: Date
      dataType: "date"
      notNull: boolean
      columnType: "MySqlTimestamp"
    }>
    image: DefaultMyqlColumn<{
      data: string
      dataType: "string"
      notNull: boolean
      columnType: "MySqlVarChar" | "MySqlText"
    }>
  }
  dialect: "mysql"
  schema: string | undefined
}>

export type DefaultMySqlAccountsTable = MySqlTableWithColumns<{
  name: string
  columns: {
    userId: DefaultMyqlColumn<{
      columnType: "MySqlVarChar" | "MySqlText"
      data: string
      notNull: true
      dataType: "string"
    }>
    type: DefaultMyqlColumn<{
      columnType: "MySqlVarChar" | "MySqlText"
      data: string
      notNull: true
      dataType: "string"
    }>
    provider: DefaultMyqlColumn<{
      columnType: "MySqlVarChar" | "MySqlText"
      data: string
      notNull: true
      dataType: "string"
    }>
    providerAccountId: DefaultMyqlColumn<{
      dataType: "string"
      columnType: "MySqlVarChar" | "MySqlText"
      data: string
      notNull: true
    }>
    refresh_token: DefaultMyqlColumn<{
      dataType: "string"
      columnType: "MySqlVarChar" | "MySqlText"
      data: string
      notNull: boolean
    }>
    access_token: DefaultMyqlColumn<{
      dataType: "string"
      columnType: "MySqlVarChar" | "MySqlText"
      data: string
      driverParam: string | number
      notNull: boolean
    }>
    expires_at: DefaultMyqlColumn<{
      dataType: "number"
      columnType: "MySqlInt"
      data: number
      notNull: boolean
    }>
    token_type: DefaultMyqlColumn<{
      dataType: "string"
      columnType: "MySqlVarChar" | "MySqlText"
      data: string
      notNull: boolean
    }>
    scope: DefaultMyqlColumn<{
      dataType: "string"
      columnType: "MySqlVarChar" | "MySqlText"
      data: string
      notNull: boolean
    }>
    id_token: DefaultMyqlColumn<{
      dataType: "string"
      columnType: "MySqlVarChar" | "MySqlText"
      data: string
      notNull: boolean
    }>
    session_state: DefaultMyqlColumn<{
      dataType: "string"
      columnType: "MySqlVarChar" | "MySqlText"
      data: string
      notNull: boolean
    }>
  }
  dialect: "mysql"
  schema: string | undefined
}>

export type DefaultMySqlSessionsTable = MySqlTableWithColumns<{
  name: string
  columns: {
    sessionToken: DefaultMyqlColumn<{
      columnType: "MySqlVarChar" | "MySqlText"
      data: string
      notNull: true
      dataType: "string"
    }>
    userId: DefaultMyqlColumn<{
      columnType: "MySqlVarChar" | "MySqlText"
      data: string
      notNull: true
      dataType: "string"
    }>
    expires: DefaultMyqlColumn<{
      dataType: "date"
      columnType: "MySqlTimestamp"
      data: Date
      notNull: true
    }>
  }
  dialect: "mysql"
  schema: string | undefined
}>

export type DefaultMySqlVerificationTokenTable = MySqlTableWithColumns<{
  name: string
  columns: {
    identifier: DefaultMyqlColumn<{
      columnType: "MySqlVarChar" | "MySqlText"
      data: string
      notNull: true
      dataType: "string"
    }>
    token: DefaultMyqlColumn<{
      columnType: "MySqlVarChar" | "MySqlText"
      data: string
      notNull: true
      dataType: "string"
    }>
    expires: DefaultMyqlColumn<{
      dataType: "date"
      columnType: "MySqlTimestamp"
      data: Date
      notNull: true
    }>
  }
  dialect: "mysql"
  schema: string | undefined
}>

export type DefaultMySqlAuthenticatorTable = MySqlTableWithColumns<{
  name: string
  columns: {
    credentialID: DefaultMyqlColumn<{
      columnType: "MySqlVarChar" | "MySqlText"
      data: string
      notNull: true
      dataType: "string"
    }>
    userId: DefaultMyqlColumn<{
      columnType: "MySqlVarChar" | "MySqlText"
      data: string
      notNull: true
      dataType: "string"
    }>
    providerAccountId: DefaultMyqlColumn<{
      columnType: "MySqlVarChar" | "MySqlText"
      data: string
      notNull: true
      dataType: "string"
    }>
    credentialPublicKey: DefaultMyqlColumn<{
      columnType: "MySqlVarChar" | "MySqlText"
      data: string
      notNull: true
      dataType: "string"
    }>
    counter: DefaultMyqlColumn<{
      columnType: "MySqlInt"
      data: number
      notNull: true
      dataType: "number"
    }>
    credentialDeviceType: DefaultMyqlColumn<{
      columnType: "MySqlVarChar" | "MySqlText"
      data: string
      notNull: true
      dataType: "string"
    }>
    credentialBackedUp: DefaultMyqlColumn<{
      columnType: "MySqlBoolean"
      data: boolean
      notNull: true
      dataType: "boolean"
    }>
    transports: DefaultMyqlColumn<{
      columnType: "MySqlVarChar" | "MySqlText"
      data: string
      notNull: false
      dataType: "string"
    }>
  }
  dialect: "mysql"
  schema: string | undefined
}>

export type DefaultMySqlSchema = {
  usersTable: DefaultMySqlUsersTable
  accountsTable: DefaultMySqlAccountsTable
  sessionsTable?: DefaultMySqlSessionsTable
  verificationTokensTable?: DefaultMySqlVerificationTokenTable
<<<<<<< HEAD
=======
  authenticatorsTable?: DefaultMySqlAuthenticatorTable
>>>>>>> af246b79
}<|MERGE_RESOLUTION|>--- conflicted
+++ resolved
@@ -87,13 +87,6 @@
         token: varchar("token", { length: 255 }).notNull(),
         expires: timestamp("expires", { mode: "date" }).notNull(),
       },
-<<<<<<< HEAD
-      (vt) => ({
-        compositePk: primaryKey({ columns: [vt.identifier, vt.token] }),
-      })
-    ) satisfies DefaultMySqlVerificationTokenTable)
-
-=======
       (verficationToken) => ({
         compositePk: primaryKey({
           columns: [verficationToken.identifier, verficationToken.token],
@@ -132,16 +125,12 @@
       })
     ) satisfies DefaultMySqlAuthenticatorTable)
 
->>>>>>> af246b79
   return {
     usersTable,
     accountsTable,
     sessionsTable,
     verificationTokensTable,
-<<<<<<< HEAD
-=======
     authenticatorsTable,
->>>>>>> af246b79
   }
 }
 
@@ -149,10 +138,6 @@
   client: MySqlDatabase<QueryResultHKT, PreparedQueryHKTBase, any>,
   schema?: DefaultMySqlSchema
 ): Adapter {
-<<<<<<< HEAD
-  const { usersTable, accountsTable, sessionsTable, verificationTokensTable } =
-    defineTables(schema)
-=======
   const {
     usersTable,
     accountsTable,
@@ -160,7 +145,6 @@
     verificationTokensTable,
     authenticatorsTable,
   } = defineTables(schema)
->>>>>>> af246b79
 
   return {
     async createUser(data: AdapterUser) {
@@ -631,8 +615,5 @@
   accountsTable: DefaultMySqlAccountsTable
   sessionsTable?: DefaultMySqlSessionsTable
   verificationTokensTable?: DefaultMySqlVerificationTokenTable
-<<<<<<< HEAD
-=======
   authenticatorsTable?: DefaultMySqlAuthenticatorTable
->>>>>>> af246b79
 }