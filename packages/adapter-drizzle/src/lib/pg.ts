import { InferInsertModel, and, eq, getTableColumns } from "drizzle-orm"
import {
  PgColumn,
  PgDatabase,
  PgTableWithColumns,
  QueryResultHKT,
  boolean,
  integer,
  pgTable,
  primaryKey,
  text,
  timestamp,
} from "drizzle-orm/pg-core"

import type {
  Adapter,
  AdapterAccount,
  AdapterAccountType,
<<<<<<< HEAD
=======
  AdapterAuthenticator,
>>>>>>> af246b79
  AdapterSession,
  AdapterUser,
  VerificationToken,
} from "@auth/core/adapters"

export function defineTables(
  schema: Partial<DefaultPostgresSchema> = {}
): Required<DefaultPostgresSchema> {
  const usersTable =
    schema.usersTable ??
    (pgTable("user", {
      id: text("id")
        .primaryKey()
        .$defaultFn(() => crypto.randomUUID()),
      name: text("name"),
      email: text("email").notNull(),
      emailVerified: timestamp("emailVerified", { mode: "date" }),
      image: text("image"),
    }) satisfies DefaultPostgresUsersTable)

  const accountsTable =
    schema.accountsTable ??
    (pgTable(
      "account",
      {
        userId: text("userId")
          .notNull()
          .references(() => usersTable.id, { onDelete: "cascade" }),
        type: text("type").$type<AdapterAccountType>().notNull(),
        provider: text("provider").notNull(),
        providerAccountId: text("providerAccountId").notNull(),
        refresh_token: text("refresh_token"),
        access_token: text("access_token"),
        expires_at: integer("expires_at"),
        token_type: text("token_type"),
        scope: text("scope"),
        id_token: text("id_token"),
        session_state: text("session_state"),
      },
<<<<<<< HEAD
      (table) => {
        return {
          compositePk: primaryKey({
            columns: [table.provider, table.providerAccountId],
          }),
        }
      }
=======
      (account) => ({
        compositePk: primaryKey({
          columns: [account.provider, account.providerAccountId],
        }),
      })
>>>>>>> af246b79
    ) satisfies DefaultPostgresAccountsTable)

  const sessionsTable =
    schema.sessionsTable ??
    (pgTable("session", {
      sessionToken: text("sessionToken").primaryKey(),
      userId: text("userId")
        .notNull()
        .references(() => usersTable.id, { onDelete: "cascade" }),
      expires: timestamp("expires", { mode: "date" }).notNull(),
    }) satisfies DefaultPostgresSessionsTable)

  const verificationTokensTable =
    schema.verificationTokensTable ??
    (pgTable(
      "verificationToken",
      {
        identifier: text("identifier").notNull(),
        token: text("token").notNull(),
        expires: timestamp("expires", { mode: "date" }).notNull(),
      },
<<<<<<< HEAD
      (table) => {
        return {
          compositePk: primaryKey({ columns: [table.identifier, table.token] }),
        }
      }
    ) satisfies DefaultPostgresVerificationTokenTable)

=======
      (verficationToken) => ({
        compositePk: primaryKey({
          columns: [verficationToken.identifier, verficationToken.token],
        }),
      })
    ) satisfies DefaultPostgresVerificationTokenTable)

  const authenticatorsTable =
    schema.authenticatorsTable ??
    (pgTable(
      "authenticator",
      {
        credentialID: text("credentialID").notNull().unique(),
        userId: text("userId")
          .notNull()
          .references(() => usersTable.id, { onDelete: "cascade" }),
        providerAccountId: text("providerAccountId").notNull(),
        credentialPublicKey: text("credentialPublicKey").notNull(),
        counter: integer("counter").notNull(),
        credentialDeviceType: text("credentialDeviceType").notNull(),
        credentialBackedUp: boolean("credentialBackedUp").notNull(),
        transports: text("transports"),
      },
      (authenticator) => ({
        compositePK: primaryKey({
          columns: [authenticator.userId, authenticator.credentialID],
        }),
      })
    ) satisfies DefaultPostgresAuthenticatorTable)

>>>>>>> af246b79
  return {
    usersTable,
    accountsTable,
    sessionsTable,
    verificationTokensTable,
<<<<<<< HEAD
=======
    authenticatorsTable,
>>>>>>> af246b79
  }
}

export function PostgresDrizzleAdapter(
  client: PgDatabase<QueryResultHKT, any>,
  schema?: DefaultPostgresSchema
): Adapter {
<<<<<<< HEAD
  const { usersTable, accountsTable, sessionsTable, verificationTokensTable } =
    defineTables(schema)
=======
  const {
    usersTable,
    accountsTable,
    sessionsTable,
    verificationTokensTable,
    authenticatorsTable,
  } = defineTables(schema)
>>>>>>> af246b79

  return {
    async createUser(data: AdapterUser) {
      const { id, ...insertData } = data
      const hasDefaultId = getTableColumns(usersTable)["id"]["hasDefault"]

      return client
        .insert(usersTable)
        .values(hasDefaultId ? insertData : { ...insertData, id })
        .returning()
        .then((res) => res[0])
    },
    async getUser(userId: string) {
      return client
        .select()
        .from(usersTable)
        .where(eq(usersTable.id, userId))
        .then((res) => (res.length > 0 ? res[0] : null))
    },
    async getUserByEmail(email: string) {
      return client
        .select()
        .from(usersTable)
        .where(eq(usersTable.email, email))
        .then((res) => (res.length > 0 ? res[0] : null))
    },
    async createSession(data: {
      sessionToken: string
      userId: string
      expires: Date
    }) {
      return client
        .insert(sessionsTable)
        .values(data)
        .returning()
        .then((res) => res[0])
    },
    async getSessionAndUser(sessionToken: string) {
      return client
        .select({
          session: sessionsTable,
          user: usersTable,
        })
        .from(sessionsTable)
        .where(eq(sessionsTable.sessionToken, sessionToken))
        .innerJoin(usersTable, eq(usersTable.id, sessionsTable.userId))
        .then((res) => (res.length > 0 ? res[0] : null))
    },
    async updateUser(data: Partial<AdapterUser> & Pick<AdapterUser, "id">) {
      if (!data.id) {
        throw new Error("No user id.")
      }

      const [result] = await client
        .update(usersTable)
        .set(data)
        .where(eq(usersTable.id, data.id))
        .returning()

      if (!result) {
        throw new Error("No user found.")
      }

      return result
    },
    async updateSession(
      data: Partial<AdapterSession> & Pick<AdapterSession, "sessionToken">
    ) {
      return client
        .update(sessionsTable)
        .set(data)
        .where(eq(sessionsTable.sessionToken, data.sessionToken))
        .returning()
        .then((res) => res[0])
    },
    async linkAccount(data: AdapterAccount) {
      await client.insert(accountsTable).values(data)
    },
    async getUserByAccount(
      account: Pick<AdapterAccount, "provider" | "providerAccountId">
    ) {
      const result = await client
        .select({
          account: accountsTable,
          user: usersTable,
        })
        .from(accountsTable)
        .innerJoin(usersTable, eq(accountsTable.userId, usersTable.id))
        .where(
          and(
            eq(accountsTable.provider, account.provider),
            eq(accountsTable.providerAccountId, account.providerAccountId)
          )
        )
        .then((res) => res[0])

      return result?.user ?? null
    },
    async deleteSession(sessionToken: string) {
      await client
        .delete(sessionsTable)
        .where(eq(sessionsTable.sessionToken, sessionToken))
    },
    async createVerificationToken(data: VerificationToken) {
      return client
        .insert(verificationTokensTable)
        .values(data)
        .returning()
        .then((res) => res[0])
    },
    async useVerificationToken(params: { identifier: string; token: string }) {
      return client
        .delete(verificationTokensTable)
        .where(
          and(
            eq(verificationTokensTable.identifier, params.identifier),
            eq(verificationTokensTable.token, params.token)
          )
        )
        .returning()
        .then((res) => (res.length > 0 ? res[0] : null))
    },
    async deleteUser(id: string) {
      await client.delete(usersTable).where(eq(usersTable.id, id))
    },
    async unlinkAccount(
      params: Pick<AdapterAccount, "provider" | "providerAccountId">
    ) {
      await client
        .delete(accountsTable)
        .where(
          and(
            eq(accountsTable.provider, params.provider),
            eq(accountsTable.providerAccountId, params.providerAccountId)
          )
        )
    },
    async getAccount(providerAccountId: string, provider: string) {
      return client
        .select()
        .from(accountsTable)
        .where(
          and(
            eq(accountsTable.provider, provider),
            eq(accountsTable.providerAccountId, providerAccountId)
          )
        )
        .then((res) => res[0] ?? null) as Promise<AdapterAccount | null>
    },
    async createAuthenticator(data: AdapterAuthenticator) {
      return client
        .insert(authenticatorsTable)
        .values(data)
        .returning()
        .then((res) => res[0] ?? null)
    },
    async getAuthenticator(credentialID: string) {
      return client
        .select()
        .from(authenticatorsTable)
        .where(eq(authenticatorsTable.credentialID, credentialID))
        .then((res) => res[0] ?? null)
    },
    async listAuthenticatorsByUserId(userId: string) {
      return client
        .select()
        .from(authenticatorsTable)
        .where(eq(authenticatorsTable.userId, userId))
        .then((res) => res)
    },
    async updateAuthenticatorCounter(credentialID: string, newCounter: number) {
      const authenticator = await client
        .update(authenticatorsTable)
        .set({ counter: newCounter })
        .where(eq(authenticatorsTable.credentialID, credentialID))
        .returning()
        .then((res) => res[0])

      if (!authenticator) throw new Error("Authenticator not found.")

      return authenticator
    },
  }
}

type DefaultPostgresColumn<
  T extends {
    data: string | number | boolean | Date
    dataType: "string" | "number" | "boolean" | "date"
    notNull: boolean
    columnType:
      | "PgVarchar"
      | "PgText"
      | "PgBoolean"
      | "PgTimestamp"
      | "PgInteger"
      | "PgUUID"
  },
> = PgColumn<{
  name: string
  columnType: T["columnType"]
  data: T["data"]
  driverParam: string | number | boolean
  notNull: T["notNull"]
  hasDefault: boolean
  enumValues: any
  dataType: T["dataType"]
  tableName: string
}>

export type DefaultPostgresUsersTable = PgTableWithColumns<{
  name: string
  columns: {
    id: DefaultPostgresColumn<{
      columnType: "PgVarchar" | "PgText" | "PgUUID"
      data: string
      notNull: true
      dataType: "string"
    }>
    name: DefaultPostgresColumn<{
      columnType: "PgVarchar" | "PgText"
      data: string
      notNull: boolean
      dataType: "string"
    }>
    email: DefaultPostgresColumn<{
      columnType: "PgVarchar" | "PgText"
      data: string
      notNull: true
      dataType: "string"
    }>
    emailVerified: DefaultPostgresColumn<{
      dataType: "date"
      columnType: "PgTimestamp"
      data: Date
      notNull: boolean
    }>
    image: DefaultPostgresColumn<{
      dataType: "string"
      columnType: "PgVarchar" | "PgText"
      data: string
      notNull: boolean
    }>
  }
  dialect: "pg"
  schema: string | undefined
}>

export type DefaultPostgresAccountsTable = PgTableWithColumns<{
  name: string
  columns: {
    userId: DefaultPostgresColumn<{
      columnType: "PgVarchar" | "PgText" | "PgUUID"
      data: string
      notNull: true
      dataType: "string"
    }>
    type: DefaultPostgresColumn<{
      columnType: "PgVarchar" | "PgText"
      data: string
      notNull: true
      dataType: "string"
    }>
    provider: DefaultPostgresColumn<{
      columnType: "PgVarchar" | "PgText"
      data: string
      notNull: true
      dataType: "string"
    }>
    providerAccountId: DefaultPostgresColumn<{
      dataType: "string"
      columnType: "PgVarchar" | "PgText"
      data: string
      notNull: true
    }>
    refresh_token: DefaultPostgresColumn<{
      dataType: "string"
      columnType: "PgVarchar" | "PgText"
      data: string
      notNull: boolean
    }>
    access_token: DefaultPostgresColumn<{
      dataType: "string"
      columnType: "PgVarchar" | "PgText"
      data: string
      notNull: boolean
    }>
    expires_at: DefaultPostgresColumn<{
      dataType: "number"
      columnType: "PgInteger"
      data: number
      notNull: boolean
    }>
    token_type: DefaultPostgresColumn<{
      dataType: "string"
      columnType: "PgVarchar" | "PgText"
      data: string
      notNull: boolean
    }>
    scope: DefaultPostgresColumn<{
      dataType: "string"
      columnType: "PgVarchar" | "PgText"
      data: string
      notNull: boolean
    }>
    id_token: DefaultPostgresColumn<{
      dataType: "string"
      columnType: "PgVarchar" | "PgText"
      data: string
      notNull: boolean
    }>
    session_state: DefaultPostgresColumn<{
      dataType: "string"
      columnType: "PgVarchar" | "PgText"
      data: string
      notNull: boolean
    }>
  }
  dialect: "pg"
  schema: string | undefined
}>

export type DefaultPostgresSessionsTable = PgTableWithColumns<{
  name: string
  columns: {
    sessionToken: DefaultPostgresColumn<{
      columnType: "PgVarchar" | "PgText"
      data: string
      notNull: true
      dataType: "string"
    }>
    userId: DefaultPostgresColumn<{
      columnType: "PgVarchar" | "PgText" | "PgUUID"
      data: string
      notNull: true
      dataType: "string"
    }>
    expires: DefaultPostgresColumn<{
      dataType: "date"
      columnType: "PgTimestamp"
      data: Date
      notNull: true
    }>
  }
  dialect: "pg"
  schema: string | undefined
}>

export type DefaultPostgresVerificationTokenTable = PgTableWithColumns<{
  name: string
  columns: {
    identifier: DefaultPostgresColumn<{
      columnType: "PgVarchar" | "PgText"
      data: string
      notNull: true
      dataType: "string"
    }>
    token: DefaultPostgresColumn<{
      columnType: "PgVarchar" | "PgText"
      data: string
      notNull: true
      dataType: "string"
    }>
    expires: DefaultPostgresColumn<{
      dataType: "date"
      columnType: "PgTimestamp"
      data: Date
      notNull: true
    }>
  }
  dialect: "pg"
  schema: string | undefined
}>

export type DefaultPostgresAuthenticatorTable = PgTableWithColumns<{
  name: string
  columns: {
    credentialID: DefaultPostgresColumn<{
      columnType: "PgVarchar" | "PgText"
      data: string
      notNull: true
      dataType: "string"
    }>
    userId: DefaultPostgresColumn<{
      columnType: "PgVarchar" | "PgText"
      data: string
      notNull: true
      dataType: "string"
    }>
    providerAccountId: DefaultPostgresColumn<{
      columnType: "PgVarchar" | "PgText"
      data: string
      notNull: true
      dataType: "string"
    }>
    credentialPublicKey: DefaultPostgresColumn<{
      columnType: "PgVarchar" | "PgText"
      data: string
      notNull: true
      dataType: "string"
    }>
    counter: DefaultPostgresColumn<{
      columnType: "PgInteger"
      data: number
      notNull: true
      dataType: "number"
    }>
    credentialDeviceType: DefaultPostgresColumn<{
      columnType: "PgVarchar" | "PgText"
      data: string
      notNull: true
      dataType: "string"
    }>
    credentialBackedUp: DefaultPostgresColumn<{
      columnType: "PgBoolean"
      data: boolean
      notNull: true
      dataType: "boolean"
    }>
    transports: DefaultPostgresColumn<{
      columnType: "PgVarchar" | "PgText"
      data: string
      notNull: false
      dataType: "string"
    }>
  }
  dialect: "pg"
  schema: string | undefined
}>

export type DefaultPostgresSchema = {
  usersTable: DefaultPostgresUsersTable
  accountsTable: DefaultPostgresAccountsTable
  sessionsTable?: DefaultPostgresSessionsTable
  verificationTokensTable?: DefaultPostgresVerificationTokenTable
<<<<<<< HEAD
=======
  authenticatorsTable?: DefaultPostgresAuthenticatorTable
>>>>>>> af246b79
}<|MERGE_RESOLUTION|>--- conflicted
+++ resolved
@@ -16,10 +16,7 @@
   Adapter,
   AdapterAccount,
   AdapterAccountType,
-<<<<<<< HEAD
-=======
   AdapterAuthenticator,
->>>>>>> af246b79
   AdapterSession,
   AdapterUser,
   VerificationToken,
@@ -59,21 +56,11 @@
         id_token: text("id_token"),
         session_state: text("session_state"),
       },
-<<<<<<< HEAD
-      (table) => {
-        return {
-          compositePk: primaryKey({
-            columns: [table.provider, table.providerAccountId],
-          }),
-        }
-      }
-=======
       (account) => ({
         compositePk: primaryKey({
           columns: [account.provider, account.providerAccountId],
         }),
       })
->>>>>>> af246b79
     ) satisfies DefaultPostgresAccountsTable)
 
   const sessionsTable =
@@ -95,15 +82,6 @@
         token: text("token").notNull(),
         expires: timestamp("expires", { mode: "date" }).notNull(),
       },
-<<<<<<< HEAD
-      (table) => {
-        return {
-          compositePk: primaryKey({ columns: [table.identifier, table.token] }),
-        }
-      }
-    ) satisfies DefaultPostgresVerificationTokenTable)
-
-=======
       (verficationToken) => ({
         compositePk: primaryKey({
           columns: [verficationToken.identifier, verficationToken.token],
@@ -134,16 +112,12 @@
       })
     ) satisfies DefaultPostgresAuthenticatorTable)
 
->>>>>>> af246b79
   return {
     usersTable,
     accountsTable,
     sessionsTable,
     verificationTokensTable,
-<<<<<<< HEAD
-=======
     authenticatorsTable,
->>>>>>> af246b79
   }
 }
 
@@ -151,10 +125,6 @@
   client: PgDatabase<QueryResultHKT, any>,
   schema?: DefaultPostgresSchema
 ): Adapter {
-<<<<<<< HEAD
-  const { usersTable, accountsTable, sessionsTable, verificationTokensTable } =
-    defineTables(schema)
-=======
   const {
     usersTable,
     accountsTable,
@@ -162,7 +132,6 @@
     verificationTokensTable,
     authenticatorsTable,
   } = defineTables(schema)
->>>>>>> af246b79
 
   return {
     async createUser(data: AdapterUser) {
@@ -598,8 +567,5 @@
   accountsTable: DefaultPostgresAccountsTable
   sessionsTable?: DefaultPostgresSessionsTable
   verificationTokensTable?: DefaultPostgresVerificationTokenTable
-<<<<<<< HEAD
-=======
   authenticatorsTable?: DefaultPostgresAuthenticatorTable
->>>>>>> af246b79
 }