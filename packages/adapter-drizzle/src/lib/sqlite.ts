import { and, eq, getTableColumns } from "drizzle-orm"
import {
  BaseSQLiteDatabase,
  SQLiteColumn,
  SQLiteTableWithColumns,
  integer,
  primaryKey,
  sqliteTable,
  text,
} from "drizzle-orm/sqlite-core"

import type {
  Adapter,
  AdapterAccount,
  AdapterAccountType,
<<<<<<< HEAD
=======
  AdapterAuthenticator,
>>>>>>> af246b79
  AdapterSession,
  AdapterUser,
  VerificationToken,
} from "@auth/core/adapters"

export function defineTables(
  schema: Partial<DefaultSQLiteSchema> = {}
): Required<DefaultSQLiteSchema> {
  const usersTable =
    schema.usersTable ??
    (sqliteTable("user", {
      id: text("id")
        .primaryKey()
        .$defaultFn(() => crypto.randomUUID()),
      name: text("name"),
      email: text("email").notNull(),
      emailVerified: integer("emailVerified", { mode: "timestamp_ms" }),
      image: text("image"),
    }) satisfies DefaultSQLiteUsersTable)

  const accountsTable =
    schema.accountsTable ??
    (sqliteTable(
      "account",
      {
        userId: text("userId")
          .notNull()
          .references(() => usersTable.id, { onDelete: "cascade" }),
        type: text("type").$type<AdapterAccountType>().notNull(),
        provider: text("provider").notNull(),
        providerAccountId: text("providerAccountId").notNull(),
        refresh_token: text("refresh_token"),
        access_token: text("access_token"),
        expires_at: integer("expires_at"),
        token_type: text("token_type"),
        scope: text("scope"),
        id_token: text("id_token"),
        session_state: text("session_state"),
      },
      (account) => ({
        compositePk: primaryKey({
          columns: [account.provider, account.providerAccountId],
        }),
      })
    ) satisfies DefaultSQLiteAccountsTable)

  const sessionsTable =
    schema.sessionsTable ??
    (sqliteTable("session", {
      sessionToken: text("sessionToken").primaryKey(),
      userId: text("userId")
        .notNull()
        .references(() => usersTable.id, { onDelete: "cascade" }),
      expires: integer("expires", { mode: "timestamp_ms" }).notNull(),
    }) satisfies DefaultSQLiteSessionsTable)

  const verificationTokensTable =
    schema.verificationTokensTable ??
    (sqliteTable(
      "verificationToken",
      {
        identifier: text("identifier").notNull(),
        token: text("token").notNull(),
        expires: integer("expires", { mode: "timestamp_ms" }).notNull(),
      },
<<<<<<< HEAD
      (vt) => ({
        compositePk: primaryKey({ columns: [vt.identifier, vt.token] }),
      })
    ) satisfies DefaultSQLiteVerificationTokenTable)

=======
      (verficationToken) => ({
        compositePk: primaryKey({
          columns: [verficationToken.identifier, verficationToken.token],
        }),
      })
    ) satisfies DefaultSQLiteVerificationTokenTable)

  const authenticatorsTable =
    schema.authenticatorsTable ??
    (sqliteTable(
      "authenticator",
      {
        credentialID: text("credentialID").notNull().unique(),
        userId: text("userId")
          .notNull()
          .references(() => usersTable.id, { onDelete: "cascade" }),
        providerAccountId: text("providerAccountId").notNull(),
        credentialPublicKey: text("credentialPublicKey").notNull(),
        counter: integer("counter").notNull(),
        credentialDeviceType: text("credentialDeviceType").notNull(),
        credentialBackedUp: integer("credentialBackedUp", {
          mode: "boolean",
        }).notNull(),
        transports: text("transports"),
      },
      (authenticator) => ({
        compositePK: primaryKey({
          columns: [authenticator.userId, authenticator.credentialID],
        }),
      })
    ) satisfies DefaultSQLiteAuthenticatorTable)

>>>>>>> af246b79
  return {
    usersTable,
    accountsTable,
    sessionsTable,
    verificationTokensTable,
<<<<<<< HEAD
=======
    authenticatorsTable,
>>>>>>> af246b79
  }
}

export function SQLiteDrizzleAdapter(
  client: BaseSQLiteDatabase<"sync" | "async", any, any>,
  schema?: DefaultSQLiteSchema
): Adapter {
<<<<<<< HEAD
  const { usersTable, accountsTable, sessionsTable, verificationTokensTable } =
    defineTables(schema)
=======
  const {
    usersTable,
    accountsTable,
    sessionsTable,
    verificationTokensTable,
    authenticatorsTable,
  } = defineTables(schema)
>>>>>>> af246b79

  return {
    async createUser(data: AdapterUser) {
      const { id, ...insertData } = data
      const hasDefaultId = getTableColumns(usersTable)["id"]["hasDefault"]

      return client
        .insert(usersTable)
        .values(hasDefaultId ? insertData : { ...insertData, id })
        .returning()
        .get()
    },
    async getUser(userId: string) {
      const result = await client
        .select()
        .from(usersTable)
        .where(eq(usersTable.id, userId))
        .get()

      return result ?? null
    },
    async getUserByEmail(email: string) {
      const result = await client
        .select()
        .from(usersTable)
        .where(eq(usersTable.email, email))
        .get()

      return result ?? null
    },
    async createSession(data: {
      sessionToken: string
      userId: string
      expires: Date
    }) {
      return client.insert(sessionsTable).values(data).returning().get()
    },
    async getSessionAndUser(sessionToken: string) {
      const result = await client
        .select({
          session: sessionsTable,
          user: usersTable,
        })
        .from(sessionsTable)
        .where(eq(sessionsTable.sessionToken, sessionToken))
        .innerJoin(usersTable, eq(usersTable.id, sessionsTable.userId))
        .get()

      return result ?? null
    },
    async updateUser(data: Partial<AdapterUser> & Pick<AdapterUser, "id">) {
      if (!data.id) {
        throw new Error("No user id.")
      }

      const result = await client
        .update(usersTable)
        .set(data)
        .where(eq(usersTable.id, data.id))
        .returning()
        .get()

      if (!result) {
        throw new Error("User not found.")
      }

      return result
    },
    async updateSession(
      data: Partial<AdapterSession> & Pick<AdapterSession, "sessionToken">
    ) {
      const result = await client
        .update(sessionsTable)
        .set(data)
        .where(eq(sessionsTable.sessionToken, data.sessionToken))
        .returning()
        .get()

      return result ?? null
    },
    async linkAccount(data: AdapterAccount) {
      await client.insert(accountsTable).values(data).run()
    },
    async getUserByAccount(
      account: Pick<AdapterAccount, "provider" | "providerAccountId">
    ) {
      const result = await client
        .select({
          account: accountsTable,
          user: usersTable,
        })
        .from(accountsTable)
        .innerJoin(usersTable, eq(accountsTable.userId, usersTable.id))
        .where(
          and(
            eq(accountsTable.provider, account.provider),
            eq(accountsTable.providerAccountId, account.providerAccountId)
          )
        )
        .get()

      return result?.user ?? null
    },
    async deleteSession(sessionToken: string) {
      await client
        .delete(sessionsTable)
        .where(eq(sessionsTable.sessionToken, sessionToken))
        .run()
    },
    async createVerificationToken(data: VerificationToken) {
      return client
        .insert(verificationTokensTable)
        .values(data)
        .returning()
        .get()
    },
    async useVerificationToken(params: { identifier: string; token: string }) {
      const result = await client
        .delete(verificationTokensTable)
        .where(
          and(
            eq(verificationTokensTable.identifier, params.identifier),
            eq(verificationTokensTable.token, params.token)
          )
        )
        .returning()
        .get()

      return result ?? null
    },
    async deleteUser(id: string) {
      await client.delete(usersTable).where(eq(usersTable.id, id)).run()
    },
    async unlinkAccount(
      params: Pick<AdapterAccount, "provider" | "providerAccountId">
    ) {
      await client
        .delete(accountsTable)
        .where(
          and(
            eq(accountsTable.provider, params.provider),
            eq(accountsTable.providerAccountId, params.providerAccountId)
          )
        )
        .run()
    },
    async getAccount(providerAccountId: string, provider: string) {
      return client
        .select()
        .from(accountsTable)
        .where(
          and(
            eq(accountsTable.provider, provider),
            eq(accountsTable.providerAccountId, providerAccountId)
          )
        )
        .then((res) => res[0] ?? null) as Promise<AdapterAccount | null>
    },
    async createAuthenticator(data: AdapterAuthenticator) {
      return client
        .insert(authenticatorsTable)
        .values(data)
        .returning()
        .then((res) => res[0] ?? null)
    },
    async getAuthenticator(credentialID: string) {
      return client
        .select()
        .from(authenticatorsTable)
        .where(eq(authenticatorsTable.credentialID, credentialID))
        .then((res) => res[0] ?? null)
    },
    async listAuthenticatorsByUserId(userId: string) {
      return client
        .select()
        .from(authenticatorsTable)
        .where(eq(authenticatorsTable.userId, userId))
        .then((res) => res)
    },
    async updateAuthenticatorCounter(credentialID: string, newCounter: number) {
      const authenticator = await client
        .update(authenticatorsTable)
        .set({ counter: newCounter })
        .where(eq(authenticatorsTable.credentialID, credentialID))
        .returning()
        .then((res) => res[0])

      if (!authenticator) throw new Error("Authenticator not found.")

      return authenticator
    },
  }
}

type DefaultSQLiteColumn<
  T extends {
    data: string | boolean | number | Date
    dataType: "string" | "boolean" | "number" | "date"
    notNull: boolean
    columnType:
      | "SQLiteText"
      | "SQLiteBoolean"
      | "SQLiteTimestamp"
      | "SQLiteInteger"
  },
> = SQLiteColumn<{
  name: string
  columnType: T["columnType"]
  data: T["data"]
  driverParam: string | number | boolean
  notNull: T["notNull"]
  hasDefault: boolean
  enumValues: any
  dataType: T["dataType"]
  tableName: string
}>

export type DefaultSQLiteUsersTable = SQLiteTableWithColumns<{
  name: string
  columns: {
    id: DefaultSQLiteColumn<{
      columnType: "SQLiteText"
      data: string
      notNull: true
      dataType: "string"
    }>
    name: DefaultSQLiteColumn<{
      columnType: "SQLiteText"
      data: string
      notNull: boolean
      dataType: "string"
    }>
    email: DefaultSQLiteColumn<{
      columnType: "SQLiteText"
      data: string
      notNull: true
      dataType: "string"
    }>
    emailVerified: DefaultSQLiteColumn<{
      dataType: "date"
      columnType: "SQLiteTimestamp"
      data: Date
      notNull: boolean
    }>
    image: DefaultSQLiteColumn<{
      dataType: "string"
      columnType: "SQLiteText"
      data: string
      notNull: boolean
    }>
  }
  dialect: "sqlite"
  schema: string | undefined
}>

export type DefaultSQLiteAccountsTable = SQLiteTableWithColumns<{
  name: string
  columns: {
    userId: DefaultSQLiteColumn<{
      columnType: "SQLiteText"
      data: string
      notNull: true
      dataType: "string"
    }>
    type: DefaultSQLiteColumn<{
      columnType: "SQLiteText"
      data: string
      notNull: true
      dataType: "string"
    }>
    provider: DefaultSQLiteColumn<{
      columnType: "SQLiteText"
      data: string
      notNull: true
      dataType: "string"
    }>
    providerAccountId: DefaultSQLiteColumn<{
      dataType: "string"
      columnType: "SQLiteText"
      data: string
      notNull: true
    }>
    refresh_token: DefaultSQLiteColumn<{
      dataType: "string"
      columnType: "SQLiteText"
      data: string
      notNull: boolean
    }>
    access_token: DefaultSQLiteColumn<{
      dataType: "string"
      columnType: "SQLiteText"
      data: string
      notNull: boolean
    }>
    expires_at: DefaultSQLiteColumn<{
      dataType: "number"
      columnType: "SQLiteInteger"
      data: number
      notNull: boolean
    }>
    token_type: DefaultSQLiteColumn<{
      dataType: "string"
      columnType: "SQLiteText"
      data: string
      notNull: boolean
    }>
    scope: DefaultSQLiteColumn<{
      dataType: "string"
      columnType: "SQLiteText"
      data: string
      notNull: boolean
    }>
    id_token: DefaultSQLiteColumn<{
      dataType: "string"
      columnType: "SQLiteText"
      data: string
      notNull: boolean
    }>
    session_state: DefaultSQLiteColumn<{
      dataType: "string"
      columnType: "SQLiteText"
      data: string
      notNull: boolean
    }>
  }
  dialect: "sqlite"
  schema: string | undefined
}>

export type DefaultSQLiteSessionsTable = SQLiteTableWithColumns<{
  name: string
  columns: {
    sessionToken: DefaultSQLiteColumn<{
      columnType: "SQLiteText"
      data: string
      notNull: true
      dataType: "string"
    }>
    userId: DefaultSQLiteColumn<{
      columnType: "SQLiteText"
      data: string
      notNull: true
      dataType: "string"
    }>
    expires: DefaultSQLiteColumn<{
      dataType: "date"
      columnType: "SQLiteTimestamp"
      data: Date
      notNull: true
    }>
  }
  dialect: "sqlite"
  schema: string | undefined
}>

export type DefaultSQLiteVerificationTokenTable = SQLiteTableWithColumns<{
  name: string
  columns: {
    identifier: DefaultSQLiteColumn<{
      columnType: "SQLiteText"
      data: string
      notNull: true
      dataType: "string"
    }>
    token: DefaultSQLiteColumn<{
      columnType: "SQLiteText"
      data: string
      notNull: true
      dataType: "string"
    }>
    expires: DefaultSQLiteColumn<{
      dataType: "date"
      columnType: "SQLiteTimestamp"
      data: Date
      notNull: true
    }>
  }
  dialect: "sqlite"
  schema: string | undefined
}>

export type DefaultSQLiteAuthenticatorTable = SQLiteTableWithColumns<{
  name: string
  columns: {
    credentialID: DefaultSQLiteColumn<{
      columnType: "SQLiteText"
      data: string
      notNull: true
      dataType: "string"
    }>
    userId: DefaultSQLiteColumn<{
      columnType: "SQLiteText"
      data: string
      notNull: true
      dataType: "string"
    }>
    providerAccountId: DefaultSQLiteColumn<{
      columnType: "SQLiteText"
      data: string
      notNull: true
      dataType: "string"
    }>
    credentialPublicKey: DefaultSQLiteColumn<{
      columnType: "SQLiteText"
      data: string
      notNull: true
      dataType: "string"
    }>
    counter: DefaultSQLiteColumn<{
      columnType: "SQLiteInteger"
      data: number
      notNull: true
      dataType: "number"
    }>
    credentialDeviceType: DefaultSQLiteColumn<{
      columnType: "SQLiteText"
      data: string
      notNull: true
      dataType: "string"
    }>
    credentialBackedUp: DefaultSQLiteColumn<{
      columnType: "SQLiteBoolean"
      data: boolean
      notNull: true
      dataType: "boolean"
    }>
    transports: DefaultSQLiteColumn<{
      columnType: "SQLiteText"
      data: string
      notNull: false
      dataType: "string"
    }>
  }
  dialect: "sqlite"
  schema: string | undefined
}>

export type DefaultSQLiteSchema = {
  usersTable: DefaultSQLiteUsersTable
  accountsTable: DefaultSQLiteAccountsTable
  sessionsTable?: DefaultSQLiteSessionsTable
  verificationTokensTable?: DefaultSQLiteVerificationTokenTable
<<<<<<< HEAD
=======
  authenticatorsTable?: DefaultSQLiteAuthenticatorTable
>>>>>>> af246b79
}<|MERGE_RESOLUTION|>--- conflicted
+++ resolved
@@ -13,10 +13,7 @@
   Adapter,
   AdapterAccount,
   AdapterAccountType,
-<<<<<<< HEAD
-=======
   AdapterAuthenticator,
->>>>>>> af246b79
   AdapterSession,
   AdapterUser,
   VerificationToken,
@@ -82,13 +79,6 @@
         token: text("token").notNull(),
         expires: integer("expires", { mode: "timestamp_ms" }).notNull(),
       },
-<<<<<<< HEAD
-      (vt) => ({
-        compositePk: primaryKey({ columns: [vt.identifier, vt.token] }),
-      })
-    ) satisfies DefaultSQLiteVerificationTokenTable)
-
-=======
       (verficationToken) => ({
         compositePk: primaryKey({
           columns: [verficationToken.identifier, verficationToken.token],
@@ -121,16 +111,12 @@
       })
     ) satisfies DefaultSQLiteAuthenticatorTable)
 
->>>>>>> af246b79
   return {
     usersTable,
     accountsTable,
     sessionsTable,
     verificationTokensTable,
-<<<<<<< HEAD
-=======
     authenticatorsTable,
->>>>>>> af246b79
   }
 }
 
@@ -138,10 +124,6 @@
   client: BaseSQLiteDatabase<"sync" | "async", any, any>,
   schema?: DefaultSQLiteSchema
 ): Adapter {
-<<<<<<< HEAD
-  const { usersTable, accountsTable, sessionsTable, verificationTokensTable } =
-    defineTables(schema)
-=======
   const {
     usersTable,
     accountsTable,
@@ -149,7 +131,6 @@
     verificationTokensTable,
     authenticatorsTable,
   } = defineTables(schema)
->>>>>>> af246b79
 
   return {
     async createUser(data: AdapterUser) {
@@ -592,8 +573,5 @@
   accountsTable: DefaultSQLiteAccountsTable
   sessionsTable?: DefaultSQLiteSessionsTable
   verificationTokensTable?: DefaultSQLiteVerificationTokenTable
-<<<<<<< HEAD
-=======
   authenticatorsTable?: DefaultSQLiteAuthenticatorTable
->>>>>>> af246b79
 }