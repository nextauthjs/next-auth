--- conflicted
+++ resolved
@@ -164,15 +164,12 @@
           )
         )
         .get()
-<<<<<<< HEAD
 
       if (!results) {
         return null;
       }
       return Promise.resolve(results).then((results) => results.user)
-=======
-      return result?.user ?? null
->>>>>>> a14fe18e
+
     },
     async deleteSession(sessionToken) {
       const result = await client
