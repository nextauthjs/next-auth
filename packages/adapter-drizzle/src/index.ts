--- conflicted
+++ resolved
@@ -27,204 +27,6 @@
 
 import type { Adapter } from "@auth/core/adapters"
 
-<<<<<<< HEAD
- * ```ts title="schema.ts"
- * import {
- *   timestamp,
- *   pgTable,
- *   text,
- *   primaryKey,
- *  integer
- * } from "drizzle-orm/pg-core"
- * import type { AdapterAccountType } from '@auth/core/adapters'
- *
- * export const users = pgTable("user", {
- *  id: text("id").primaryKey().$defaultFn(() => crypto.randomUUID()),
- *  name: text("name"),
- *  email: text("email").notNull(),
- *  emailVerified: timestamp("emailVerified", { mode: "date" }),
- *  image: text("image"),
- * })
- *
- * export const accounts = pgTable(
- * "account",
- * {
- *   userId: text("userId")
- *     .notNull()
- *     .references(() => users.id, { onDelete: "cascade" }),
- *   type: text("type").$type<AdapterAccountType>().notNull(),
- *   provider: text("provider").notNull(),
- *   providerAccountId: text("providerAccountId").notNull(),
- *   refresh_token: text("refresh_token"),
- *   access_token: text("access_token"),
- *   expires_at: integer("expires_at"),
- *   token_type: text("token_type"),
- *   scope: text("scope"),
- *    id_token: text("id_token"),
- *   session_state: text("session_state"),
- * },
- * (account) => ({
- *   compoundKey: primaryKey({ columns: [account.provider, account.providerAccountId] }),
- * })
- * )
- *
- * export const sessions = pgTable("session", {
- *  sessionToken: text("sessionToken").primaryKey(),
- *  userId: text("userId")
- *    .notNull()
- *    .references(() => users.id, { onDelete: "cascade" }),
- *  expires: timestamp("expires", { mode: "date" }).notNull(),
- * })
- *
- * export const verificationTokens = pgTable(
- *  "verificationToken",
- *  {
- *    identifier: text("identifier").notNull(),
- *    token: text("token").notNull(),
- *    expires: timestamp("expires", { mode: "date" }).notNull(),
- *  },
- *  (vt) => ({
- *    compoundKey: primaryKey({ columns: [vt.identifier, vt.token] }),
- *  })
- * )
- * ```
- *
- * ### MySQL
- *
- *  In MySQL, there's no `returning` clause, so in the `createUser` function, we first insert a new user and then search by `email` to get the user's data. To make the search faster, we suggest adding an index to the `email` column.
- * 
- * ```ts title="schema.ts"
- * import {
- *  int,
- *  timestamp,
- *  mysqlTable,
- *  primaryKey,
- *  varchar,
- * } from "drizzle-orm/mysql-core"
- * import type { AdapterAccountType } from "@auth/core/adapters"
- *
- * export const users = mysqlTable("user", {
- *  id: varchar("id", { length: 255 }).primaryKey().$defaultFn(() => crypto.randomUUID()),
- *  name: varchar("name", { length: 255 }),
- *  email: varchar("email", { length: 255 }).notNull(),
- *  emailVerified: timestamp("emailVerified", { mode: "date", fsp: 3 }),
- *  image: varchar("image", { length: 255 }),
- * })
- *
- * export const accounts = mysqlTable(
- *  "account",
- *   {
- *     userId: varchar("userId", { length: 255 })
- *        .notNull()
- *        .references(() => users.id, { onDelete: "cascade" }),
- *     type: varchar("type", { length: 255 }).$type<AdapterAccountType>().notNull(),
- *     provider: varchar("provider", { length: 255 }).notNull(),
- *     providerAccountId: varchar("providerAccountId", { length: 255 }).notNull(),
- *     refresh_token: varchar("refresh_token", { length: 255 }),
- *     access_token: varchar("access_token", { length: 255 }),
- *     expires_at: int("expires_at"),
- *     token_type: varchar("token_type", { length: 255 }),
- *     scope: varchar("scope", { length: 255 }),
- *     id_token: varchar("id_token", { length: 2048 }),
- *     session_state: varchar("session_state", { length: 255 }),
- *   },
- *   (account) => ({
- *     compoundKey: primaryKey({
-         columns: [account.provider, account.providerAccountId],
-       })
- *   })
- * )
- *
- * export const sessions = mysqlTable("session", {
- *  sessionToken: varchar("sessionToken", { length: 255 }).primaryKey(),
- *  userId: varchar("userId", { length: 255 })
- *    .notNull()
- *    .references(() => users.id, { onDelete: "cascade" }),
- *  expires: timestamp("expires", { mode: "date" }).notNull(),
- * })
- *
- * export const verificationTokens = mysqlTable(
- *  "verificationToken",
- *  {
- *    identifier: varchar("identifier", { length: 255 }).notNull(),
- *    token: varchar("token", { length: 255 }).notNull(),
- *    expires: timestamp("expires", { mode: "date" }).notNull(),
- *  },
- *  (vt) => ({
- *    compoundKey: primaryKey({ columns: [vt.identifier, vt.token] }),
- *  })
- * )
- * ```
- *
- * ### SQLite
- *
- * ```ts title="schema.ts"
- * import { integer, sqliteTable, text, primaryKey } from "drizzle-orm/sqlite-core"
- * import type { AdapterAccountType } from "@auth/core/adapters"
- *
- * export const users = sqliteTable("user", {
- *  id: text("id").primaryKey().$defaultFn(() => crypto.randomUUID()),
- *  name: text("name"),
- *  email: text("email").notNull(),
- *  emailVerified: integer("emailVerified", { mode: "timestamp_ms" }),
- *  image: text("image"),
- * })
- *
- * export const accounts = sqliteTable(
- *  "account",
- *  {
- *    userId: text("userId")
- *      .notNull()
- *      .references(() => users.id, { onDelete: "cascade" }),
- *    type: text("type").$type<AdapterAccountType>().notNull(),
- *    provider: text("provider").notNull(),
- *    providerAccountId: text("providerAccountId").notNull(),
- *    refresh_token: text("refresh_token"),
- *    access_token: text("access_token"),
- *    expires_at: integer("expires_at"),
- *    token_type: text("token_type"),
- *    scope: text("scope"),
- *    id_token: text("id_token"),
- *    session_state: text("session_state"),
- *  },
- *  (account) => ({
- *    compoundKey: primaryKey({
-        columns: [account.provider, account.providerAccountId],
-      })
- *  })
- * )
- *
- * export const sessions = sqliteTable("session", {
- *  sessionToken: text("sessionToken").primaryKey(),
- *  userId: text("userId")
- *    .notNull()
- *    .references(() => users.id, { onDelete: "cascade" }),
- *  expires: integer("expires", { mode: "timestamp_ms" }).notNull(),
- * })
- *
- * export const verificationTokens = sqliteTable(
- *  "verificationToken",
- *  {
- *    identifier: text("identifier").notNull(),
- *    token: text("token").notNull(),
- *    expires: integer("expires", { mode: "timestamp_ms" }).notNull(),
- *  },
- *  (vt) => ({
- *    compoundKey: primaryKey({ columns: [vt.identifier, vt.token] }),
- *  })
- * )
- * ```
- *
- * ## Migrating your database
- * With your schema now described in your code, you'll need to migrate your database to your schema.
- *
- * For full documentation on how to run migrations with Drizzle, [visit the Drizzle documentation](https://orm.drizzle.team/kit-docs/overview#running-migrations) or check how to apply changes directly to the database with [push command](https://orm.drizzle.team/kit-docs/overview#prototyping-with-db-push).
- *
- * ---
- *
- **/
-=======
->>>>>>> af246b79
 export function DrizzleAdapter<SqlFlavor extends SqlFlavorOptions>(
   db: SqlFlavor,
   schema?: DefaultSchema<SqlFlavor>
