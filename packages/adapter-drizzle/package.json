--- conflicted
+++ resolved
@@ -53,13 +53,8 @@
     "@types/uuid": "^8.3.3",
     "better-sqlite3": "^9.4.0",
     "drizzle-kit": "^0.20.17",
-<<<<<<< HEAD
-    "drizzle-orm": "^0.30.9",
-    "mysql2": "^3.9.3",
-=======
     "drizzle-orm": "^0.30.8",
     "mysql2": "^3.9.7",
->>>>>>> 414cb5ec
     "postgres": "^3.4.3",
     "tsx": "^4.7.0"
   }
