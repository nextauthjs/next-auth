{
  "name": "@auth/drizzle-adapter",
  "version": "1.2.0",
  "description": "Drizzle adapter for Auth.js.",
  "homepage": "https://authjs.dev",
  "repository": "https://github.com/nextauthjs/next-auth",
  "bugs": {
    "url": "https://github.com/nextauthjs/next-auth/issues"
  },
  "author": "Anthony Shew",
  "type": "module",
  "types": "./index.d.ts",
  "files": [
    "*.d.ts*",
    "*.js",
    "lib",
    "src"
  ],
  "exports": {
    ".": {
      "types": "./index.d.ts",
      "import": "./index.js",
      "require": "./index.js"
    }
  },
  "license": "ISC",
  "keywords": [
    "next-auth",
    "@auth",
    "Auth.js",
    "next.js",
    "oauth",
    "drizzle"
  ],
  "private": false,
  "publishConfig": {
    "access": "public"
  },
  "scripts": {
    "clean": "find . -type d -name \".drizzle\" | xargs rm -rf",
    "test": "pnpm test:mysql && pnpm test:sqlite && pnpm test:pg",
    "test:mysql": "pnpm clean && ./test/mysql/test.sh",
    "test:sqlite": "pnpm clean && ./test/sqlite/test.sh",
    "test:pg": "pnpm clean && ./test/pg/test.sh",
    "build": "tsc",
    "dev": "drizzle-kit generate:mysql --schema=src/schema.ts --out=.drizzle && tsc -w"
  },
  "dependencies": {
    "@auth/core": "workspace:*"
  },
  "devDependencies": {
    "@types/uuid": "^8.3.3",
    "drizzle-kit": "^0.20.17",
    "drizzle-orm": "^0.30.9",
<<<<<<< HEAD
=======
    "libsql": "^0.3.18",
>>>>>>> af246b79
    "mysql2": "^3.9.7",
    "postgres": "^3.4.3",
    "tsx": "^4.7.0"
  }
}<|MERGE_RESOLUTION|>--- conflicted
+++ resolved
@@ -52,10 +52,7 @@
     "@types/uuid": "^8.3.3",
     "drizzle-kit": "^0.20.17",
     "drizzle-orm": "^0.30.9",
-<<<<<<< HEAD
-=======
     "libsql": "^0.3.18",
->>>>>>> af246b79
     "mysql2": "^3.9.7",
     "postgres": "^3.4.3",
     "tsx": "^4.7.0"
