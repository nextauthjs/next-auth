--- conflicted
+++ resolved
@@ -51,12 +51,8 @@
   "devDependencies": {
     "@types/uuid": "^8.3.3",
     "drizzle-kit": "^0.20.17",
-<<<<<<< HEAD
-    "drizzle-orm": "^0.30.8",
+    "drizzle-orm": "^0.30.9",
     "libsql": "^0.3.18",
-=======
-    "drizzle-orm": "^0.30.9",
->>>>>>> 5136b3fc
     "mysql2": "^3.9.7",
     "postgres": "^3.4.3",
     "tsx": "^4.7.0"
