import { pgTable } from "drizzle-orm/pg-core"
import { drizzle } from "drizzle-orm/postgres-js"
import postgres from "postgres"
import { defineTables } from "../../src/lib/pg"
<<<<<<< HEAD

export const {
  usersTable,
  accountsTable,
  sessionsTable,
  verificationTokensTable,
} = defineTables({})
=======
>>>>>>> af246b79

export const {
  usersTable,
  accountsTable,
  sessionsTable,
  verificationTokensTable,
  authenticatorsTable,
} = defineTables({})

const connectionString = "postgres://nextauth:nextauth@127.0.0.1:5432/nextauth"
const sql = postgres(connectionString)

export const db = drizzle(sql)<|MERGE_RESOLUTION|>--- conflicted
+++ resolved
@@ -2,16 +2,6 @@
 import { drizzle } from "drizzle-orm/postgres-js"
 import postgres from "postgres"
 import { defineTables } from "../../src/lib/pg"
-<<<<<<< HEAD
-
-export const {
-  usersTable,
-  accountsTable,
-  sessionsTable,
-  verificationTokensTable,
-} = defineTables({})
-=======
->>>>>>> af246b79
 
 export const {
   usersTable,
