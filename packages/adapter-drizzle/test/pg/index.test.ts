--- conflicted
+++ resolved
@@ -6,10 +6,7 @@
   sessionsTable as sessions,
   usersTable as users,
   verificationTokensTable as verificationTokens,
-<<<<<<< HEAD
-=======
   authenticatorsTable as authenticators,
->>>>>>> af246b79
 } from "./schema"
 import { eq, and } from "drizzle-orm"
 import { fixtures } from "../fixtures"
