--- conflicted
+++ resolved
@@ -1,15 +1,5 @@
 import { drizzle } from "drizzle-orm/better-sqlite3"
-<<<<<<< HEAD
 import Database from "libsql"
-
-export {
-  sqliteUsersTable,
-  sqliteAccountsTable,
-  sqliteSessionsTable,
-  sqliteVerificationTokensTable,
-} from "../../src/lib/sqlite"
-=======
-import Database from "better-sqlite3"
 import { defineTables } from "../../src/lib/sqlite.ts"
 
 export const {
@@ -18,7 +8,6 @@
   sessionsTable,
   verificationTokensTable,
 } = defineTables({})
->>>>>>> 5136b3fc
 
 const sqlite = new Database("db.sqlite")
 
