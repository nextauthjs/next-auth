import { runBasicTests } from "utils/adapter"
import { DrizzleAdapter } from "../../src"
import {
  db,
  accountsTable as accounts,
  sessionsTable as sessions,
  usersTable as users,
  verificationTokensTable as verificationTokens,
<<<<<<< HEAD
=======
  authenticatorsTable as authenticators,
>>>>>>> af246b79
} from "./schema"
import { eq, and } from "drizzle-orm"
import { fixtures } from "../fixtures"

runBasicTests({
  adapter: DrizzleAdapter(db),
  fixtures,
<<<<<<< HEAD
=======
  testWebAuthnMethods: true,
>>>>>>> af246b79
  db: {
    connect: async () => {
      await Promise.all([
        db.delete(sessions),
        db.delete(accounts),
        db.delete(verificationTokens),
        db.delete(users),
        db.delete(authenticators),
      ])
    },
    disconnect: async () => {
      await Promise.all([
        db.delete(sessions),
        db.delete(accounts),
        db.delete(verificationTokens),
        db.delete(users),
        db.delete(authenticators),
      ])
    },
    user: (id) => db.select().from(users).where(eq(users.id, id)).get() ?? null,
    session: (sessionToken) =>
      db
        .select()
        .from(sessions)
        .where(eq(sessions.sessionToken, sessionToken))
        .get() ?? null,
    account: (provider_providerAccountId) =>
      db
        .select()
        .from(accounts)
        .where(
          eq(
            accounts.providerAccountId,
            provider_providerAccountId.providerAccountId
          )
        )
        .get() ?? null,
    verificationToken: (identifier_token) =>
      db
        .select()
        .from(verificationTokens)
        .where(
          and(
            eq(verificationTokens.token, identifier_token.token),
            eq(verificationTokens.identifier, identifier_token.identifier)
          )
        )
        .get() ?? null,
    authenticator: (credentialID) =>
      db
        .select()
        .from(authenticators)
        .where(eq(authenticators.credentialID, credentialID))
        .get() ?? null,
  },
})<|MERGE_RESOLUTION|>--- conflicted
+++ resolved
@@ -6,10 +6,7 @@
   sessionsTable as sessions,
   usersTable as users,
   verificationTokensTable as verificationTokens,
-<<<<<<< HEAD
-=======
   authenticatorsTable as authenticators,
->>>>>>> af246b79
 } from "./schema"
 import { eq, and } from "drizzle-orm"
 import { fixtures } from "../fixtures"
@@ -17,10 +14,7 @@
 runBasicTests({
   adapter: DrizzleAdapter(db),
   fixtures,
-<<<<<<< HEAD
-=======
   testWebAuthnMethods: true,
->>>>>>> af246b79
   db: {
     connect: async () => {
       await Promise.all([
