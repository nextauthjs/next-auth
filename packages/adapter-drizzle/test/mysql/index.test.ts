import { runBasicTests } from "utils/adapter"
import { DrizzleAdapter } from "../../src"
import {
  db,
  sessionsTable as sessions,
  verificationTokensTable as verificationTokens,
  accountsTable as accounts,
  usersTable as users,
<<<<<<< HEAD
=======
  authenticatorsTable as authenticators,
>>>>>>> af246b79
} from "./schema"
import { eq, and } from "drizzle-orm"
import { fixtures } from "../fixtures"

runBasicTests({
  adapter: DrizzleAdapter(db),
  fixtures,
  testWebAuthnMethods: true,
  db: {
    connect: async () => {
      await Promise.all([
        db.delete(sessions),
        db.delete(accounts),
        db.delete(verificationTokens),
        db.delete(users),
        db.delete(authenticators),
      ])
    },
    disconnect: async () => {
      await db.delete(accounts)
      await Promise.all([
        db.delete(sessions),
        db.delete(verificationTokens),
        db.delete(users),
        db.delete(authenticators),
      ])
    },
    user: (id) =>
      db
        .select()
        .from(users)
        .where(eq(users.id, id))
        .then((res) => res[0] ?? null),
    session: (sessionToken) =>
      db
        .select()
        .from(sessions)
        .where(eq(sessions.sessionToken, sessionToken))
        .then((res) => res[0] ?? null),
    account: (provider_providerAccountId) =>
      db
        .select()
        .from(accounts)
        .where(
          eq(
            accounts.providerAccountId,
            provider_providerAccountId.providerAccountId
          )
        )
        .then((res) => res[0] ?? null),
    verificationToken: (identifier_token) =>
      db
        .select()
        .from(verificationTokens)
        .where(
          and(
            eq(verificationTokens.token, identifier_token.token),
            eq(verificationTokens.identifier, identifier_token.identifier)
          )
        )
        .then((res) => res[0]) ?? null,
    authenticator: (credentialID) =>
      db
        .select()
        .from(authenticators)
        .where(eq(authenticators.credentialID, credentialID))
        .then((res) => res[0]),
  },
})<|MERGE_RESOLUTION|>--- conflicted
+++ resolved
@@ -6,10 +6,7 @@
   verificationTokensTable as verificationTokens,
   accountsTable as accounts,
   usersTable as users,
-<<<<<<< HEAD
-=======
   authenticatorsTable as authenticators,
->>>>>>> af246b79
 } from "./schema"
 import { eq, and } from "drizzle-orm"
 import { fixtures } from "../fixtures"
