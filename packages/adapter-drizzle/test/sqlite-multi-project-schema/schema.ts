<<<<<<< HEAD
import { drizzle } from "drizzle-orm/better-sqlite3"
import Database from "libsql"
=======
import { AdapterAccountType } from "@auth/core/adapters"
import Database from "better-sqlite3"
import { drizzle } from "drizzle-orm/better-sqlite3"
>>>>>>> 5136b3fc
import {
  integer,
  primaryKey,
  sqliteTableCreator,
  text,
} from "drizzle-orm/sqlite-core"

const sqlite = new Database("db.sqlite")

export const db = drizzle(sqlite)

const sqliteTable = sqliteTableCreator((name) => `foobar_${name}`)

export const users = sqliteTable("user", {
  id: text("id")
    .primaryKey()
    .$defaultFn(() => crypto.randomUUID()),
  name: text("name"),
  email: text("email").notNull(),
  emailVerified: integer("emailVerified", { mode: "timestamp_ms" }),
  image: text("image"),
})

export const accounts = sqliteTable(
  "account",
  {
    userId: text("userId")
      .notNull()
      .references(() => users.id, { onDelete: "cascade" }),
    type: text("type").$type<AdapterAccountType>().notNull(),
    provider: text("provider").notNull(),
    providerAccountId: text("providerAccountId").notNull(),
    refresh_token: text("refresh_token"),
    access_token: text("access_token"),
    expires_at: integer("expires_at"),
    token_type: text("token_type"),
    scope: text("scope"),
    id_token: text("id_token"),
    session_state: text("session_state"),
  },
  (account) => ({
    compositePk: primaryKey({
      columns: [account.provider, account.providerAccountId],
    }),
  })
)

export const sessions = sqliteTable("session", {
  sessionToken: text("sessionToken").primaryKey(),
  userId: text("userId")
    .notNull()
    .references(() => users.id, { onDelete: "cascade" }),
  expires: integer("expires", { mode: "timestamp_ms" }).notNull(),
})

export const verificationTokens = sqliteTable(
  "verificationToken",
  {
    identifier: text("identifier").notNull(),
    token: text("token").notNull(),
    expires: integer("expires", { mode: "timestamp_ms" }).notNull(),
  },
  (vt) => ({
    compositePk: primaryKey({ columns: [vt.identifier, vt.token] }),
  })
)<|MERGE_RESOLUTION|>--- conflicted
+++ resolved
@@ -1,11 +1,6 @@
-<<<<<<< HEAD
+import { AdapterAccountType } from "@auth/core/adapters"
 import { drizzle } from "drizzle-orm/better-sqlite3"
 import Database from "libsql"
-=======
-import { AdapterAccountType } from "@auth/core/adapters"
-import Database from "better-sqlite3"
-import { drizzle } from "drizzle-orm/better-sqlite3"
->>>>>>> 5136b3fc
 import {
   integer,
   primaryKey,
