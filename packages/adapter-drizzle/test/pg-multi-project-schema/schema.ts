--- conflicted
+++ resolved
@@ -1,9 +1,6 @@
 import type { AdapterAccountType } from "@auth/core/adapters"
 import {
-<<<<<<< HEAD
-=======
   boolean,
->>>>>>> af246b79
   integer,
   pgTableCreator,
   primaryKey,
