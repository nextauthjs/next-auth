{
  "name": "@auth/typeorm-adapter",
  "version": "2.0.0",
  "description": "TypeORM adapter for Auth.js.",
  "homepage": "https://authjs.dev/reference/adapter/typeorm",
  "repository": "https://github.com/nextauthjs/next-auth",
  "bugs": {
    "url": "https://github.com/nextauthjs/next-auth/issues"
  },
  "author": "Iain Collins",
  "contributors": [
    "Balázs Orbán <info@balazsorban.com>"
  ],
  "type": "module",
  "types": "./index.d.ts",
  "files": [
    "*.js",
    "*.d.ts*",
    "src"
  ],
  "exports": {
    ".": {
      "types": "./index.d.ts",
      "import": "./index.js"
    }
  },
  "license": "ISC",
  "keywords": [
    "next-auth",
    "next.js",
    "oauth",
    "typeorm"
  ],
  "private": false,
  "publishConfig": {
    "access": "public"
  },
  "scripts": {
    "build": "tsc",
    "dev": "tsc -w",
<<<<<<< HEAD
    "clean": "rm -f *.d.ts* *.js",
    "test": "test/test.sh",
    "test:init:db": "test/init.sh",
    "test:mysql": "pnpm init:db && test/mysql/test.sh",
    "test:postgres": "pnpm init:db && test/postgresql/test.sh",
    "test:sqlite": "test/sqlite/test.sh"
=======
    "clean": "rm -rf dist",
    "test": "pnpm test:mysql && pnpm test:sqlite && pnpm test:pg",
    "test:mysql": "pnpm clean && ./test/mysql/test.sh",
    "test:pg": "pnpm clean && ./test/postgresql/test.sh",
    "test:sqlite": "pnpm clean && ./test/sqlite/test.sh"
>>>>>>> 5136b3fc
  },
  "dependencies": {
    "@auth/core": "workspace:*"
  },
  "devDependencies": {
    "libsql": "^0.3.18",
    "mssql": "^7.2.1",
    "mysql": "^2.18.1",
    "pg": "^8.7.3",
    "typeorm": "0.3.17",
    "typeorm-naming-strategies": "^4.1.0"
  },
  "peerDependencies": {
    "libsql": "^0.3.18",
    "mssql": "^6.2.1 || ^7 || ^8 || ^9",
    "mysql": "^2.18.1 || ^3",
    "pg": "^8.2.1",
    "typeorm": "^0.3.7"
  },
  "peerDependenciesMeta": {
    "libsql": {
      "optional": true
    },
    "mysql": {
      "optional": true
    },
    "mssql": {
      "optional": true
    },
    "pg": {
      "optional": true
    }
  }
}<|MERGE_RESOLUTION|>--- conflicted
+++ resolved
@@ -38,20 +38,11 @@
   "scripts": {
     "build": "tsc",
     "dev": "tsc -w",
-<<<<<<< HEAD
-    "clean": "rm -f *.d.ts* *.js",
-    "test": "test/test.sh",
-    "test:init:db": "test/init.sh",
-    "test:mysql": "pnpm init:db && test/mysql/test.sh",
-    "test:postgres": "pnpm init:db && test/postgresql/test.sh",
-    "test:sqlite": "test/sqlite/test.sh"
-=======
     "clean": "rm -rf dist",
     "test": "pnpm test:mysql && pnpm test:sqlite && pnpm test:pg",
     "test:mysql": "pnpm clean && ./test/mysql/test.sh",
     "test:pg": "pnpm clean && ./test/postgresql/test.sh",
     "test:sqlite": "pnpm clean && ./test/sqlite/test.sh"
->>>>>>> 5136b3fc
   },
   "dependencies": {
     "@auth/core": "workspace:*"
