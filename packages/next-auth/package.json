--- conflicted
+++ resolved
@@ -124,11 +124,7 @@
   },
   "eslintConfig": {
     "parserOptions": {
-<<<<<<< HEAD
       "project": "./tsconfig.eslint.json"
-=======
-      "project": "../next-auth/tsconfig.eslint.json"
->>>>>>> 21951e9d
     }
   },
   "eslintIgnore": [
