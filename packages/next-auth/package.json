--- conflicted
+++ resolved
@@ -80,15 +80,9 @@
     "@auth/core": "workspace:*"
   },
   "peerDependencies": {
-<<<<<<< HEAD
     "@simplewebauthn/browser": "^10.0.0",
     "@simplewebauthn/server": "^10.0.0",
-    "next": "^14",
-=======
-    "@simplewebauthn/browser": "^9.0.1",
-    "@simplewebauthn/server": "^9.0.2",
     "next": "^14 || ^15.0.0-0",
->>>>>>> 61c871c8
     "nodemailer": "^6.6.5",
     "react": "^18.2.0 || ^19.0.0-0"
   },
