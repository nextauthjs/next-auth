--- conflicted
+++ resolved
@@ -1,10 +1,6 @@
 {
   "name": "next-auth",
-<<<<<<< HEAD
-  "version": "5.0.0-beta.26",
-=======
-  "version": "5.0.0-beta.28",
->>>>>>> 3cade429
+  "version": "5.0.0-beta.29",
   "description": "Authentication for Next.js",
   "homepage": "https://nextjs.authjs.dev",
   "repository": {
