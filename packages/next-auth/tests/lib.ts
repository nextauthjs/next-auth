<<<<<<< HEAD
import { NextAuthHandler } from "../src/core"
import type { LoggerInstance, NextAuthOptions } from "../src"
=======
import { createHash } from "crypto"
import { NextAuthHandler } from "../src/core"
import type { LoggerInstance, NextAuthOptions } from "../src"
import type { Adapter } from "../src/adapters"
>>>>>>> aeb3a44b

export const mockLogger: () => LoggerInstance = () => ({
  error: jest.fn(() => {}),
  warn: jest.fn(() => {}),
  debug: jest.fn(() => {}),
})

interface HandlerOptions {
  prod?: boolean
  path?: string
  params?: URLSearchParams | Record<string, string>
  requestInit?: RequestInit
}

export async function handler(
  options: NextAuthOptions,
  { prod, path, params, requestInit }: HandlerOptions
) {
  // @ts-ignore
  if (prod) process.env.NODE_ENV = "production"

  const url = new URL(
    `http://localhost/api/auth/${path ?? "signin"}?${new URLSearchParams(
      params ?? {}
    )}`
  )
  const req = new Request(url, { headers: { host: "" }, ...requestInit })
  const logger = mockLogger()
  const response = await NextAuthHandler({
    req,
    options: { secret: "secret", ...options, logger },
  })
  // @ts-ignore
  if (prod) process.env.NODE_ENV = "test"

  return {
    res: {
      ...response,
      html:
        response.headers?.[0].value === "text/html" ? response.body : undefined,
    },
    log: logger,
  }
}

export function createCSRF() {
  const secret = "secret"
  const value = "csrf"
  const token = createHash("sha256").update(`${value}${secret}`).digest("hex")

  return {
    secret,
    csrf: { value, token, cookie: `next-auth.csrf-token=${value}|${token}` },
  }
}

export function mockAdapter(): Adapter {
  return {
    createVerificationToken: jest.fn(() => {}),
    getUserByEmail: jest.fn(() => {}),
  } as Adapter
}<|MERGE_RESOLUTION|>--- conflicted
+++ resolved
@@ -1,12 +1,7 @@
-<<<<<<< HEAD
-import { NextAuthHandler } from "../src/core"
-import type { LoggerInstance, NextAuthOptions } from "../src"
-=======
 import { createHash } from "crypto"
 import { NextAuthHandler } from "../src/core"
 import type { LoggerInstance, NextAuthOptions } from "../src"
 import type { Adapter } from "../src/adapters"
->>>>>>> aeb3a44b
 
 export const mockLogger: () => LoggerInstance = () => ({
   error: jest.fn(() => {}),
