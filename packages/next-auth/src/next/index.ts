import { AuthHandler } from "../core"
import { detectHost } from "../utils/detect-host"
import { getBody } from "./utils"

import type {
  GetServerSidePropsContext,
  NextApiRequest,
  NextApiResponse,
} from "next"
import type { NextAuthOptions, Session } from ".."
import type { NextAuthRequest, NextAuthResponse } from "../core/types"

async function NextAuthHandler(
  req: NextApiRequest,
  res: NextApiResponse,
  options: NextAuthOptions
) {
<<<<<<< HEAD
  options.secret ??= options.jwt?.secret ?? process.env.NEXTAUTH_SECRET

  const host = detectHost(req.headers["x-forwarded-host"])
  const url = new URL(req.url ?? "", host)

  const { status, headers, body } = await AuthHandler(
    new Request(url, {
      headers: new Headers(req.headers as any),
=======
  const { nextauth, ...query } = req.query

  options.secret ??= options.jwt?.secret ?? process.env.NEXTAUTH_SECRET
  options.trustHost ??= !!(process.env.AUTH_TRUST_HOST ?? process.env.VERCEL)

  const handler = await NextAuthHandler({
    req: {
      host: detectHost(
        options.trustHost,
        req.headers["x-forwarded-host"],
        process.env.NEXTAUTH_URL ??
          (process.env.NODE_ENV !== "production" && "http://localhost:3000")
      ),
      body: req.body,
      query,
      cookies: req.cookies,
      headers: req.headers,
>>>>>>> 0d175781
      method: req.method,
      ...getBody(req),
    }),
    options
  )

  res.status(status)

  for (const [key, val] of headers.entries()) {
    const value = key === "set-cookie" ? val.split(",") : val
    res.setHeader(key, value)
  }

  // If the request expects a return URL, send it as JSON
  // instead of doing an actual redirect.
  const redirect = headers.get("Location")
  if (req.body?.json === "true" && redirect) {
    res.removeHeader("Location")
    return res.json({ url: redirect })
  }

  return res.send(body)
}

function NextAuth(options: NextAuthOptions): any
function NextAuth(
  req: NextApiRequest,
  res: NextApiResponse,
  options: NextAuthOptions
): any

/** The main entry point to next-auth */
function NextAuth(
  ...args:
    | [NextAuthOptions]
    | [NextApiRequest, NextApiResponse, NextAuthOptions]
) {
  if (args.length === 1) {
    return async (req: NextAuthRequest, res: NextAuthResponse) =>
      await NextAuthHandler(req, res, args[0])
  }

  return NextAuthHandler(args[0], args[1], args[2])
}

export default NextAuth

let experimentalWarningShown = false
let experimentalRSCWarningShown = false
export async function unstable_getServerSession(
  ...args:
    | [
        GetServerSidePropsContext["req"],
        GetServerSidePropsContext["res"],
        NextAuthOptions
      ]
    | [NextApiRequest, NextApiResponse, NextAuthOptions]
    | [NextAuthOptions]
    | []
): Promise<Session | null> {
  if (!experimentalWarningShown && process.env.NODE_ENV !== "production") {
    console.warn(
      "[next-auth][warn][EXPERIMENTAL_API]",
      "\n`unstable_getServerSession` is experimental and may be removed or changed in the future, as the name suggested.",
      `\nhttps://next-auth.js.org/configuration/nextjs#unstable_getServerSession}`,
      `\nhttps://next-auth.js.org/warnings#EXPERIMENTAL_API`
    )
    experimentalWarningShown = true
  }

  const isRSC = args.length === 0 || args.length === 1
  if (
    !experimentalRSCWarningShown &&
    isRSC &&
    process.env.NODE_ENV !== "production"
  ) {
    console.warn(
      "[next-auth][warn][EXPERIMENTAL_API]",
      "\n`unstable_getServerSession` is used in a React Server Component.",
      `\nhttps://next-auth.js.org/configuration/nextjs#unstable_getServerSession}`,
      `\nhttps://next-auth.js.org/warnings#EXPERIMENTAL_API`
    )
    experimentalRSCWarningShown = true
  }

<<<<<<< HEAD
  options.secret = options.secret ?? process.env.NEXTAUTH_SECRET
  const host = detectHost(req.headers["x-forwarded-host"])
  const url = new URL("/api/auth/session", host)

  const response = await AuthHandler(
    new Request(url, { headers: req.headers as any }),
    options
  )
=======
  let req, res, options: NextAuthOptions
  if (isRSC) {
    options = args[0] ?? { providers: [] }
    // eslint-disable-next-line @typescript-eslint/no-var-requires
    const { headers, cookies } = require("next/headers")
    req = {
      headers: Object.fromEntries(headers() as Headers),
      cookies: Object.fromEntries(
        cookies()
          .getAll()
          .map((c) => [c.name, c.value])
      ),
    }
    res = { getHeader() {}, setCookie() {}, setHeader() {} }
  } else {
    req = args[0]
    res = args[1]
    options = args[2]
  }

  options.secret ??= process.env.NEXTAUTH_SECRET
  options.trustHost ??= !!(process.env.AUTH_TRUST_HOST ?? process.env.VERCEL)

  const session = await NextAuthHandler<Session | {} | string>({
    options,
    req: {
      host: detectHost(
        options.trustHost,
        req.headers["x-forwarded-host"],
        process.env.NEXTAUTH_URL ??
          (process.env.NODE_ENV !== "production" && "http://localhost:3000")
      ),
      action: "session",
      method: "GET",
      cookies: req.cookies,
      headers: req.headers,
    },
  })
>>>>>>> 0d175781

  const { status = 200, headers } = response

<<<<<<< HEAD
  for (const [key, val] of headers.entries()) {
    const value = key === "set-cookie" ? val.split(",") : val
    res.setHeader(key, value)
=======
  cookies?.forEach((cookie) => setCookie(res, cookie))

  if (body && typeof body !== "string" && Object.keys(body).length) {
    if (status === 200) {
      // @ts-expect-error
      if (isRSC) delete body.expires
      return body as Session
    }
    throw new Error((body as any).message)
>>>>>>> 0d175781
  }

  const data = await response.json()

  if (!data || !Object.keys(data).length) return null
  if (status === 200) return data as unknown as Session
  throw new Error((data as unknown as Error).message)
}

declare global {
  // eslint-disable-next-line @typescript-eslint/no-namespace
  namespace NodeJS {
    interface ProcessEnv {
      AUTH_TRUST_HOST?: string
      NEXTAUTH_URL?: string
      NEXTAUTH_SECRET?: string
      VERCEL?: "1"
    }
  }
}<|MERGE_RESOLUTION|>--- conflicted
+++ resolved
@@ -1,5 +1,5 @@
 import { AuthHandler } from "../core"
-import { detectHost } from "../utils/detect-host"
+import { getURL } from "../utils/detect-host"
 import { getBody } from "./utils"
 
 import type {
@@ -15,39 +15,22 @@
   res: NextApiResponse,
   options: NextAuthOptions
 ) {
-<<<<<<< HEAD
-  options.secret ??= options.jwt?.secret ?? process.env.NEXTAUTH_SECRET
+  const url = getURL(
+    req.url,
+    options.trustHost,
+    req.headers["x-forwarded-host"] ?? req.headers.host
+  )
 
-  const host = detectHost(req.headers["x-forwarded-host"])
-  const url = new URL(req.url ?? "", host)
+  if (url instanceof Error) return res.status(400).end()
 
-  const { status, headers, body } = await AuthHandler(
-    new Request(url, {
-      headers: new Headers(req.headers as any),
-=======
-  const { nextauth, ...query } = req.query
+  const request = new Request(url, {
+    headers: new Headers(req.headers as any),
+    method: req.method,
+    ...getBody(req),
+  })
 
   options.secret ??= options.jwt?.secret ?? process.env.NEXTAUTH_SECRET
-  options.trustHost ??= !!(process.env.AUTH_TRUST_HOST ?? process.env.VERCEL)
-
-  const handler = await NextAuthHandler({
-    req: {
-      host: detectHost(
-        options.trustHost,
-        req.headers["x-forwarded-host"],
-        process.env.NEXTAUTH_URL ??
-          (process.env.NODE_ENV !== "production" && "http://localhost:3000")
-      ),
-      body: req.body,
-      query,
-      cookies: req.cookies,
-      headers: req.headers,
->>>>>>> 0d175781
-      method: req.method,
-      ...getBody(req),
-    }),
-    options
-  )
+  const { status, headers, body } = await AuthHandler(request, options)
 
   res.status(status)
 
@@ -128,16 +111,6 @@
     experimentalRSCWarningShown = true
   }
 
-<<<<<<< HEAD
-  options.secret = options.secret ?? process.env.NEXTAUTH_SECRET
-  const host = detectHost(req.headers["x-forwarded-host"])
-  const url = new URL("/api/auth/session", host)
-
-  const response = await AuthHandler(
-    new Request(url, { headers: req.headers as any }),
-    options
-  )
-=======
   let req, res, options: NextAuthOptions
   if (isRSC) {
     options = args[0] ?? { providers: [] }
@@ -158,50 +131,38 @@
     options = args[2]
   }
 
+  const urlOrError = getURL(
+    "/api/auth/session",
+    options.trustHost,
+    req.headers["x-forwarded-host"] ?? req.headers.host
+  )
+
+  if (urlOrError instanceof Error) throw urlOrError
+
   options.secret ??= process.env.NEXTAUTH_SECRET
-  options.trustHost ??= !!(process.env.AUTH_TRUST_HOST ?? process.env.VERCEL)
-
-  const session = await NextAuthHandler<Session | {} | string>({
-    options,
-    req: {
-      host: detectHost(
-        options.trustHost,
-        req.headers["x-forwarded-host"],
-        process.env.NEXTAUTH_URL ??
-          (process.env.NODE_ENV !== "production" && "http://localhost:3000")
-      ),
-      action: "session",
-      method: "GET",
-      cookies: req.cookies,
-      headers: req.headers,
-    },
-  })
->>>>>>> 0d175781
+  const response = await AuthHandler(
+    new Request(urlOrError, { headers: req.headers }),
+    options
+  )
 
   const { status = 200, headers } = response
 
-<<<<<<< HEAD
   for (const [key, val] of headers.entries()) {
     const value = key === "set-cookie" ? val.split(",") : val
     res.setHeader(key, value)
-=======
-  cookies?.forEach((cookie) => setCookie(res, cookie))
-
-  if (body && typeof body !== "string" && Object.keys(body).length) {
-    if (status === 200) {
-      // @ts-expect-error
-      if (isRSC) delete body.expires
-      return body as Session
-    }
-    throw new Error((body as any).message)
->>>>>>> 0d175781
   }
 
   const data = await response.json()
 
-  if (!data || !Object.keys(data).length) return null
-  if (status === 200) return data as unknown as Session
-  throw new Error((data as unknown as Error).message)
+  if (Object.keys(data).length) {
+    if (status === 200) {
+      if (isRSC) delete data.expires
+      return data as Session
+    }
+    throw new Error(data.message)
+  }
+
+  return null
 }
 
 declare global {
