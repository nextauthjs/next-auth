--- conflicted
+++ resolved
@@ -80,16 +80,6 @@
       ]
     | [NextApiRequest, NextApiResponse, NextAuthOptions]
 ): Promise<Session | null> {
-<<<<<<< HEAD
-  console.warn(
-    "[next-auth][warn][EXPERIMENTAL_API]",
-    "\n`unstable_getServerSession` is experimental and may be removed or changed in the future, as the name suggested.",
-    `\nhttps://next-auth.js.org/configuration/nextjs#unstable_getServerSession}`,
-    `\nhttps://next-auth.js.org/warnings#EXPERIMENTAL_API`
-  )
-
-  const [req, res, options] = args
-=======
   if (!experimentalWarningShown && process.env.NODE_ENV !== "production") {
     console.warn(
       "[next-auth][warn][EXPERIMENTAL_API]",
@@ -104,7 +94,6 @@
 
   options.secret = options.secret ?? process.env.NEXTAUTH_SECRET
 
->>>>>>> d9167bbf
   const session = await NextAuthHandler<Session | {}>({
     options,
     req: {
