--- conflicted
+++ resolved
@@ -46,25 +46,8 @@
   )
 
   const response = await AuthHandler(request, options)
-<<<<<<< HEAD
-  const { status } = response
-  res.status(status)
-
-  setHeaders(response.headers, res)
-
-  // If the request expects a return URL, send it as JSON
-  // instead of doing an actual redirect.
-  const redirect = response.headers.get("Location")
-
-  if (req.body?.json === "true" && redirect) {
-    res.removeHeader("Location")
-    return res.json({ url: redirect })
-  }
-=======
-
   res.status(response.status)
   setHeaders(response.headers, res)
->>>>>>> 2c669b32
 
   return res.send(await response.text())
 }
