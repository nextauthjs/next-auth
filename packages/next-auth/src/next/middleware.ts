import type { NextMiddleware, NextFetchEvent } from "next/server"
import type { Awaitable, CookieOption, NextAuthOptions } from ".."
import type { JWT, JWTOptions } from "../jwt"

import { NextResponse, NextRequest } from "next/server"

import { getToken } from "../jwt"
import parseUrl from "../utils/parse-url"
import { detectHost } from "../utils/detect-host"

type AuthorizedCallback = (params: {
  token: JWT | null
  req: NextRequest
}) => Awaitable<boolean>

export interface NextAuthMiddlewareOptions {
  /**
   * Where to redirect the user in case of an error if they weren't logged in.
   * Similar to `pages` in `NextAuth`.
   *
   * ---
   * [Documentation](https://next-auth.js.org/configuration/pages)
   */
  pages?: NextAuthOptions["pages"]

  /**
   * You can override the default cookie names and options for any of the cookies
   * by this middleware. Similar to `cookies` in `NextAuth`.
   *
   * Useful if the token is stored in not a default cookie.
   *
   * ---
   * [Documentation](https://next-auth.js.org/configuration/options#cookies)
   *
   * - ⚠ **This is an advanced option.** Advanced options are passed the same way as basic options,
   * but **may have complex implications** or side effects.
   * You should **try to avoid using advanced options** unless you are very comfortable using them.
   *
   */
  cookies?: Partial<
    Record<
      keyof Pick<keyof NextAuthOptions["cookies"], "sessionToken">,
      Omit<CookieOption, "options">
    >
  >

  /**
   * If a custom jwt `decode` method is set in `[...nextauth].ts`, the same method should be set here also.
   *
   * ---
   * [Documentation](https://next-auth.js.org/configuration/nextjs#custom-jwt-decode-method)
   */
  jwt?: Partial<Pick<JWTOptions, "decode">>

  callbacks?: {
    /**
     * Callback that receives the user's JWT payload
     * and returns `true` to allow the user to continue.
     *
     * This is similar to the `signIn` callback in `NextAuthOptions`.
     *
     * If it returns `false`, the user is redirected to the sign-in page instead
     *
     * The default is to let the user continue if they have a valid JWT (basic authentication).
     *
     * How to restrict a page and all of it's subpages for admins-only:
     * @example
     *
     * ```js
     * // `middleware.js`
     * import { withAuth } from "next-auth/middleware"
     *
     * export default withAuth({
     *   callbacks: {
     *     authorized: ({ token }) => token?.user.isAdmin
     *   }
     * })
     *
     * export const config = { matcher: ["/admin"] }
     *
     * ```
     *
     * ---
     * [Documentation](https://next-auth.js.org/configuration/nextjs#middleware) | [`signIn` callback](configuration/callbacks#sign-in-callback)
     */
    authorized?: AuthorizedCallback
  }

  /**
   * The same `secret` used in the `NextAuth` configuration.
   * Defaults to the `NEXTAUTH_SECRET` environment variable.
   */
  secret?: NextAuthOptions["secret"]
  /**
   * If set to `true`, NextAuth.js will use either the `x-forwarded-host` or `host` headers,
   * instead of `NEXTAUTH_URL`
   * Make sure that reading `x-forwarded-host` on your hosting platform can be trusted.
   * - ⚠ **This is an advanced option.** Advanced options are passed the same way as basic options,
   * but **may have complex implications** or side effects.
   * You should **try to avoid using advanced options** unless you are very comfortable using them.
   * @default Boolean(process.env.VERCEL ?? process.env.AUTH_TRUST_HOST)
   */
  trustHost?: NextAuthOptions["trustHost"]
}

async function handleMiddleware(
  req: NextRequest,
<<<<<<< HEAD
  options: NextAuthMiddlewareOptions | undefined,
  onSuccess?: (token: JWT | null) => ReturnType<NextMiddleware>
=======
  options: NextAuthMiddlewareOptions | undefined = {},
  onSuccess?: (token: JWT | null) => Promise<NextMiddlewareResult>
>>>>>>> 0d175781
) {
  const { pathname, search, origin, basePath } = req.nextUrl

  const signInPage = options?.pages?.signIn ?? "/api/auth/signin"
  const errorPage = options?.pages?.error ?? "/api/auth/error"

  options.trustHost = Boolean(
    options.trustHost ?? process.env.VERCEL ?? process.env.AUTH_TRUST_HOST
  )

  const host = detectHost(
    options.trustHost,
    req.headers.get("x-forwarded-host"),
    process.env.NEXTAUTH_URL ??
      (process.env.NODE_ENV !== "production" && "http://localhost:3000")
  )
  const authPath = parseUrl(host).path
  const publicPaths = ["/_next", "/favicon.ico"]

  // Avoid infinite redirects/invalid response
  // on paths that never require authentication
  if (
    `${basePath}${pathname}`.startsWith(authPath) ||
    [signInPage, errorPage].includes(pathname) ||
    publicPaths.some((p) => pathname.startsWith(p))
  ) {
    return
  }

  const secret = options?.secret ?? process.env.NEXTAUTH_SECRET
  if (!secret) {
    console.error(
      `[next-auth][error][NO_SECRET]`,
      `\nhttps://next-auth.js.org/errors#no_secret`
    )

    const errorUrl = new URL(`${basePath}${errorPage}`, origin)
    errorUrl.searchParams.append("error", "Configuration")

    return NextResponse.redirect(errorUrl)
  }

  const token = await getToken({
    req,
    decode: options?.jwt?.decode,
    cookieName: options?.cookies?.sessionToken?.name,
    secret,
  })

  const isAuthorized =
    (await options?.callbacks?.authorized?.({ req, token })) ?? !!token

  // the user is authorized, let the middleware handle the rest
  if (isAuthorized) return await onSuccess?.(token)

  // the user is not logged in, redirect to the sign-in page
  const signInUrl = new URL(`${basePath}${signInPage}`, origin)
  signInUrl.searchParams.append(
    "callbackUrl",
    `${basePath}${pathname}${search}`
  )
  return NextResponse.redirect(signInUrl)
}

export interface NextRequestWithAuth extends NextRequest {
  nextauth: { token: JWT | null }
}

export type NextMiddlewareWithAuth = (
  request: NextRequestWithAuth,
  event: NextFetchEvent
) => ReturnType<NextMiddleware>

export type WithAuthArgs =
  | [NextRequestWithAuth]
  | [NextRequestWithAuth, NextFetchEvent]
  | [NextRequestWithAuth, NextAuthMiddlewareOptions]
  | [NextMiddlewareWithAuth]
  | [NextMiddlewareWithAuth, NextAuthMiddlewareOptions]
  | [NextAuthMiddlewareOptions]
  | []

/**
 * Middleware that checks if the user is authenticated/authorized.
 * If if they aren't, they will be redirected to the login page.
 * Otherwise, continue.
 *
 * @example
 *
 * ```js
 * // `middleware.js`
 * export { default } from "next-auth/middleware"
 * ```
 *
 * ---
 * [Documentation](https://next-auth.js.org/configuration/nextjs#middleware)
 */
export function withAuth(...args: WithAuthArgs) {
  if (!args.length || args[0] instanceof Request) {
    // @ts-expect-error
    return handleMiddleware(...args)
  }

  if (typeof args[0] === "function") {
    const middleware = args[0]
    const options = args[1] as NextAuthMiddlewareOptions | undefined
    return async (...args: Parameters<NextMiddlewareWithAuth>) =>
      await handleMiddleware(args[0], options, async (token) => {
        args[0].nextauth = { token }
        return await middleware(...args)
      })
  }

  const options = args[0]
  return async (...args: Parameters<NextMiddleware>) =>
    await handleMiddleware(args[0], options)
}

export default withAuth<|MERGE_RESOLUTION|>--- conflicted
+++ resolved
@@ -6,7 +6,7 @@
 
 import { getToken } from "../jwt"
 import parseUrl from "../utils/parse-url"
-import { detectHost } from "../utils/detect-host"
+import { getURL } from "../utils/detect-host"
 
 type AuthorizedCallback = (params: {
   token: JWT | null
@@ -105,13 +105,8 @@
 
 async function handleMiddleware(
   req: NextRequest,
-<<<<<<< HEAD
-  options: NextAuthMiddlewareOptions | undefined,
+  options: NextAuthMiddlewareOptions | undefined = {},
   onSuccess?: (token: JWT | null) => ReturnType<NextMiddleware>
-=======
-  options: NextAuthMiddlewareOptions | undefined = {},
-  onSuccess?: (token: JWT | null) => Promise<NextMiddlewareResult>
->>>>>>> 0d175781
 ) {
   const { pathname, search, origin, basePath } = req.nextUrl
 
@@ -122,13 +117,15 @@
     options.trustHost ?? process.env.VERCEL ?? process.env.AUTH_TRUST_HOST
   )
 
-  const host = detectHost(
+  let authPath
+  const url = getURL(
+    null,
     options.trustHost,
-    req.headers.get("x-forwarded-host"),
-    process.env.NEXTAUTH_URL ??
-      (process.env.NODE_ENV !== "production" && "http://localhost:3000")
+    req.headers.get("x-forwarded-host") ?? req.headers.get("host")
   )
-  const authPath = parseUrl(host).path
+  if (url instanceof URL) authPath = parseUrl(url).path
+  else authPath = "/api/auth"
+
   const publicPaths = ["/_next", "/favicon.ico"]
 
   // Avoid infinite redirects/invalid response
@@ -141,8 +138,8 @@
     return
   }
 
-  const secret = options?.secret ?? process.env.NEXTAUTH_SECRET
-  if (!secret) {
+  options.secret ??= process.env.NEXTAUTH_SECRET
+  if (!options.secret) {
     console.error(
       `[next-auth][error][NO_SECRET]`,
       `\nhttps://next-auth.js.org/errors#no_secret`
@@ -156,9 +153,9 @@
 
   const token = await getToken({
     req,
-    decode: options?.jwt?.decode,
+    decode: options.jwt?.decode,
     cookieName: options?.cookies?.sessionToken?.name,
-    secret,
+    secret: options.secret,
   })
 
   const isAuthorized =
