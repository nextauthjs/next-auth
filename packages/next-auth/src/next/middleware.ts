--- conflicted
+++ resolved
@@ -1,11 +1,6 @@
 import type { NextMiddleware, NextFetchEvent } from "next/server"
-<<<<<<< HEAD
 import type { Awaitable, CookieOption, NextAuthOptions } from ".."
-import type { JWT } from "../jwt"
-=======
-import type { Awaitable, NextAuthOptions } from ".."
 import type { JWT, JWTOptions } from "../jwt"
->>>>>>> 75602a3f
 
 import { NextResponse, NextRequest } from "next/server"
 
@@ -28,7 +23,6 @@
   pages?: NextAuthOptions["pages"]
 
   /**
-<<<<<<< HEAD
    * You can override the default cookie names and options for any of the cookies
    * by this middleware. Similar to `cookies` in `NextAuth`.
    * 
@@ -43,15 +37,14 @@
    *
    */
   cookies?: Partial<Record<keyof Pick<keyof NextAuthOptions["cookies"], "sessionToken">, Omit<CookieOption, "options">>>
-=======
+
+  /**
    * If a custom jwt `decode` method is set in `[...nextauth].ts`, the same method should be set here also.
    * 
    * ---
    * [Documentation](https://next-auth.js.org/configuration/nextjs#custom-jwt-decode-method)
    */
   jwt?: Partial<Pick<JWTOptions, "decode">>
-
->>>>>>> 75602a3f
 
   callbacks?: {
     /**
@@ -113,11 +106,11 @@
     return NextResponse.redirect(errorUrl)
   }
 
-<<<<<<< HEAD
-  const token = await getToken({ req: req as any, cookieName: options?.cookies?.sessionToken?.name })
-=======
-  const token = await getToken({ req, decode: options?.jwt?.decode })
->>>>>>> 75602a3f
+  const token = await getToken({
+    req,
+    decode: options?.jwt?.decode,
+    cookieName: options?.cookies?.sessionToken?.name
+  })
 
   const isAuthorized =
     (await options?.callbacks?.authorized?.({ req, token })) ?? !!token
