import { openidClient } from "./client"
import { oAuth1Client } from "./client-legacy"
import { createState } from "./state-handler"
import { createPKCE } from "./pkce-handler"

import type { AuthorizationParameters } from "openid-client"
import type { InternalOptions } from "../../types"
import type { RequestInternal } from "../.."
import type { Cookie } from "../cookie"
import { createNonce } from "./nonce-handler"

/**
 *
 * Generates an authorization/request token URL.
 *
 * [OAuth 2](https://www.oauth.com/oauth2-servers/authorization/the-authorization-request/) | [OAuth 1](https://oauth.net/core/1.0a/#auth_step2)
 */
export default async function getAuthorizationUrl({
  options,
  query,
}: {
  options: InternalOptions<"oauth">
  query: RequestInternal["query"]
}) {
  const { logger, provider } = options
  let params: any = {}

  if (typeof provider.authorization === "string") {
    const parsedUrl = new URL(provider.authorization)
    const parsedParams = Object.fromEntries(parsedUrl.searchParams.entries())
    params = { ...params, ...parsedParams }
  } else {
    params = { ...params, ...provider.authorization?.params }
  }

  params = { ...params, ...query }

  // Handle OAuth v1.x
  if (provider.version?.startsWith("1.")) {
    const client = oAuth1Client(options)
    const tokens = (await client.getOAuthRequestToken(params)) as any
    const url = `${
      // @ts-expect-error
      provider.authorization?.url ?? provider.authorization
    }?${new URLSearchParams({
      oauth_token: tokens.oauth_token,
      oauth_token_secret: tokens.oauth_token_secret,
      ...tokens.params,
    })}`

    logger.debug("GET_AUTHORIZATION_URL", { url, provider })
    return { redirect: url }
  }

  const client = await openidClient(options)

  const authorizationParams: AuthorizationParameters = params
  const cookies: Cookie[] = []

  const state = await createState(options)
  if (state) {
    authorizationParams.state = state.value
    cookies.push(state.cookie)
  }

<<<<<<< HEAD
    const nonce = await createNonce(options)
    if (nonce) {
      authorizationParams.nonce = nonce.value
      cookies.push(nonce.cookie)
    }

    const pkce = await createPKCE(options)
    if (pkce) {
      authorizationParams.code_challenge = pkce.code_challenge
      authorizationParams.code_challenge_method = pkce.code_challenge_method
      cookies.push(pkce.cookie)
    }
=======
  const pkce = await createPKCE(options)
  if (pkce) {
    authorizationParams.code_challenge = pkce.code_challenge
    authorizationParams.code_challenge_method = pkce.code_challenge_method
    cookies.push(pkce.cookie)
  }
>>>>>>> a3c6786f

  const url = client.authorizationUrl(authorizationParams)

  logger.debug("GET_AUTHORIZATION_URL", { url, cookies, provider })
  return { redirect: url, cookies }
}<|MERGE_RESOLUTION|>--- conflicted
+++ resolved
@@ -63,27 +63,18 @@
     cookies.push(state.cookie)
   }
 
-<<<<<<< HEAD
-    const nonce = await createNonce(options)
-    if (nonce) {
-      authorizationParams.nonce = nonce.value
-      cookies.push(nonce.cookie)
-    }
-
-    const pkce = await createPKCE(options)
-    if (pkce) {
-      authorizationParams.code_challenge = pkce.code_challenge
-      authorizationParams.code_challenge_method = pkce.code_challenge_method
-      cookies.push(pkce.cookie)
-    }
-=======
+  const nonce = await createNonce(options)
+  if (nonce) {
+    authorizationParams.nonce = nonce.value
+    cookies.push(nonce.cookie)
+  }
+    
   const pkce = await createPKCE(options)
   if (pkce) {
     authorizationParams.code_challenge = pkce.code_challenge
     authorizationParams.code_challenge_method = pkce.code_challenge_method
     cookies.push(pkce.cookie)
   }
->>>>>>> a3c6786f
 
   const url = client.authorizationUrl(authorizationParams)
 
