--- conflicted
+++ resolved
@@ -24,38 +24,18 @@
 } {
   const { url, providerId } = params
 
-<<<<<<< HEAD
   const providers = params.providers.map((provider) => {
     let { options: userOptions, ...rest } = provider
     if (provider.type === "oauth") {
       // @ts-expect-error after normalization, we don't match the initial type of rest
       rest = normalizeOAuth(rest as OAuthConfig<any>)
       userOptions = normalizeOAuth(userOptions as OAuthUserConfig<any>)
-=======
-  const providers = params.providers.map<InternalProvider>(
-    ({ options: userOptions, ...rest }) => {
-      if (rest.type === "oauth") {
-        const normalizedOptions = normalizeOAuthOptions(rest)
-        const normalizedUserOptions = normalizeOAuthOptions(userOptions, true)
-        const id = normalizedUserOptions?.id ?? rest.id
-        return merge(normalizedOptions, {
-          ...normalizedUserOptions,
-          signinUrl: `${url}/signin/${id}`,
-          callbackUrl: `${url}/callback/${id}`,
-        })
-      }
-      const id = (userOptions?.id as string) ?? rest.id
-      return merge(rest, {
-        ...userOptions,
-        signinUrl: `${url}/signin/${id}`,
-        callbackUrl: `${url}/callback/${id}`,
-      })
->>>>>>> 68430070
     }
+    const id = (userOptions?.id as string | undefined) ?? rest.id
     return merge(rest, {
       ...userOptions,
-      signinUrl: `${url}/signin/${userOptions?.id ?? rest.id}`,
-      callbackUrl: `${url}/callback/${userOptions?.id ?? rest.id}`,
+      signinUrl: `${url}/signin/${id}`,
+      callbackUrl: `${url}/callback/${id}`,
     })
   })
 
@@ -112,6 +92,7 @@
   // assert.ts
   // eslint-disable-next-line @typescript-eslint/no-non-null-assertion
   const url = new URL(e.url!)
+  // eslint-disable-next-line @typescript-eslint/no-unnecessary-type-assertion
   for (const k in e.params) url.searchParams.set(k, e.params[k] as any)
 
   return { url }
