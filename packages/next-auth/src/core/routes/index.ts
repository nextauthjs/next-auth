<<<<<<< HEAD
export { default as callback } from "./callback"
export { default as signin } from "./signin"
export { default as signout } from "./signout"
export { default as session } from "./session"
export { default as providers } from "./providers"
export { default as webauthn } from "./webauthn"
=======
export { default as callback } from './callback'
export { default as signin } from './signin'
export { default as signout } from './signout'
export { default as session } from './session'
export { default as providers } from './providers'
>>>>>>> b96f0131
<|MERGE_RESOLUTION|>--- conflicted
+++ resolved
@@ -1,14 +1,5 @@
-<<<<<<< HEAD
-export { default as callback } from "./callback"
-export { default as signin } from "./signin"
-export { default as signout } from "./signout"
-export { default as session } from "./session"
-export { default as providers } from "./providers"
-export { default as webauthn } from "./webauthn"
-=======
 export { default as callback } from './callback'
 export { default as signin } from './signin'
 export { default as signout } from './signout'
 export { default as session } from './session'
-export { default as providers } from './providers'
->>>>>>> b96f0131
+export { default as providers } from './providers'