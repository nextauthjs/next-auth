<<<<<<< HEAD
const trustedHost = process.env.AUTH_TRUST_HOST ?? process.env.VERCEL

/** Safely extract the host from the environment */
export function detectHost(forwardedHost: any) {
  // If we detect a Vercel environment, we can trust the host
  if (trustedHost) return forwardedHost
  // If `NEXTAUTH_URL` is `undefined` we fall back to "http://localhost:3000"
  return process.env.NEXTAUTH_URL ?? "http://localhost:3000"
=======
/** Extract the host from the environment */
export function detectHost(
  trusted: boolean,
  forwardedValue: string | string[] | undefined | null,
  defaultValue: string | false
): string | undefined {
  if (trusted && forwardedValue) {
    return Array.isArray(forwardedValue) ? forwardedValue[0] : forwardedValue
  }

  return defaultValue || undefined
>>>>>>> 0d175781
}<|MERGE_RESOLUTION|>--- conflicted
+++ resolved
@@ -1,23 +1,26 @@
-<<<<<<< HEAD
-const trustedHost = process.env.AUTH_TRUST_HOST ?? process.env.VERCEL
+/** Extract the host from the environment */
+function detectHost(
+  trusted: boolean | undefined,
+  forwardedValue: string | string[] | undefined | null
+): URL {
+  let host =
+    process.env.NEXTAUTH_URL ??
+    (process.env.NODE_ENV !== "production" && "http://localhost:3000")
+  if (trusted && forwardedValue) {
+    host = Array.isArray(forwardedValue) ? forwardedValue[0] : forwardedValue
+  }
+  if (host) return new URL(host)
+  throw new TypeError("Invalid URL")
+}
 
-/** Safely extract the host from the environment */
-export function detectHost(forwardedHost: any) {
-  // If we detect a Vercel environment, we can trust the host
-  if (trustedHost) return forwardedHost
-  // If `NEXTAUTH_URL` is `undefined` we fall back to "http://localhost:3000"
-  return process.env.NEXTAUTH_URL ?? "http://localhost:3000"
-=======
-/** Extract the host from the environment */
-export function detectHost(
-  trusted: boolean,
-  forwardedValue: string | string[] | undefined | null,
-  defaultValue: string | false
-): string | undefined {
-  if (trusted && forwardedValue) {
-    return Array.isArray(forwardedValue) ? forwardedValue[0] : forwardedValue
+export function getURL(
+  url: string | undefined | null,
+  ...args: Parameters<typeof detectHost>
+): URL | Error {
+  try {
+    args[0] ??= Boolean(process.env.AUTH_TRUST_HOST ?? process.env.VERCEL)
+    return new URL(url ?? "", detectHost(...args))
+  } catch (error) {
+    return error as Error
   }
-
-  return defaultValue || undefined
->>>>>>> 0d175781
 }