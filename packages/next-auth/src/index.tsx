--- conflicted
+++ resolved
@@ -79,16 +79,8 @@
   NextApiRequest,
   NextApiResponse,
 } from "next"
-<<<<<<< HEAD
-import type { AppRouteHandlerFn } from "./lib/types.js"
+import type { AppRouteHandlerFn, AppRouteHandlerFnContext } from "./lib/types.js"
 import type { NextRequest } from "next/server.js"
-=======
-import type {
-  AppRouteHandlerFn,
-  AppRouteHandlerFnContext,
-} from "./lib/types.js"
-import type { NextRequest } from "next/server"
->>>>>>> cf311b19
 import type { NextAuthConfig, NextAuthRequest } from "./lib/index.js"
 export { AuthError, CredentialsSignin } from "@auth/core/errors"
 
