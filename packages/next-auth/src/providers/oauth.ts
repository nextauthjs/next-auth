--- conflicted
+++ resolved
@@ -17,11 +17,7 @@
 
 export type { OAuthProviderType } from "./oauth-types"
 
-<<<<<<< HEAD
-type ChecksType = "pkce" | "state" | "both" | "none" | "nonce"
-=======
-type ChecksType = "pkce" | "state" | "none"
->>>>>>> 73d489be
+type ChecksType = "pkce" | "state" | "none" | "nonce"
 
 export type OAuthChecks = OpenIDCallbackChecks | OAuthCallbackChecks
 
