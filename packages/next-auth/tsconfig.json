--- conflicted
+++ resolved
@@ -16,10 +16,7 @@
     "baseUrl": ".",
     "outDir": ".",
     "paths": {
-<<<<<<< HEAD
       // We also generate a `next.js` and `next.d.ts` file in the root which would otherwise conflict constantly.
-=======
->>>>>>> f1d3bc26
       "next": ["node_modules/next"]
     }
   },
