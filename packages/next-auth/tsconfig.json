--- conflicted
+++ resolved
@@ -15,13 +15,6 @@
     "skipDefaultLibCheck": true,
     "baseUrl": ".",
     "outDir": ".",
-<<<<<<< HEAD
-    "paths": {
-      "next": ["node_modules/next"],
-      "react": ["node_modules/react"]
-    },
-=======
->>>>>>> 44aaa6f1
   },
   "exclude": [
     "./*.js", 
