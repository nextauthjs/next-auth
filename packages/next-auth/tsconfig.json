{
  "extends": "@next-auth/tsconfig/tsconfig.base.json",
  "compilerOptions": {
    "declaration": true,
    "emitDeclarationOnly": true,
    "strictNullChecks": true,
    "lib": ["dom", "dom.iterable", "esnext"],
    "allowJs": true,
    "strict": false,
    "module": "esnext",
    "moduleResolution": "node",
    "resolveJsonModule": true,
    "isolatedModules": true,
    "jsx": "react-jsx",
    "stripInternal": true,
    "skipDefaultLibCheck": true,
    "baseUrl": ".",
<<<<<<< HEAD
    "outDir": "."
  },
  "exclude": ["./*.js", "./*.d.ts"]
=======
    "outDir": ".",
    "paths": {
      "next": ["node_modules/next"]
    }
  },
  "exclude": [
    "./*.js",
    "./*.d.ts",
    "config",
    "**/__tests__",
    "tests",
    "coverage"
  ]
>>>>>>> aeb3a44b
}<|MERGE_RESOLUTION|>--- conflicted
+++ resolved
@@ -15,23 +15,10 @@
     "stripInternal": true,
     "skipDefaultLibCheck": true,
     "baseUrl": ".",
-<<<<<<< HEAD
-    "outDir": "."
-  },
-  "exclude": ["./*.js", "./*.d.ts"]
-=======
     "outDir": ".",
     "paths": {
       "next": ["node_modules/next"]
     }
   },
-  "exclude": [
-    "./*.js",
-    "./*.d.ts",
-    "config",
-    "**/__tests__",
-    "tests",
-    "coverage"
-  ]
->>>>>>> aeb3a44b
+  "exclude": ["./*.js", "./*.d.ts"]
 }