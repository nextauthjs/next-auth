--- conflicted
+++ resolved
@@ -1,18 +1,4 @@
 <p align="center">
-<<<<<<< HEAD
-   <br/>
-   <a href="https://next-auth.js.org" target="_blank">
-    <img height="64px" src="https://next-auth.js.org/img/logo/logo-sm.png" /></a><img height="64px" src="https://raw.githubusercontent.com/nextauthjs/next-auth/main/packages/adapter-firebase/logo.svg" />
-   <h3 align="center"><b>Firebase Adapter</b> - NextAuth.js</h3>
-   <p align="center">
-   Open Source. Full Stack. Own Your Data.
-   </p>
-   <p align="center" style="align: center;">
-      <img src="https://github.com/nextauthjs/next-auth/actions/workflows/release.yml/badge.svg?branch=main" alt="Build Test" />
-      <img src="https://img.shields.io/bundlephobia/minzip/@next-auth/firebase-adapter/latest" alt="Bundle Size"/>
-      <img src="https://img.shields.io/npm/v/@next-auth/firebase-adapter" alt="@next-auth/firebase-adapter Version" />
-   </p>
-=======
   <br/>
   <a href="https://authjs.dev" target="_blank">
     <img height="64px" src="https://authjs.dev/img/logo/logo-sm.png" />
@@ -35,7 +21,6 @@
       <img src="https://img.shields.io/github/stars/nextauthjs/next-auth?style=flat-square" alt="Github Stars" />
     </a>
   </p>
->>>>>>> b1c46809
 </p>
 
 ---
