--- conflicted
+++ resolved
@@ -23,15 +23,7 @@
       <input type="hidden" name="redirectTo" value={options.redirectTo} />
     {/if}
   {/if}
-<<<<<<< HEAD
-  <slot>
-    <button type="submit">
-      Sign out
-    </button>
-  </slot>
-=======
   <button type="submit">
     <slot name="submitButton">Sign Out</slot>
   </button>
->>>>>>> 1a118762
 </form>