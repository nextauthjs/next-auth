--- conflicted
+++ resolved
@@ -198,7 +198,7 @@
  */
 
 /// <reference types="@sveltejs/kit" />
-import type { Action, Actions, Handle, RequestEvent } from "@sveltejs/kit"
+import type { Action, Handle, RequestEvent } from "@sveltejs/kit"
 import { env } from "$env/dynamic/private"
 
 import { Auth } from "@auth/core"
@@ -287,78 +287,5 @@
 
 // TODO: Get this function from @auth/core/util
 function isAction(action: string): action is AuthAction {
-<<<<<<< HEAD
   return authActions.includes(action as AuthAction)
-=======
-  return actions.includes(action as AuthAction)
-}
-
-declare global {
-  // eslint-disable-next-line @typescript-eslint/no-namespace
-  namespace App {
-    interface Locals {
-      auth(): Promise<Session | null>
-      /** @deprecated Use `auth` instead. */
-      getSession(): Promise<Session | null>
-    }
-    interface PageData {
-      session?: Session | null
-    }
-  }
-}
-
-declare module "$env/dynamic/private" {
-  export const AUTH_SECRET: string
-  export const AUTH_SECRET_1: string
-  export const AUTH_SECRET_2: string
-  export const AUTH_SECRET_3: string
-  export const AUTH_TRUST_HOST: string
-  export const VERCEL: string
-}
-
-export function setEnvDefaults(envObject: any, config: SvelteKitAuthConfig) {
-  if (building) return
-
-  try {
-    const url = env.AUTH_URL
-    if (url) config.basePath = new URL(url).pathname
-  } catch {
-  } finally {
-    config.basePath ??= `${base}/auth`
-  }
-
-  config.redirectProxyUrl ??= env.AUTH_REDIRECT_PROXY_URL
-
-  if (!config.secret) {
-    config.secret = []
-    const secret = env.AUTH_SECRET
-    if (secret) config.secret.push(secret)
-    for (const i of [1, 2, 3]) {
-      const secret = process.env[`AUTH_SECRET_${i}`]
-      if (secret) config.secret.unshift(secret)
-    }
-  }
-
-  config.trustHost ??= !!(
-    env.AUTH_URL ??
-    env.AUTH_TRUST_HOST ??
-    env.VERCEL ??
-    env.NODE_ENV !== "production" ??
-    dev
-  )
-  config.providers = config.providers.map((p) => {
-    const finalProvider = typeof p === "function" ? p({}) : p
-    const ID = finalProvider.id.toUpperCase()
-    if (finalProvider.type === "oauth" || finalProvider.type === "oidc") {
-      finalProvider.clientId ??= envObject[`AUTH_${ID}_ID`]
-      finalProvider.clientSecret ??= envObject[`AUTH_${ID}_SECRET`]
-      if (finalProvider.type === "oidc") {
-        finalProvider.issuer ??= envObject[`AUTH_${ID}_ISSUER`]
-      }
-    } else if (finalProvider.type === "email") {
-      finalProvider.apiKey ??= envObject[`AUTH_${ID}_KEY`]
-    }
-    return finalProvider
-  })
->>>>>>> f9e84383
 }