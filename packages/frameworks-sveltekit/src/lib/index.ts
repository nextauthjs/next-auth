--- conflicted
+++ resolved
@@ -201,16 +201,11 @@
 import type { Action, Handle, RequestEvent } from "@sveltejs/kit"
 import { env } from "$env/dynamic/private"
 
-<<<<<<< HEAD
-import { Auth } from "@auth/core"
-import type { AuthAction } from "@auth/core/types"
 import type { SvelteKitAuthConfig } from "./types"
 import { setEnvDefaults } from "./env"
 import { auth, signIn, signOut } from "./actions"
-=======
-import { Auth, setEnvDefaults as coreSetEnvDefaults } from "@auth/core"
-import type { AuthAction, AuthConfig, Session } from "@auth/core/types"
->>>>>>> 0a812384
+import { Auth } from "@auth/core"
+import type { AuthAction } from "@auth/core/types"
 
 export type {
   Account,
@@ -220,45 +215,7 @@
   User,
 } from "@auth/core/types"
 
-<<<<<<< HEAD
 const authActions: AuthAction[] = [
-=======
-async function auth(
-  event: RequestEvent,
-  config: SvelteKitAuthConfig
-): ReturnType<App.Locals["auth"]> {
-  setEnvDefaults(config)
-  config.trustHost ??= true
-
-  const { request: req } = event
-
-  const basePath = config.basePath ?? `${base}/auth`
-  const url = new URL(basePath + "/session", req.url)
-  const request = new Request(url, {
-    headers: { cookie: req.headers.get("cookie") ?? "" },
-  })
-  const response = await Auth(request, config)
-
-  const authCookies = parse(response.headers.getSetCookie())
-  for (const cookie of authCookies) {
-    const { name, value, ...options } = cookie
-    // @ts-expect-error - Review: SvelteKit and set-cookie-parser are mismatching
-    event.cookies.set(name, value, { path: "/", ...options })
-  }
-
-  const { status = 200 } = response
-  const data = await response.json()
-
-  if (!data || !Object.keys(data).length) return null
-  if (status === 200) return data
-  throw new Error(data.message)
-}
-
-/** Configure the {@link SvelteKitAuth} method. */
-export interface SvelteKitAuthConfig extends Omit<AuthConfig, "raw"> {}
-
-const actions: AuthAction[] = [
->>>>>>> 0a812384
   "providers",
   "session",
   "csrf",
@@ -277,7 +234,6 @@
   config:
     | SvelteKitAuthConfig
     | ((event: RequestEvent) => PromiseLike<SvelteKitAuthConfig>)
-<<<<<<< HEAD
 ): {
   handle: Handle
   signIn: Action
@@ -306,12 +262,6 @@
       setEnvDefaults(env, _config)
 
       const { url, request } = event
-=======
-): Handle {
-  return async function ({ event, resolve }) {
-    const _config = typeof config === "object" ? config : await config(event)
-    setEnvDefaults(_config)
->>>>>>> 0a812384
 
       event.locals.auth ??= () => auth(event, _config)
       event.locals.getSession ??= event.locals.auth
@@ -337,39 +287,5 @@
 
 // TODO: Get this function from @auth/core/util
 function isAction(action: string): action is AuthAction {
-<<<<<<< HEAD
   return authActions.includes(action as AuthAction)
-=======
-  return actions.includes(action as AuthAction)
-}
-
-declare global {
-  // eslint-disable-next-line @typescript-eslint/no-namespace
-  namespace App {
-    interface Locals {
-      auth(): Promise<Session | null>
-      /** @deprecated Use `auth` instead. */
-      getSession(): Promise<Session | null>
-    }
-    interface PageData {
-      session?: Session | null
-    }
-  }
-}
-
-declare module "$env/dynamic/private" {
-  export const AUTH_SECRET: string
-  export const AUTH_SECRET_1: string
-  export const AUTH_SECRET_2: string
-  export const AUTH_SECRET_3: string
-  export const AUTH_TRUST_HOST: string
-  export const VERCEL: string
-}
-
-function setEnvDefaults(config: SvelteKitAuthConfig) {
-  if (building) return
-  coreSetEnvDefaults(env, config)
-  config.trustHost ??= dev
-  config.basePath = `${base}/auth`
->>>>>>> 0a812384
 }