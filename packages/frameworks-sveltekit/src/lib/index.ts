/**
 * :::warning
 * `@auth/sveltekit` is currently experimental. The API _might_ change.
 * :::
 *
 * SvelteKit Auth is the official SvelteKit integration for Auth.js.
 * It provides a simple way to add authentication to your SvelteKit app in a few lines of code.
 *
 * ## Installation
 *
 * ```bash npm2yarn
 * npm install @auth/sveltekit
 * ```
 *
 * ## Usage
 *
 * ```ts title="src/hooks.server.ts"
 * import { SvelteKitAuth } from "@auth/sveltekit"
 * import GitHub from "@auth/sveltekit/providers/github"
 * import { GITHUB_ID, GITHUB_SECRET } from "$env/static/private"
 *
 * export const handle = SvelteKitAuth({
 *   providers: [GitHub({ clientId: GITHUB_ID, clientSecret: GITHUB_SECRET })],
 * })
 * ```
 *
 * or to use SvelteKit platform environment variables for platforms like Cloudflare
 *
 * ```ts title="src/hooks.server.ts"
 * import { SvelteKitAuth } from "@auth/sveltekit"
 * import GitHub from "@auth/sveltekit/providers/github"
 * import type { Handle } from "@sveltejs/kit";
 *
 * export const handle = SvelteKitAuth(async (event) => {
 *   const authOptions = {
 *     providers: [GitHub({ clientId: event.platform.env.GITHUB_ID, clientSecret: event.platform.env.GITHUB_SECRET })]
 *     secret: event.platform.env.AUTH_SECRET,
 *     trustHost: true
 *   }
 *   return authOptions
 * }) satisfies Handle;
 * ```
 *
 * Remember to set the `AUTH_SECRET` [environment variable](https://kit.svelte.dev/docs/modules#$env-dynamic-private). This should be a minimum of 32 characters, random string. On UNIX systems you can use `openssl rand -hex 32` or check out `https://generate-secret.vercel.app/32`.
 *
 * When deploying your app outside Vercel, set the `AUTH_TRUST_HOST` variable to `true` for other hosting providers like Cloudflare Pages or Netlify.
 *
 * The callback URL used by the [providers](https://authjs.dev/getting-started/providers) must be set to the following, unless you override {@link SvelteKitAuthConfig.prefix}:
 * ```
 * [origin]/auth/callback/[provider]
 * ```
 *
 * ## Signing in and signing out
 *
 * The data for the current session in this example was made available through the `$page` store which can be set through the root `+page.server.ts` file.
 * It is not necessary to store the data there, however, this makes it globally accessible throughout your application simplifying state management.
 *
 * ```ts
 * <script>
 *   import { signIn, signOut } from "@auth/sveltekit/client"
 *   import { page } from "$app/stores"
 * </script>
 *
 * <h1>SvelteKit Auth Example</h1>
 * <p>
 *   {#if $page.data.session}
 *     {#if $page.data.session.user?.image}
 *       <span
 *         style="background-image: url('{$page.data.session.user.image}')"
 *         class="avatar"
 *       />
 *     {/if}
 *     <span class="signedInText">
 *       <small>Signed in as</small><br />
 *       <strong>{$page.data.session.user?.name ?? "User"}</strong>
 *     </span>
 *     <button on:click={() => signOut()} class="button">Sign out</button>
 *   {:else}
 *     <span class="notSignedInText">You are not signed in</span>
 *     <button on:click={() => signIn("github")}>Sign In with GitHub</button>
 *   {/if}
 * </p>
 * ```
 *
 * ## Managing the session
 *
 * The above example checks for a session available in `$page.data.session`, however that needs to be set by us somewhere.
 * If you want this data to be available to all your routes you can add this to `src/routes/+layout.server.ts`.
 * The following code sets the session data in the `$page` store to be available to all routes.
 *
 * ```ts
 * import type { LayoutServerLoad } from './$types';
 *
 * export const load: LayoutServerLoad = async (event) => {
 *   return {
 *     session: await event.locals.getSession()
 *   };
 * };
 * ```
 *
 * What you return in the function `LayoutServerLoad` will be available inside the `$page` store, in the `data` property: `$page.data`.
 * In this case we return an object with the 'session' property which is what we are accessing in the other code paths.
 *
 * ## Handling authorization
 *
 * In SvelteKit there are a few ways you could protect routes from unauthenticated users.
 *
 * ### Per component
 *
 * The simplest case is protecting a single page, in which case you should put the logic in the `+page.server.ts` file.
 * Notice in this case that you could also await event.parent and grab the session from there, however this implementation works even if you haven't done the above in your root `+layout.server.ts`
 *
 * ```ts
 * import { redirect } from '@sveltejs/kit';
 * import type { PageServerLoad } from './$types';
 *
 * export const load: PageServerLoad = async (event) => {
 *   const session = await event.locals.getSession();
 *   if (!session?.user) throw redirect(303, '/auth');
 *   return {};
 * };
 * ```
 *
 * :::danger
 * Make sure to ALWAYS grab the session information from the parent instead of using the store in the case of a `PageLoad`.
 * Not doing so can lead to users being able to incorrectly access protected information in the case the `+layout.server.ts` does not run for that page load.
 * This code sample already implements the correct method by using `const { session } = await parent();`
 * :::
 *
 * You should NOT put authorization logic in a `+layout.server.ts` as the logic is not guaranteed to propagate to leafs in the tree.
 * Prefer to manually protect each route through the `+page.server.ts` file to avoid mistakes.
 * It is possible to force the layout file to run the load function on all routes, however that relies certain behaviours that can change and are not easily checked.
 * For more information about these caveats make sure to read this issue in the SvelteKit repository: https://github.com/sveltejs/kit/issues/6315
 *
 * ### Per path
 *
 * Another method that's possible for handling authorization is by restricting certain URIs from being available.
 * For many projects this is better because:
 * - This automatically protects actions and api routes in those URIs
 * - No code duplication between components
 * - Very easy to modify
 *
 * The way to handle authorization through the URI is to override your handle hook.
 * The handle hook, available in `hooks.server.ts`, is a function that receives ALL requests sent to your SvelteKit webapp.
 * You may intercept them inside the handle hook, add and modify things in the request, block requests, etc.
 * Some readers may notice we are already using this handle hook for SvelteKitAuth which returns a handle itself, so we are going to use SvelteKit's sequence to provide middleware-like functions that set the handle hook.
 *
 * ```ts
 * import { SvelteKitAuth } from '@auth/sveltekit';
 * import GitHub from '@auth/sveltekit/providers/github';
 * import { GITHUB_ID, GITHUB_SECRET } from '$env/static/private';
 * import { redirect, type Handle } from '@sveltejs/kit';
 * import { sequence } from '@sveltejs/kit/hooks';
 *
 * async function authorization({ event, resolve }) {
 * 	// Protect any routes under /authenticated
 * 	if (event.url.pathname.startsWith('/authenticated')) {
 *    const session = await event.locals.getSession();
 * 		if (!session) {
 * 			throw redirect(303, '/auth');
 * 		}
 * 	}
 *
 * 	// If the request is still here, just proceed as normally
 * 	return resolve(event);
 * }
 *
 * // First handle authentication, then authorization
 * // Each function acts as a middleware, receiving the request handle
 * // And returning a handle which gets passed to the next function
 * export const handle: Handle = sequence(
 * 	SvelteKitAuth({
 * 		providers: [GitHub({ clientId: GITHUB_ID, clientSecret: GITHUB_SECRET })]
 * 	}),
 * 	authorization
 * );
 * ```
 *
 * :::info
 * Learn more about SvelteKit's handle hooks and sequence [here](https://kit.svelte.dev/docs/modules#sveltejs-kit-hooks-sequence).
 * :::
 *
 * Now any routes under `/authenticated` will be transparently protected by the handle hook.
 * You may add more middleware-like functions to the sequence and also implement more complex authorization business logic inside this file.
 * This can also be used along with the component-based approach in case you need a specific page to be protected and doing it by URI could be faulty.
 *
 * ## Notes
 *
 * :::info
 * Learn more about `@auth/sveltekit` [here](https://vercel.com/blog/announcing-sveltekit-auth).
 * :::
 *
 * :::info
 * PRs to improve this documentation are welcome! See [this file](https://github.com/nextauthjs/next-auth/blob/main/packages/frameworks-sveltekit/src/lib/index.ts).
 * :::
 *
 * @module @auth/sveltekit
 */

/// <reference types="@sveltejs/kit" />
import type { Handle, RequestEvent } from "@sveltejs/kit"

import { dev, building } from "$app/environment"
import { base } from "$app/paths"
import { env } from "$env/dynamic/private"

import { Auth } from "@auth/core"
import type { AuthAction, AuthConfig, Session } from "@auth/core/types"

export type {
  Account,
  DefaultSession,
  Profile,
  Session,
  User,
} from "@auth/core/types"

export async function getSession(
  req: Request,
  config: SvelteKitAuthConfig
): ReturnType<App.Locals["getSession"]> {
  setEnvDefaults(env, config)
  config.trustHost ??= true

  const prefix = config.prefix ?? `${base}/auth`
  const url = new URL(prefix + "/session", req.url)
  const request = new Request(url, { headers: req.headers })
  const response = await Auth(request, config)

  const { status = 200 } = response
  const data = await response.json()

  if (!data || !Object.keys(data).length) return null
  if (status === 200) return data
  throw new Error(data.message)
}

/** Configure the {@link SvelteKitAuth} method. */
export interface SvelteKitAuthConfig extends Omit<AuthConfig, "raw"> {
  /**
   * Defines the base path for the auth routes.
   * If you change the default value,
   * you must also update the callback URL used by the [providers](https://authjs.dev/reference/core/providers).
   *
   * @default `${base}/auth` - `base` is the base path of your SvelteKit app, configured in `svelte.config.js`.
   */
  prefix?: string
}

const actions: AuthAction[] = [
  "providers",
  "session",
  "csrf",
  "signin",
  "signout",
  "callback",
  "verify-request",
  "error",
]

<<<<<<< HEAD
type DynamicSvelteKitAuthConfig = (
  event: RequestEvent
) => PromiseLike<SvelteKitAuthConfig>

=======
>>>>>>> 60cb83ea
/**
 * The main entry point to `@auth/sveltekit`
 * @see https://sveltekit.authjs.dev
 */
export function SvelteKitAuth(
<<<<<<< HEAD
  svelteKitAuthOptions: SvelteKitAuthConfig | DynamicSvelteKitAuthConfig
): Handle {
  return async function ({ event, resolve }) {
    const authOptions =
      typeof svelteKitAuthOptions === "object"
        ? svelteKitAuthOptions
        : await svelteKitAuthOptions(event)
    const { prefix = `${base}/auth` } = authOptions

    console.log("SVELTEKITAUTH", env.AUTH_SECRET, env.AUTH_REDIRECT_PROXY_URL)
    authOptions.secret ??= env.AUTH_SECRET
    authOptions.redirectProxyUrl ??= env.AUTH_REDIRECT_PROXY_URL
    authOptions.trustHost ??= !!(env.AUTH_TRUST_HOST ?? env.VERCEL ?? dev)
=======
  config:
    | SvelteKitAuthConfig
    | ((event: RequestEvent) => PromiseLike<SvelteKitAuthConfig>)
): Handle {
  return async function ({ event, resolve }) {
    const _config = typeof config === "object" ? config : await config(event)
    setEnvDefaults(env, _config)
    const { prefix = `${base}/auth` } = _config
>>>>>>> 60cb83ea

    const { url, request } = event

    event.locals.getSession ??= () => getSession(request, _config)

    const action = url.pathname
      .slice(prefix.length + 1)
      .split("/")[0] as AuthAction

    if (!actions.includes(action) || !url.pathname.startsWith(prefix + "/")) {
      return resolve(event)
    }

<<<<<<< HEAD
    return Auth(request, authOptions)
=======
    return Auth(request, _config)
>>>>>>> 60cb83ea
  }
}

declare global {
  // eslint-disable-next-line @typescript-eslint/no-namespace
  namespace App {
    interface Locals {
      getSession(): Promise<Session | null>
    }
    interface PageData {
      session?: Session | null
    }
  }
}

declare module "$env/dynamic/private" {
  export const AUTH_SECRET: string
  export const AUTH_TRUST_HOST: string
  export const VERCEL: string
}

export function setEnvDefaults(envObject: any, config: SvelteKitAuthConfig) {
  if (building) return

  config.redirectProxyUrl ??= env.AUTH_REDIRECT_PROXY_URL
  config.secret ??= env.AUTH_SECRET
  config.trustHost ??= !!(
    env.AUTH_URL ??
    env.NEXTAUTH_URL ??
    env.AUTH_TRUST_HOST ??
    env.VERCEL ??
    env.NODE_ENV !== "production" ??
    dev
  )
  config.providers = config.providers.map((p) => {
    const finalProvider = typeof p === "function" ? p({}) : p
    if (finalProvider.type === "oauth" || finalProvider.type === "oidc") {
      const ID = finalProvider.id.toUpperCase()
      finalProvider.clientId ??= envObject[`AUTH_${ID}_ID`]
      finalProvider.clientSecret ??= envObject[`AUTH_${ID}_SECRET`]
      if (finalProvider.type === "oidc") {
        finalProvider.issuer ??= envObject[`AUTH_${ID}_ISSUER`]
      }
    }
    return finalProvider
  })
}<|MERGE_RESOLUTION|>--- conflicted
+++ resolved
@@ -258,33 +258,11 @@
   "error",
 ]
 
-<<<<<<< HEAD
-type DynamicSvelteKitAuthConfig = (
-  event: RequestEvent
-) => PromiseLike<SvelteKitAuthConfig>
-
-=======
->>>>>>> 60cb83ea
 /**
  * The main entry point to `@auth/sveltekit`
  * @see https://sveltekit.authjs.dev
  */
 export function SvelteKitAuth(
-<<<<<<< HEAD
-  svelteKitAuthOptions: SvelteKitAuthConfig | DynamicSvelteKitAuthConfig
-): Handle {
-  return async function ({ event, resolve }) {
-    const authOptions =
-      typeof svelteKitAuthOptions === "object"
-        ? svelteKitAuthOptions
-        : await svelteKitAuthOptions(event)
-    const { prefix = `${base}/auth` } = authOptions
-
-    console.log("SVELTEKITAUTH", env.AUTH_SECRET, env.AUTH_REDIRECT_PROXY_URL)
-    authOptions.secret ??= env.AUTH_SECRET
-    authOptions.redirectProxyUrl ??= env.AUTH_REDIRECT_PROXY_URL
-    authOptions.trustHost ??= !!(env.AUTH_TRUST_HOST ?? env.VERCEL ?? dev)
-=======
   config:
     | SvelteKitAuthConfig
     | ((event: RequestEvent) => PromiseLike<SvelteKitAuthConfig>)
@@ -293,7 +271,6 @@
     const _config = typeof config === "object" ? config : await config(event)
     setEnvDefaults(env, _config)
     const { prefix = `${base}/auth` } = _config
->>>>>>> 60cb83ea
 
     const { url, request } = event
 
@@ -307,11 +284,7 @@
       return resolve(event)
     }
 
-<<<<<<< HEAD
-    return Auth(request, authOptions)
-=======
     return Auth(request, _config)
->>>>>>> 60cb83ea
   }
 }
 
