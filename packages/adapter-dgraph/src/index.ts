/**
 * <div style={{display: "flex", justifyContent: "space-between", alignItems: "center", padding: "16px"}}>
 *  <p style={{fontWeight: "normal"}}>Official <a href="https://dgraph.io/docs">Dgraph</a> adapter for Auth.js / NextAuth.js.</p>
 *  <a href="https://dgraph.io/">
 *   <img style={{display: "block"}} src="https://authjs.dev/img/adapters/dgraph.svg" width="100"/>
 *  </a>
 * </div>
 *
 * ## Installation
 *
 * ```bash npm2yarn
 * npm install next-auth @auth/dgraph-adapter
 * ```
 *
 * @module @auth/dgraph-adapter
 */
<<<<<<< HEAD
import { client as dgraphClient } from "./lib/client.js"
import { format } from "./lib/utils.js"
import type { Adapter } from "@auth/core/adapters"
import type { DgraphClientParams } from "./lib/client.js"
import * as defaultFragments from "./lib/graphql/fragments.js"
=======
import { client as dgraphClient } from "./lib/client"
import { isDate, type Adapter } from "@auth/core/adapters"
import type { DgraphClientParams } from "./lib/client"
import * as defaultFragments from "./lib/graphql/fragments"
>>>>>>> 55380807

export type { DgraphClientParams, DgraphClientError } from "./lib/client.js"

/** This is the interface of the Dgraph adapter options. */
export interface DgraphAdapterOptions {
  /**
   * The GraphQL {@link https://dgraph.io/docs/query-language/fragments/ Fragments} you can supply to the adapter
   * to define how the shapes of the `user`, `account`, `session`, `verificationToken` entities look.
   *
   * By default the adapter will uses the [default defined fragments](https://github.com/nextauthjs/next-auth/blob/main/packages/adapter-dgraph/src/lib/graphql/fragments.ts)
   * , this config option allows to extend them.
   */
  fragments?: {
    User?: string
    Account?: string
    Session?: string
    VerificationToken?: string
  }
}

export function DgraphAdapter(
  client: DgraphClientParams,
  options?: DgraphAdapterOptions
): Adapter {
  const c = dgraphClient(client)

  const fragments = { ...defaultFragments, ...options?.fragments }
  return {
    async createUser(input) {
      const result = await c.run<{ user: any[] }>(
        /* GraphQL */ `
          mutation ($input: [AddUserInput!]!) {
            addUser(input: $input) {
              user {
                ...UserFragment
              }
            }
          }
          ${fragments.User}
        `,
        { input }
      )

      return format.from<any>(result?.user[0])
    },
    async getUser(id) {
      const result = await c.run<any>(
        /* GraphQL */ `
          query ($id: ID!) {
            getUser(id: $id) {
              ...UserFragment
            }
          }
          ${fragments.User}
        `,
        { id }
      )

      return format.from<any>(result)
    },
    async getUserByEmail(email) {
      const [user] = await c.run<any>(
        /* GraphQL */ `
          query ($email: String = "") {
            queryUser(filter: { email: { eq: $email } }) {
              ...UserFragment
            }
          }
          ${fragments.User}
        `,
        { email }
      )
      return format.from<any>(user)
    },
    async getUserByAccount(provider_providerAccountId) {
      const [account] = await c.run<any>(
        /* GraphQL */ `
          query ($providerAccountId: String = "", $provider: String = "") {
            queryAccount(
              filter: {
                and: {
                  providerAccountId: { eq: $providerAccountId }
                  provider: { eq: $provider }
                }
              }
            ) {
              user {
                ...UserFragment
              }
              id
            }
          }
          ${fragments.User}
        `,
        provider_providerAccountId
      )
      return format.from<any>(account?.user)
    },
    async updateUser({ id, ...input }) {
      const result = await c.run<any>(
        /* GraphQL */ `
          mutation ($id: [ID!] = "", $input: UserPatch) {
            updateUser(input: { filter: { id: $id }, set: $input }) {
              user {
                ...UserFragment
              }
            }
          }
          ${fragments.User}
        `,
        { id, input }
      )
      return format.from<any>(result.user[0])
    },
    async deleteUser(id) {
      const result = await c.run<any>(
        /* GraphQL */ `
          mutation ($id: [ID!] = "") {
            deleteUser(filter: { id: $id }) {
              numUids
              user {
                accounts {
                  id
                }
                sessions {
                  id
                }
              }
            }
          }
        `,
        { id }
      )

      const deletedUser = format.from<any>(result.user[0])

      await c.run<any>(
        /* GraphQL */ `
          mutation ($accounts: [ID!], $sessions: [ID!]) {
            deleteAccount(filter: { id: $accounts }) {
              numUids
            }
            deleteSession(filter: { id: $sessions }) {
              numUids
            }
          }
        `,
        {
          sessions: deletedUser.sessions.map((x: any) => x.id),
          accounts: deletedUser.accounts.map((x: any) => x.id),
        }
      )

      return deletedUser
    },

    async linkAccount(data) {
      const { userId, ...input } = data
      await c.run<any>(
        /* GraphQL */ `
          mutation ($input: [AddAccountInput!]!) {
            addAccount(input: $input) {
              account {
                ...AccountFragment
              }
            }
          }
          ${fragments.Account}
        `,
        { input: { ...input, user: { id: userId } } }
      )
      return data
    },
    async unlinkAccount(provider_providerAccountId) {
      await c.run<any>(
        /* GraphQL */ `
          mutation ($providerAccountId: String = "", $provider: String = "") {
            deleteAccount(
              filter: {
                and: {
                  providerAccountId: { eq: $providerAccountId }
                  provider: { eq: $provider }
                }
              }
            ) {
              numUids
            }
          }
        `,
        provider_providerAccountId
      )
    },

    async getSessionAndUser(sessionToken) {
      const [sessionAndUser] = await c.run<any>(
        /* GraphQL */ `
          query ($sessionToken: String = "") {
            querySession(filter: { sessionToken: { eq: $sessionToken } }) {
              ...SessionFragment
              user {
                ...UserFragment
              }
            }
          }
          ${fragments.User}
          ${fragments.Session}
        `,
        { sessionToken }
      )
      if (!sessionAndUser) return null

      const { user, ...session } = sessionAndUser

      return {
        user: format.from<any>(user),
        session: { ...format.from<any>(session), userId: user.id },
      }
    },
    async createSession(data) {
      const { userId, ...input } = data

      await c.run<any>(
        /* GraphQL */ `
          mutation ($input: [AddSessionInput!]!) {
            addSession(input: $input) {
              session {
                ...SessionFragment
              }
            }
          }
          ${fragments.Session}
        `,
        { input: { ...input, user: { id: userId } } }
      )

      return data as any
    },
    async updateSession({ sessionToken, ...input }) {
      const result = await c.run<any>(
        /* GraphQL */ `
          mutation ($input: SessionPatch = {}, $sessionToken: String) {
            updateSession(
              input: {
                filter: { sessionToken: { eq: $sessionToken } }
                set: $input
              }
            ) {
              session {
                ...SessionFragment
                user {
                  id
                }
              }
            }
          }
          ${fragments.Session}
        `,
        { sessionToken, input }
      )
      const session = format.from<any>(result.session[0])

      if (!session?.user?.id) return null

      return { ...session, userId: session.user.id }
    },
    async deleteSession(sessionToken) {
      await c.run<any>(
        /* GraphQL */ `
          mutation ($sessionToken: String = "") {
            deleteSession(filter: { sessionToken: { eq: $sessionToken } }) {
              numUids
            }
          }
        `,
        { sessionToken }
      )
    },

    async createVerificationToken(input) {
      const result = await c.run<any>(
        /* GraphQL */ `
          mutation ($input: [AddVerificationTokenInput!]!) {
            addVerificationToken(input: $input) {
              numUids
            }
          }
        `,
        { input }
      )
      return format.from<any>(result)
    },

    async useVerificationToken(params) {
      const result = await c.run<any>(
        /* GraphQL */ `
          mutation ($token: String = "", $identifier: String = "") {
            deleteVerificationToken(
              filter: {
                and: { token: { eq: $token }, identifier: { eq: $identifier } }
              }
            ) {
              verificationToken {
                ...VerificationTokenFragment
              }
            }
          }
          ${fragments.VerificationToken}
        `,
        params
      )

      return format.from<any>(result.verificationToken[0])
    },
  }
}

export const format = {
  from<T>(object?: Record<string, any>): T | null {
    const newObject: Record<string, unknown> = {}
    if (!object) return null
    for (const key in object) {
      const value = object[key]
      if (isDate(value)) {
        newObject[key] = new Date(value)
      } else {
        newObject[key] = value
      }
    }

    return newObject as T
  },
}<|MERGE_RESOLUTION|>--- conflicted
+++ resolved
@@ -14,18 +14,10 @@
  *
  * @module @auth/dgraph-adapter
  */
-<<<<<<< HEAD
 import { client as dgraphClient } from "./lib/client.js"
-import { format } from "./lib/utils.js"
-import type { Adapter } from "@auth/core/adapters"
+import { isDate, type Adapter } from "@auth/core/adapters.js"
 import type { DgraphClientParams } from "./lib/client.js"
 import * as defaultFragments from "./lib/graphql/fragments.js"
-=======
-import { client as dgraphClient } from "./lib/client"
-import { isDate, type Adapter } from "@auth/core/adapters"
-import type { DgraphClientParams } from "./lib/client"
-import * as defaultFragments from "./lib/graphql/fragments"
->>>>>>> 55380807
 
 export type { DgraphClientParams, DgraphClientError } from "./lib/client.js"
 
