/**
 * <div style={{display: "flex", justifyContent: "space-between", alignItems: "center", padding: "16px"}}>
 *  <p style={{fontWeight: "normal"}}>Official <a href="https://dgraph.io/docs">Dgraph</a> adapter for Auth.js / NextAuth.js.</p>
 *  <a href="https://dgraph.io/">
 *   <img style={{display: "block"}} src="https://authjs.dev/img/adapters/dgraph.svg" width="100"/>
 *  </a>
 * </div>
 *
 * ## Installation
 *
 * ```bash npm2yarn
 * npm install next-auth @auth/dgraph-adapter
 * ```
 *
 * @module @auth/dgraph-adapter
 */
import { client as dgraphClient } from "./lib/client.js"
import { isDate, type Adapter } from "@auth/core/adapters"
import type { DgraphClientParams } from "./lib/client.js"
import * as defaultFragments from "./lib/graphql/fragments.js"
import {
  AdapterAccount,
  AdapterSession,
  AdapterUser,
  VerificationToken,
} from "@auth/core/adapters"

export type { DgraphClientParams, DgraphClientError } from "./lib/client.js"

/** This is the interface of the Dgraph adapter options. */
export interface DgraphAdapterOptions {
  /**
   * The GraphQL {@link https://dgraph.io/docs/query-language/fragments/ Fragments} you can supply to the adapter
   * to define how the shapes of the `user`, `account`, `session`, `verificationToken` entities look.
   *
   * By default the adapter will uses the [default defined fragments](https://github.com/nextauthjs/next-auth/blob/main/packages/adapter-dgraph/src/lib/graphql/fragments.ts)
   * , this config option allows to extend them.
   */
  fragments?: {
    User?: string
    Account?: string
    Session?: string
    VerificationToken?: string
  }
}

export function DgraphAdapter(
  client: DgraphClientParams,
  options?: DgraphAdapterOptions
): Adapter {
  const c = dgraphClient(client)

  const fragments = { ...defaultFragments, ...options?.fragments }
  return {
<<<<<<< HEAD
    async createUser(input) {
      if (input?.id) { delete (input.id) } // Dgraph will generate the ID by itself
=======
    async createUser(input: AdapterUser) {
>>>>>>> 9d704a00
      const result = await c.run<{ user: any[] }>(
        /* GraphQL */ `
          mutation ($input: [AddUserInput!]!) {
            addUser(input: $input) {
              user {
                ...UserFragment
              }
            }
          }
          ${fragments.User}
        `,
        { input }
      )

      return format.from<any>(result?.user[0])
    },
    async getUser(id: string) {
      const result = await c.run<any>(
        /* GraphQL */ `
          query ($id: ID!) {
            getUser(id: $id) {
              ...UserFragment
            }
          }
          ${fragments.User}
        `,
        { id }
      )

      return format.from<any>(result)
    },
    async getUserByEmail(email: string) {
      const [user] = await c.run<any>(
        /* GraphQL */ `
          query ($email: String = "") {
            queryUser(filter: { email: { eq: $email } }) {
              ...UserFragment
            }
          }
          ${fragments.User}
        `,
        { email }
      )
      return format.from<any>(user)
    },
    async getUserByAccount(provider_providerAccountId: {
      provider: string
      providerAccountId: string
    }) {
      const [account] = await c.run<any>(
        /* GraphQL */ `
          query ($providerAccountId: String = "", $provider: String = "") {
            queryAccount(
              filter: {
                and: {
                  providerAccountId: { eq: $providerAccountId }
                  provider: { eq: $provider }
                }
              }
            ) {
              user {
                ...UserFragment
              }
              id
            }
          }
          ${fragments.User}
        `,
        provider_providerAccountId
      )
      return format.from<any>(account?.user)
    },
    async updateUser({ id, ...input }: { id: string }) {
      const result = await c.run<any>(
        /* GraphQL */ `
          mutation ($id: [ID!] = "", $input: UserPatch) {
            updateUser(input: { filter: { id: $id }, set: $input }) {
              user {
                ...UserFragment
              }
            }
          }
          ${fragments.User}
        `,
        { id, input }
      )
      return format.from<any>(result.user[0])
    },
    async deleteUser(id: string) {
      const result = await c.run<any>(
        /* GraphQL */ `
          mutation ($id: [ID!] = "") {
            deleteUser(filter: { id: $id }) {
              numUids
              user {
                accounts {
                  id
                }
                sessions {
                  id
                }
              }
            }
          }
        `,
        { id }
      )

      const deletedUser = format.from<any>(result.user[0])

      await c.run<any>(
        /* GraphQL */ `
          mutation ($accounts: [ID!], $sessions: [ID!]) {
            deleteAccount(filter: { id: $accounts }) {
              numUids
            }
            deleteSession(filter: { id: $sessions }) {
              numUids
            }
          }
        `,
        {
          sessions: deletedUser.sessions.map((x: any) => x.id),
          accounts: deletedUser.accounts.map((x: any) => x.id),
        }
      )

      return deletedUser
    },

    async linkAccount(data: AdapterAccount) {
      const { userId, ...input } = data
      await c.run<any>(
        /* GraphQL */ `
          mutation ($input: [AddAccountInput!]!) {
            addAccount(input: $input) {
              account {
                ...AccountFragment
              }
            }
          }
          ${fragments.Account}
        `,
        { input: { ...input, user: { id: userId } } }
      )
      return data
    },
    async unlinkAccount(provider_providerAccountId: {
      provider: string
      providerAccountId: string
    }) {
      await c.run<any>(
        /* GraphQL */ `
          mutation ($providerAccountId: String = "", $provider: String = "") {
            deleteAccount(
              filter: {
                and: {
                  providerAccountId: { eq: $providerAccountId }
                  provider: { eq: $provider }
                }
              }
            ) {
              numUids
            }
          }
        `,
        provider_providerAccountId
      )
    },

    async getSessionAndUser(sessionToken: string) {
      const [sessionAndUser] = await c.run<any>(
        /* GraphQL */ `
          query ($sessionToken: String = "") {
            querySession(filter: { sessionToken: { eq: $sessionToken } }) {
              ...SessionFragment
              user {
                ...UserFragment
              }
            }
          }
          ${fragments.User}
          ${fragments.Session}
        `,
        { sessionToken }
      )
      if (!sessionAndUser) return null

      const { user, ...session } = sessionAndUser

      return {
        user: format.from<any>(user),
        session: { ...format.from<any>(session), userId: user.id },
      }
    },
    async createSession(data: AdapterSession) {
      const { userId, ...input } = data

      await c.run<any>(
        /* GraphQL */ `
          mutation ($input: [AddSessionInput!]!) {
            addSession(input: $input) {
              session {
                ...SessionFragment
              }
            }
          }
          ${fragments.Session}
        `,
        { input: { ...input, user: { id: userId } } }
      )

      return data as any
    },
    async updateSession({ sessionToken, ...input }: { sessionToken: string }) {
      const result = await c.run<any>(
        /* GraphQL */ `
          mutation ($input: SessionPatch = {}, $sessionToken: String) {
            updateSession(
              input: {
                filter: { sessionToken: { eq: $sessionToken } }
                set: $input
              }
            ) {
              session {
                ...SessionFragment
                user {
                  id
                }
              }
            }
          }
          ${fragments.Session}
        `,
        { sessionToken, input }
      )
      const session = format.from<any>(result.session[0])

      if (!session?.user?.id) return null

      return { ...session, userId: session.user.id }
    },
    async deleteSession(sessionToken: string) {
      await c.run<any>(
        /* GraphQL */ `
          mutation ($sessionToken: String = "") {
            deleteSession(filter: { sessionToken: { eq: $sessionToken } }) {
              numUids
            }
          }
        `,
        { sessionToken }
      )
    },

    async createVerificationToken(input: VerificationToken) {
      const result = await c.run<any>(
        /* GraphQL */ `
          mutation ($input: [AddVerificationTokenInput!]!) {
            addVerificationToken(input: $input) {
              numUids
            }
          }
        `,
        { input }
      )
      return format.from<any>(result)
    },

    async useVerificationToken(params: { identifier: string; token: string }) {
      const result = await c.run<any>(
        /* GraphQL */ `
          mutation ($token: String = "", $identifier: String = "") {
            deleteVerificationToken(
              filter: {
                and: { token: { eq: $token }, identifier: { eq: $identifier } }
              }
            ) {
              verificationToken {
                ...VerificationTokenFragment
              }
            }
          }
          ${fragments.VerificationToken}
        `,
        params
      )

      return format.from<any>(result.verificationToken[0])
    },
  }
}

export const format = {
  from<T>(object?: Record<string, any>): T | null {
    const newObject: Record<string, unknown> = {}
    if (!object) return null
    for (const key in object) {
      const value = object[key]
      if (isDate(value)) {
        newObject[key] = new Date(value)
      } else {
        newObject[key] = value
      }
    }

    return newObject as T
  },
}<|MERGE_RESOLUTION|>--- conflicted
+++ resolved
@@ -52,12 +52,8 @@
 
   const fragments = { ...defaultFragments, ...options?.fragments }
   return {
-<<<<<<< HEAD
     async createUser(input) {
       if (input?.id) { delete (input.id) } // Dgraph will generate the ID by itself
-=======
-    async createUser(input: AdapterUser) {
->>>>>>> 9d704a00
       const result = await c.run<{ user: any[] }>(
         /* GraphQL */ `
           mutation ($input: [AddUserInput!]!) {
