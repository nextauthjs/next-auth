--- conflicted
+++ resolved
@@ -34,11 +34,8 @@
 /**
  * ## Setup
  *
-<<<<<<< HEAD
- * The SQL schema for the tables used by this adapter is as follows. Learn more about the models at our doc page on [Database Models](http://authjs.dev/reference/adapters#models).
-=======
- * The SQL schema for the tables used by this adapter is as follows. Learn more about the models at our doc page on [Database Models](https://authjs.dev/reference/core/adapters#models).
->>>>>>> 548132f0
+ * The SQL schema for the tables used by this adapter is as follows. Learn more about the models at our doc page on [Database Models](https://authjs.dev/getting-started/adapters#models).
+ *
  * ```sql
  * CREATE TABLE verification_token
  * (
