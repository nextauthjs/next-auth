/**
 * <div style={{display: "flex", justifyContent: "space-between", alignItems: "center", padding: 16}}>
 *  <p style={{fontWeight: "normal"}}>An official <a href="https://www.postgresql.org/">PostgreSQL</a> adapter for Auth.js / NextAuth.js.</p>
 *  <a href="https://www.postgresql.org/">
 *   <img style={{display: "block"}} src="/img/adapters/pg.png" width="48" />
 *  </a>
 * </div>
 *
 * ## Installation
 *
 * ```bash npm2yarn
 * npm install next-auth @auth/pg-adapter pg
 * ```
 *
 * @module @auth/pg-adapter
 */

import type {
  Adapter,
  AdapterUser,
  VerificationToken,
  AdapterSession,
} from "@auth/core/adapters"
import type { Pool } from "pg"

export function mapExpiresAt(account: any): any {
  const expires_at: number = parseInt(account.expires_at)
  return {
    ...account,
    expires_at,
  }
}

/**
 * ## Setup
 *
 * The SQL schema for the tables used by this adapter is as follows. Learn more about the models at our doc page on [Database Models](https://authjs.dev/reference/core/adapters#models).
 * ```sql
 * CREATE TABLE verification_token
 * (
 *   identifier TEXT NOT NULL,
 *   expires TIMESTAMPTZ NOT NULL,
 *   token TEXT NOT NULL,
 *
 *   PRIMARY KEY (identifier, token)
 * );
 *
 * CREATE TABLE accounts
 * (
 *   id SERIAL,
 *   "userId" INTEGER NOT NULL,
 *   type VARCHAR(255) NOT NULL,
 *   provider VARCHAR(255) NOT NULL,
 *   "providerAccountId" VARCHAR(255) NOT NULL,
 *   refresh_token TEXT,
 *   access_token TEXT,
 *   expires_at BIGINT,
 *   id_token TEXT,
 *   scope TEXT,
 *   session_state TEXT,
 *   token_type TEXT,
 *
 *   PRIMARY KEY (id)
 * );
 *
 * CREATE TABLE sessions
 * (
 *   id SERIAL,
 *   "userId" INTEGER NOT NULL,
 *   expires TIMESTAMPTZ NOT NULL,
 *   "sessionToken" VARCHAR(255) NOT NULL,
 *
 *   PRIMARY KEY (id)
 * );
 *
 * CREATE TABLE users
 * (
 *   id SERIAL,
 *   name VARCHAR(255),
 *   email VARCHAR(255),
 *   "emailVerified" TIMESTAMPTZ,
 *   image TEXT,
 *
 *   PRIMARY KEY (id)
 * );
 *
 * ```
 *
<<<<<<< HEAD
=======
 *  ```bash npm2yarn
 * npm install pg @auth/pg-adapter next-auth
 * ```
>>>>>>> 978ff5e0
 *
 * ```typescript title="auth.ts"
 * import NextAuth from "next-auth"
 * import GoogleProvider from "next-auth/providers/google"
 * import PostgresAdapter from "@auth/pg-adapter"
 * import { Pool } from 'pg'
 *
 * const pool = new Pool({
 *   host: 'localhost',
 *   user: 'database-user',
 *   max: 20,
 *   idleTimeoutMillis: 30000,
 *   connectionTimeoutMillis: 2000,
 * })
 *
 * export default NextAuth({
 *   adapter: PostgresAdapter(pool),
 *   providers: [
 *     GoogleProvider({
 *       clientId: process.env.GOOGLE_CLIENT_ID,
 *       clientSecret: process.env.GOOGLE_CLIENT_SECRET,
 *     }),
 *   ],
 * })
 * ```
 *
 */
export default function PostgresAdapter(client: Pool): Adapter {
  return {
    async createVerificationToken(
      verificationToken: VerificationToken
    ): Promise<VerificationToken> {
      const { identifier, expires, token } = verificationToken
      const sql = `
        INSERT INTO verification_token ( identifier, expires, token ) 
        VALUES ($1, $2, $3)
        `
      await client.query(sql, [identifier, expires, token])
      return verificationToken
    },
    async useVerificationToken({
      identifier,
      token,
    }: {
      identifier: string
      token: string
    }): Promise<VerificationToken> {
      const sql = `delete from verification_token
      where identifier = $1 and token = $2
      RETURNING identifier, expires, token `
      const result = await client.query(sql, [identifier, token])
      return result.rowCount !== 0 ? result.rows[0] : null
    },

    async createUser(user: Omit<AdapterUser, "id">) {
      const { name, email, emailVerified, image } = user
      const sql = `
        INSERT INTO users (name, email, "emailVerified", image) 
        VALUES ($1, $2, $3, $4) 
        RETURNING id, name, email, "emailVerified", image`
      const result = await client.query(sql, [
        name,
        email,
        emailVerified,
        image,
      ])
      return result.rows[0]
    },
    async getUser(id) {
      const sql = `select * from users where id = $1`
      try {
        const result = await client.query(sql, [id])
        return result.rowCount === 0 ? null : result.rows[0]
      } catch (e) {
        return null
      }
    },
    async getUserByEmail(email) {
      const sql = `select * from users where email = $1`
      const result = await client.query(sql, [email])
      return result.rowCount !== 0 ? result.rows[0] : null
    },
    async getUserByAccount({
      providerAccountId,
      provider,
    }): Promise<AdapterUser | null> {
      const sql = `
          select u.* from users u join accounts a on u.id = a."userId"
          where 
          a.provider = $1 
          and 
          a."providerAccountId" = $2`

      const result = await client.query(sql, [provider, providerAccountId])
      return result.rowCount !== 0 ? result.rows[0] : null
    },
    async updateUser(user: Partial<AdapterUser>): Promise<AdapterUser> {
      const fetchSql = `select * from users where id = $1`
      const query1 = await client.query(fetchSql, [user.id])
      const oldUser = query1.rows[0]

      const newUser = {
        ...oldUser,
        ...user,
      }

      const { id, name, email, emailVerified, image } = newUser
      const updateSql = `
        UPDATE users set
        name = $2, email = $3, "emailVerified" = $4, image = $5
        where id = $1
        RETURNING name, id, email, "emailVerified", image
      `
      const query2 = await client.query(updateSql, [
        id,
        name,
        email,
        emailVerified,
        image,
      ])
      return query2.rows[0]
    },
    async linkAccount(account) {
      const sql = `
      insert into accounts 
      (
        "userId", 
        provider, 
        type, 
        "providerAccountId", 
        access_token,
        expires_at,
        refresh_token,
        id_token,
        scope,
        session_state,
        token_type
      )
      values ($1, $2, $3, $4, $5, $6, $7, $8, $9, $10, $11)
      returning
        id,
        "userId", 
        provider, 
        type, 
        "providerAccountId", 
        access_token,
        expires_at,
        refresh_token,
        id_token,
        scope,
        session_state,
        token_type
      `

      const params = [
        account.userId,
        account.provider,
        account.type,
        account.providerAccountId,
        account.access_token,
        account.expires_at,
        account.refresh_token,
        account.id_token,
        account.scope,
        account.session_state,
        account.token_type,
      ]

      const result = await client.query(sql, params)
      return mapExpiresAt(result.rows[0])
    },
    async createSession({ sessionToken, userId, expires }) {
      if (userId === undefined) {
        throw Error(`userId is undef in createSession`)
      }
      const sql = `insert into sessions ("userId", expires, "sessionToken")
      values ($1, $2, $3)
      RETURNING id, "sessionToken", "userId", expires`

      const result = await client.query(sql, [userId, expires, sessionToken])
      return result.rows[0]
    },

    async getSessionAndUser(sessionToken: string | undefined): Promise<{
      session: AdapterSession
      user: AdapterUser
    } | null> {
      if (sessionToken === undefined) {
        return null
      }
      const result1 = await client.query(
        `select * from sessions where "sessionToken" = $1`,
        [sessionToken]
      )
      if (result1.rowCount === 0) {
        return null
      }
      let session: AdapterSession = result1.rows[0]

      const result2 = await client.query("select * from users where id = $1", [
        session.userId,
      ])
      if (result2.rowCount === 0) {
        return null
      }
      const user = result2.rows[0]
      return {
        session,
        user,
      }
    },
    async updateSession(
      session: Partial<AdapterSession> & Pick<AdapterSession, "sessionToken">
    ): Promise<AdapterSession | null | undefined> {
      const { sessionToken } = session
      const result1 = await client.query(
        `select * from sessions where "sessionToken" = $1`,
        [sessionToken]
      )
      if (result1.rowCount === 0) {
        return null
      }
      const originalSession: AdapterSession = result1.rows[0]

      const newSession: AdapterSession = {
        ...originalSession,
        ...session,
      }
      const sql = `
        UPDATE sessions set
        expires = $2
        where "sessionToken" = $1
        `
      const result = await client.query(sql, [
        newSession.sessionToken,
        newSession.expires,
      ])
      return result.rows[0]
    },
    async deleteSession(sessionToken) {
      const sql = `delete from sessions where "sessionToken" = $1`
      await client.query(sql, [sessionToken])
    },
    async unlinkAccount(partialAccount) {
      const { provider, providerAccountId } = partialAccount
      const sql = `delete from accounts where "providerAccountId" = $1 and provider = $2`
      await client.query(sql, [providerAccountId, provider])
    },
    async deleteUser(userId: string) {
      await client.query(`delete from users where id = $1`, [userId])
      await client.query(`delete from sessions where "userId" = $1`, [userId])
      await client.query(`delete from accounts where "userId" = $1`, [userId])
    },
  }
}<|MERGE_RESOLUTION|>--- conflicted
+++ resolved
@@ -85,13 +85,6 @@
  * );
  *
  * ```
- *
-<<<<<<< HEAD
-=======
- *  ```bash npm2yarn
- * npm install pg @auth/pg-adapter next-auth
- * ```
->>>>>>> 978ff5e0
  *
  * ```typescript title="auth.ts"
  * import NextAuth from "next-auth"
