/**
 * <div style={{display: "flex", justifyContent: "space-between", alignItems: "center", padding: "16px"}}>
 *  <p>Official <a href="https://unstorage.unjs.io/">Unstorage</a> adapter for Auth.js / NextAuth.js.</p>
 *  <a href="https://unstorage.unjs.io/">
 *   <img style={{display: "block"}} src="https://authjs.dev/img/adapters/unstorage.svg" width="60"/>
 *  </a>
 * </div>
 *
 * ## Installation
 *
 * ```bash npm2yarn
 * npm install unstorage @auth/unstorage-adapter
 * ```
 *
 * @module @auth/unstorage-adapter
 */
import type {
  Adapter,
  AdapterUser,
  AdapterAccount,
  AdapterSession,
  AdapterAuthenticator,
  VerificationToken,
} from "@auth/core/adapters"
import { isDate } from "@auth/core/adapters"
import type { Storage, StorageValue } from "unstorage"

/** This is the interface of the Unstorage adapter options. */
export interface UnstorageAdapterOptions {
  /**
   * The base prefix for your keys
   */
  baseKeyPrefix?: string
  /**
   * The prefix for the `account` key
   */
  accountKeyPrefix?: string
  /**
   * The prefix for the `accountByUserId` key
   */
  accountByUserIdPrefix?: string
  /**
   * The prefix for the `emailKey` key
   */
  emailKeyPrefix?: string
  /**
   * The prefix for the `sessionKey` key
   */
  sessionKeyPrefix?: string
  /**
   * The prefix for the `sessionByUserId` key
   */
  sessionByUserIdKeyPrefix?: string
  /**
   * The prefix for the `user` key
   */
  userKeyPrefix?: string
  /**
   * The prefix for the `verificationToken` key
   */
  verificationTokenKeyPrefix?: string
  /**
   * The prefix for the `authenticator` key
   */
  authenticatorKeyPrefix?: string
  /**
   * The prefix for the `authenticator-by-user-id` key
   */
  authenticatorUserKeyPrefix?: string
  /**
   * Use `getItemRaw/setItemRaw` instead of `getItem/setItem`.
   *
   * This is an experimental feature. Please check [unjs/unstorage#142](https://github.com/unjs/unstorage/issues/142) for more information.
   */
  useItemRaw?: boolean
}

export const defaultOptions = {
  baseKeyPrefix: "",
  accountKeyPrefix: "user:account:",
  accountByUserIdPrefix: "user:account:by-user-id:",
  emailKeyPrefix: "user:email:",
  sessionKeyPrefix: "user:session:",
  sessionByUserIdKeyPrefix: "user:session:by-user-id:",
  userKeyPrefix: "user:",
  verificationTokenKeyPrefix: "user:token:",
  authenticatorKeyPrefix: "authenticator:",
  authenticatorUserKeyPrefix: "authenticator:by-user-id:",
  useItemRaw: false,
}

<<<<<<< HEAD
export function hydrateDates(json: object) {
=======
const isoDateRE =
  /(\d{4}-[01]\d-[0-3]\dT[0-2]\d:[0-5]\d:[0-5]\d\.\d+([+-][0-2]\d:[0-5]\d|Z))|(\d{4}-[01]\d-[0-3]\dT[0-2]\d:[0-5]\d:[0-5]\d([+-][0-2]\d:[0-5]\d|Z))|(\d{4}-[01]\d-[0-3]\dT[0-2]\d:[0-5]\d([+-][0-2]\d:[0-5]\d|Z))/
function isDate(value: any) {
  return value && isoDateRE.test(value) && !isNaN(Date.parse(value))
}

export function hydrateDates(json: Record<string, any>) {
>>>>>>> 5e55331c
  return Object.entries(json).reduce((acc, [key, val]) => {
    acc[key] = isDate(val) ? new Date(val as string) : val
    return acc
  }, {} as any)
}

export function UnstorageAdapter(
  storage: Storage,
  options: UnstorageAdapterOptions = {}
): Adapter {
  const mergedOptions = {
    ...defaultOptions,
    ...options,
  }

  const { baseKeyPrefix } = mergedOptions
  const accountKeyPrefix = baseKeyPrefix + mergedOptions.accountKeyPrefix
  const accountByUserIdPrefix =
    baseKeyPrefix + mergedOptions.accountByUserIdPrefix
  const emailKeyPrefix = baseKeyPrefix + mergedOptions.emailKeyPrefix
  const sessionKeyPrefix = baseKeyPrefix + mergedOptions.sessionKeyPrefix
  const sessionByUserIdKeyPrefix =
    baseKeyPrefix + mergedOptions.sessionByUserIdKeyPrefix
  const userKeyPrefix = baseKeyPrefix + mergedOptions.userKeyPrefix
  const verificationTokenKeyPrefix =
    baseKeyPrefix + mergedOptions.verificationTokenKeyPrefix
  const authenticatorKeyPrefix =
    baseKeyPrefix + mergedOptions.authenticatorKeyPrefix
  const authenticatorUserKeyPrefix =
    baseKeyPrefix + mergedOptions.authenticatorUserKeyPrefix

  async function getItem<T extends StorageValue>(key: string) {
    if (mergedOptions.useItemRaw) {
      return await storage.getItemRaw<T>(key)
    } else {
      return await storage.getItem<T>(key)
    }
  }

  async function setItem(key: string, value: string) {
    if (mergedOptions.useItemRaw) {
      return await storage.setItemRaw(key, value)
    } else {
      return await storage.setItem(key, value)
    }
  }

  const setObjectAsJson = async (key: string, obj: Record<string, any>) => {
    if (mergedOptions.useItemRaw) {
      await storage.setItemRaw(key, obj)
    } else {
      await storage.setItem(key, JSON.stringify(obj))
    }
  }

  const setAccount = async (id: string, account: AdapterAccount) => {
    const accountKey = accountKeyPrefix + id
    await Promise.all([
      setObjectAsJson(accountKey, account),
      setItem(accountByUserIdPrefix + account.userId, accountKey),
    ])
    return account
  }

  const getAccount = async (id: string) => {
    const account = await getItem<AdapterAccount>(accountKeyPrefix + id)
    if (!account) return null
    return hydrateDates(account)
  }

  const setSession = async (
    id: string,
    session: AdapterSession
  ): Promise<AdapterSession> => {
    const sessionKey = sessionKeyPrefix + id
    await Promise.all([
      setObjectAsJson(sessionKey, session),
      setItem(sessionByUserIdKeyPrefix + session.userId, sessionKey),
    ])
    return session
  }

  const getSession = async (id: string) => {
    const session = await getItem<AdapterSession>(sessionKeyPrefix + id)
    if (!session) return null
    return hydrateDates(session)
  }

  const setUser = async (
    id: string,
    user: AdapterUser
  ): Promise<AdapterUser> => {
    await Promise.all([
      setObjectAsJson(userKeyPrefix + id, user),
      setItem(`${emailKeyPrefix}${user.email as string}`, id),
    ])
    return user
  }

  const getUser = async (id: string) => {
    const user = await getItem<AdapterUser>(userKeyPrefix + id)
    if (!user) return null
    return hydrateDates(user)
  }

  const setAuthenticator = async (
    credentialId: string,
    authenticator: AdapterAuthenticator
  ): Promise<AdapterAuthenticator> => {
    let newCredsToSet = [credentialId]

    const getItemReturn = await getItem<string[]>(
      `${authenticatorUserKeyPrefix}${authenticator.userId}`
    )

    if (getItemReturn && getItemReturn[0] !== newCredsToSet[0]) {
      newCredsToSet.push(...getItemReturn)
    }

    await Promise.all([
      setObjectAsJson(authenticatorKeyPrefix + credentialId, authenticator),
      setItem(
        `${authenticatorUserKeyPrefix}${authenticator.userId}`,
        JSON.stringify(newCredsToSet)
      ),
    ])
    return authenticator
  }

  const getAuthenticator = async (credentialId: string) => {
    const authenticator = await getItem<AdapterAuthenticator>(
      authenticatorKeyPrefix + credentialId
    )
    if (!authenticator) return null
    return hydrateDates(authenticator)
  }

  const getAuthenticatorByUserId = async (
    userId: string
  ): Promise<AdapterAuthenticator[] | []> => {
    const credentialIds = await getItem<string[]>(
      `${authenticatorUserKeyPrefix}${userId}`
    )

    if (!credentialIds) return []

    const authenticators: AdapterAuthenticator[] = []

    for (const credentialId of credentialIds) {
      const authenticator = await getAuthenticator(credentialId)

      if (authenticator) {
        hydrateDates(authenticator)
        authenticators.push(authenticator)
      }
    }

    return authenticators
  }

  return {
    async getAccount(providerAccountId: string, provider: string) {
      const accountId = `${provider}:${providerAccountId}`
      const account = await getAccount(accountId)
      if (!account) return null
      return account
    },
    async createUser(user) {
      const id = crypto.randomUUID()
      return await setUser(id, { ...user, id })
    },
    getUser,
    async getUserByEmail(email) {
      const userId = await getItem<string>(emailKeyPrefix + email)
      if (!userId) {
        return null
      }
      return await getUser(userId)
    },
    async getUserByAccount(account) {
      const dbAccount = await getAccount(
        `${account.provider}:${account.providerAccountId}`
      )
      if (!dbAccount) return null
      return await getUser(dbAccount.userId)
    },
    async updateUser(updates) {
      const userId = updates.id as string
      const user = await getUser(userId)
      return await setUser(userId, { ...(user as AdapterUser), ...updates })
    },
    async linkAccount(account) {
      const id = `${account.provider}:${account.providerAccountId}`
      return await setAccount(id, { ...account, id })
    },
    createSession: (session) => setSession(session.sessionToken, session),
    async getSessionAndUser(sessionToken) {
      const session = await getSession(sessionToken)
      if (!session) return null
      const user = await getUser(session.userId)
      if (!user) return null
      return { session, user }
    },
    async updateSession(updates) {
      const session = await getSession(updates.sessionToken)
      if (!session) return null
      return await setSession(updates.sessionToken, { ...session, ...updates })
    },
    async deleteSession(sessionToken) {
      await storage.removeItem(sessionKeyPrefix + sessionToken)
    },
    async createVerificationToken(verificationToken) {
      await setObjectAsJson(
        verificationTokenKeyPrefix +
          verificationToken.identifier +
          ":" +
          verificationToken.token,
        verificationToken
      )
      return verificationToken
    },
    async useVerificationToken(verificationToken) {
      const tokenKey =
        verificationTokenKeyPrefix +
        verificationToken.identifier +
        ":" +
        verificationToken.token

      const token = await getItem<VerificationToken>(tokenKey)
      if (!token) return null

      await storage.removeItem(tokenKey)
      return hydrateDates(token)
    },
    async unlinkAccount(account) {
      const id = `${account.provider}:${account.providerAccountId}`
      const dbAccount = await getAccount(id)
      if (!dbAccount) return
      const accountKey = `${accountKeyPrefix}${id}`
      await Promise.all([
        storage.removeItem(accountKey),
        storage.removeItem(
          `${accountByUserIdPrefix} + ${dbAccount.userId as string}`
        ),
      ])
    },
    async deleteUser(userId) {
      const user = await getUser(userId)
      if (!user) return
      const accountByUserKey = accountByUserIdPrefix + userId
      const accountKey = await getItem<string>(accountByUserKey)
      const sessionByUserIdKey = sessionByUserIdKeyPrefix + userId
      const sessionKey = await getItem<string>(sessionByUserIdKey)
      await Promise.all([
        storage.removeItem(userKeyPrefix + userId),
        storage.removeItem(`${emailKeyPrefix}${user.email as string}`),
        storage.removeItem(accountKey as string),
        storage.removeItem(accountByUserKey),
        storage.removeItem(sessionKey as string),
        storage.removeItem(sessionByUserIdKey),
      ])
    },
    async createAuthenticator(authenticator) {
      await setAuthenticator(authenticator.credentialID, authenticator)
      return authenticator
    },
    async getAuthenticator(credentialID) {
      return getAuthenticator(credentialID)
    },
    async listAuthenticatorsByUserId(userId) {
      const user = await getUser(userId)
      if (!user) return []
      return getAuthenticatorByUserId(user.id)
    },
    async updateAuthenticatorCounter(credentialID, counter) {
      const authenticator = await getAuthenticator(credentialID)
      authenticator.counter = Number(counter)
      await setAuthenticator(credentialID, authenticator)
      return authenticator
    },
  }
}<|MERGE_RESOLUTION|>--- conflicted
+++ resolved
@@ -89,17 +89,7 @@
   useItemRaw: false,
 }
 
-<<<<<<< HEAD
-export function hydrateDates(json: object) {
-=======
-const isoDateRE =
-  /(\d{4}-[01]\d-[0-3]\dT[0-2]\d:[0-5]\d:[0-5]\d\.\d+([+-][0-2]\d:[0-5]\d|Z))|(\d{4}-[01]\d-[0-3]\dT[0-2]\d:[0-5]\d:[0-5]\d([+-][0-2]\d:[0-5]\d|Z))|(\d{4}-[01]\d-[0-3]\dT[0-2]\d:[0-5]\d([+-][0-2]\d:[0-5]\d|Z))/
-function isDate(value: any) {
-  return value && isoDateRE.test(value) && !isNaN(Date.parse(value))
-}
-
 export function hydrateDates(json: Record<string, any>) {
->>>>>>> 5e55331c
   return Object.entries(json).reduce((acc, [key, val]) => {
     acc[key] = isDate(val) ? new Date(val as string) : val
     return acc
