--- conflicted
+++ resolved
@@ -33,14 +33,9 @@
   @Property({ type: types.string, nullable: true })
   name?: string
 
-<<<<<<< HEAD
-  @Property({ unique: true })
-  email!: string
-=======
   @Property({ type: types.string, nullable: true })
   @Unique()
   email?: string
->>>>>>> 490d59dd
 
   @Property({ type: types.datetime, nullable: true })
   emailVerified: Date | null = null
@@ -49,7 +44,7 @@
   image?: string
 
   @OneToMany({
-    entity: 'Session',
+    entity: "Session",
     mappedBy: (session: Session) => session.user,
     hidden: true,
     orphanRemoval: true,
@@ -57,7 +52,7 @@
   sessions = new Collection<Session, object>(this)
 
   @OneToMany({
-    entity: 'Account',
+    entity: "Account",
     mappedBy: (account: Account) => account.user,
     hidden: true,
     orphanRemoval: true,
@@ -72,7 +67,7 @@
   id: string = randomUUID()
 
   @ManyToOne({
-    entity: 'User',
+    entity: "User",
     hidden: true,
     onDelete: "cascade",
   })
@@ -81,7 +76,7 @@
   @Property({ type: types.string, persist: false })
   userId!: string
 
-  @Property({ type: 'Date' })
+  @Property({ type: "Date" })
   expires!: Date
 
   @Property({ type: types.string })
@@ -97,7 +92,7 @@
   id: string = randomUUID()
 
   @ManyToOne({
-    entity: 'User',
+    entity: "User",
     hidden: true,
     onDelete: "cascade",
   })
@@ -144,7 +139,7 @@
   @Property({ type: types.string })
   token!: string
 
-  @Property({ type: 'Date' })
+  @Property({ type: "Date" })
   expires!: Date
 
   @Property({ type: types.string })
