<p align="center">
<<<<<<< HEAD
   <br/>
   <a href="https://next-auth.js.org" target="_blank"><img height="64px" src="https://next-auth.js.org/img/logo/logo-sm.png" /></a>&nbsp;&nbsp;&nbsp;&nbsp;<img height="64px" src="https://raw.githubusercontent.com/nextauthjs/next-auth/main/packages/adapter-mikro-orm/logo.svg" />
   <h3 align="center"><b>Mikro ORM Adapter</b> - NextAuth.js</h3>
   <p align="center">
   Open Source. Full Stack. Own Your Data.
   </p>
   <p align="center" style="align: center;">
      <img src="https://github.com/nextauthjs/next-auth/actions/workflows/release.yml/badge.svg?branch=main" alt="CI Test" />
      <a href="https://www.npmjs.com/package/@next-auth/mikro-orm-adapter" target="_blank"><img src="https://img.shields.io/bundlephobia/minzip/@next-auth/mikro-orm-adapter/next" alt="Bundle Size"/></a>
      <a href="https://www.npmjs.com/package/@next-auth/mikro-orm-adapter" target="_blank"><img src="https://img.shields.io/npm/v/@next-auth/mikro-orm-adapter/next" alt="@next-auth/mikro-orm-adapter Version" /></a>
   </p>
=======
  <br/>
  <a href="https://authjs.dev" target="_blank">
    <img height="64px" src="https://authjs.dev/img/logo/logo-sm.png" />
  </a>
  <a href="https://mikro-orm.io" target="_blank">
    <img height="64px" src="https://authjs.dev/img/adapters/mikro-orm.svg"/>
  </a>
  <h3 align="center"><b>MikroORM Adapter</b> - NextAuth.js / Auth.js</a></h3>
  <p align="center" style="align: center;">
    <a href="https://npm.im/@auth/mikro-orm-adapter">
      <img src="https://img.shields.io/badge/TypeScript-blue?style=flat-square" alt="TypeScript" />
    </a>
    <a href="https://npm.im/@auth/mikro-orm-adapter">
      <img alt="npm" src="https://img.shields.io/npm/v/@auth/mikro-orm-adapter?color=green&label=@auth/mikro-orm-adapter&style=flat-square">
    </a>
    <a href="https://www.npmtrends.com/@auth/mikro-orm-adapter">
      <img src="https://img.shields.io/npm/dm/@auth/mikro-orm-adapter?label=%20downloads&style=flat-square" alt="Downloads" />
    </a>
    <a href="https://github.com/nextauthjs/next-auth/stargazers">
      <img src="https://img.shields.io/github/stars/nextauthjs/next-auth?style=flat-square" alt="Github Stars" />
    </a>
  </p>
>>>>>>> b1c46809
</p>

---

Check out the documentation at [authjs.dev](https://authjs.dev/reference/adapter/mikro-orm).<|MERGE_RESOLUTION|>--- conflicted
+++ resolved
@@ -1,17 +1,4 @@
 <p align="center">
-<<<<<<< HEAD
-   <br/>
-   <a href="https://next-auth.js.org" target="_blank"><img height="64px" src="https://next-auth.js.org/img/logo/logo-sm.png" /></a>&nbsp;&nbsp;&nbsp;&nbsp;<img height="64px" src="https://raw.githubusercontent.com/nextauthjs/next-auth/main/packages/adapter-mikro-orm/logo.svg" />
-   <h3 align="center"><b>Mikro ORM Adapter</b> - NextAuth.js</h3>
-   <p align="center">
-   Open Source. Full Stack. Own Your Data.
-   </p>
-   <p align="center" style="align: center;">
-      <img src="https://github.com/nextauthjs/next-auth/actions/workflows/release.yml/badge.svg?branch=main" alt="CI Test" />
-      <a href="https://www.npmjs.com/package/@next-auth/mikro-orm-adapter" target="_blank"><img src="https://img.shields.io/bundlephobia/minzip/@next-auth/mikro-orm-adapter/next" alt="Bundle Size"/></a>
-      <a href="https://www.npmjs.com/package/@next-auth/mikro-orm-adapter" target="_blank"><img src="https://img.shields.io/npm/v/@next-auth/mikro-orm-adapter/next" alt="@next-auth/mikro-orm-adapter Version" /></a>
-   </p>
-=======
   <br/>
   <a href="https://authjs.dev" target="_blank">
     <img height="64px" src="https://authjs.dev/img/logo/logo-sm.png" />
@@ -34,7 +21,6 @@
       <img src="https://img.shields.io/github/stars/nextauthjs/next-auth?style=flat-square" alt="Github Stars" />
     </a>
   </p>
->>>>>>> b1c46809
 </p>
 
 ---
